--- conflicted
+++ resolved
@@ -4,11 +4,7 @@
  * This file was part of the Independent JPEG Group's software:
  * Copyright (C) 1994-1996, Thomas G. Lane.
  * libjpeg-turbo Modifications:
-<<<<<<< HEAD
- * Copyright (C) 2010, 2015-2019, D. R. Commander.
-=======
- * Copyright (C) 2010, 2015-2018, 2020, D. R. Commander.
->>>>>>> c1037f43
+ * Copyright (C) 2010, 2015-2020, D. R. Commander.
  * Copyright (C) 2015, Google, Inc.
  * For conditions of distribution and use, see the accompanying README.ijg
  * file.
