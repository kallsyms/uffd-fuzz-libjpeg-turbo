language: c

matrix:
  include:
    - os: linux
      env: BUILD_OFFICIAL=1
      sudo: required
      services:
        - docker
    - os: osx
      env: BUILD_OFFICIAL=1
      osx_image: xcode7.3
    - os: linux
      dist: trusty
      compiler: clang
      env:
        CMAKE_BUILD_TYPE=RelWithDebInfo
        CFLAGS_RELWITHDEBINFO="-O1 -g -fsanitize=address -fno-omit-frame-pointer"
        CMAKE_FLAGS="-DENABLE_SHARED=0"
        ASAN_OPTIONS="detect_leaks=1 symbolize=1"
      addons:
        apt:
          packages:
            - nasm
    - os: linux
      dist: trusty
      compiler: gcc
      env: CMAKE_FLAGS="-DWITH_12BIT=1"
    - os: linux
      dist: trusty
      compiler: gcc
      env: CMAKE_FLAGS="-DWITH_JPEG7=1"
      addons:
        apt:
          packages:
            - nasm
    - os: linux
      dist: trusty
      compiler: gcc
      env: CMAKE_FLAGS="-DWITH_JPEG8=1"
      addons:
        apt:
          packages:
            - nasm
    - os: linux
      dist: trusty
      compiler: gcc
      env: CMAKE_FLAGS="-DWITH_SIMD=0"

before_install:
  - if [ "$TRAVIS_OS_NAME" = "osx" ]; then
      brew install nasm homebrew/versions/gcc5 md5sha1sum Caskroom/versions/java6 &&
      ln -fs /usr/local/bin/gpg1 /usr/local/bin/gpg &&
      git clone --depth=1 https://github.com/libjpeg-turbo/gas-preprocessor.git ~/src/gas-preprocessor &&
      ln -fs /Applications/Xcode.app /Applications/Xcode72.app;
    fi
  - if [ "${BUILD_OFFICIAL:-}" != "" ]; then
      if [ "$TRAVIS_OS_NAME" = "linux" ]; then
        docker pull dcommander/buildljt;
      fi &&
      git clone --depth=1 https://github.com/libjpeg-turbo/buildscripts.git -b $TRAVIS_BRANCH ~/src/buildscripts &&
      openssl aes-256-cbc -K $encrypted_f92e8533f6f1_key -iv $encrypted_f92e8533f6f1_iv -in ci/keys.enc -out ci/keys -d &&
      tar xf ci/keys &&
      rm ci/keys &&
      mv ci/gpgsign ~/src/buildscripts &&
      gpg --import ci/sign_ljt &&
      rm ci/sign_ljt;
    fi

script:
  - if [ "${BUILD_OFFICIAL:-}" != "" ]; then
      mkdir -p ~/src/ljt.nightly &&
      if [ -f .git/shallow ]; then
        mv .git/shallow .git/shallow.bak;
      fi &&
      if [ "$TRAVIS_OS_NAME" = "linux" ]; then
        docker run -v $HOME/src/ljt.nightly:/root/src/ljt.nightly -v $HOME/src/buildscripts:/root/src/buildscripts -v $TRAVIS_BUILD_DIR:/root/src/libjpeg-turbo -v $HOME/.gnupg:/root/.gnupg -t dcommander/buildljt:latest bash -c "rpm --import http://pgp.mit.edu/pks/lookup?op=get\&search=0x0575F26BD5B3FDB1 && ~/src/buildscripts/buildljt -r file:///root/src/libjpeg-turbo $TRAVIS_BRANCH -v" &&
        sudo chown -R travis:travis ~/src/ljt.nightly &&
        mv ~/src/ljt.nightly/latest/log-$TRAVIS_OS_NAME.txt ~/src/ljt.nightly/latest/files/;
      else
        PATH=$PATH:~/src/gas-preprocessor ~/src/buildscripts/buildljt -r file://$TRAVIS_BUILD_DIR $TRAVIS_BRANCH -v &&
        mv ~/src/ljt.nightly/latest/log-$TRAVIS_OS_NAME.txt ~/src/ljt.nightly/latest/files/;
      fi &&
      if [ -f .git/shallow.bak ]; then
        mv .git/shallow.bak .git/shallow;
      fi
    fi
  - if [ "${BUILD_OFFICIAL:-}" == "" ]; then
      mkdir build &&
      pushd build &&
<<<<<<< HEAD
      cmake -G"Unix Makefiles" -DCMAKE_BUILD_TYPE=$CMAKE_BUILD_TYPE "-DCMAKE_C_FLAGS_RELWITHDEBINFO=$CFLAGS_RELWITHDEBINFO" $CMAKE_FLAGS .. &&
      make -j &&
      make test &&
      if [[ ! "${CMAKE_FLAGS[0]}" =~ "WITH_12BIT" &&
            ! "${CMAKE_FLAGS[0]}" =~ "WITH_SIMD" ]]; then
        JSIMD_FORCESSE2=1 make test &&
        cmake -DFLOATTEST=32bit .. &&
        JSIMD_FORCENONE=1 make test;
=======
      ../configure ${CONFIGURE_FLAGS} &&
      export NUMCPUS=`grep -c '^processor' /proc/cpuinfo` &&
      make -j$NUMCPUS --load-average=$NUMCPUS &&
      if [[ "${CONFIGURE_FLAGS}" =~ "with-12bit" ||
            "${CONFIGURE_FLAGS}" =~ "without-simd" ]]; then
        make test FLOATTEST=32bit;
      else
        make test FLOATTEST=sse &&
        JSIMD_FORCENONE=1 make test FLOATTEST=32bit;
>>>>>>> 1b385f37
      fi &&
      popd;
    fi

after_failure:
  - if [ "${BUILD_OFFICIAL:-}" == "" ]; then
      if [ -f $TRAVIS_BUILD_DIR/build/config.log ]; then
        cat $TRAVIS_BUILD_DIR/build/config.log;
      fi
    fi

deploy:
  - provider: s3
    bucket: libjpeg-turbo-pr
    access_key_id:
      secure: bmFEt4H90/oR/LiN9XI+G26Pd6hiyrTw3+Vg3lS4ynwAYk33weApaVM8CyzQTgIhGSPzFStqVm9fTrb3RmrYP/PnNS+/surOeWLkH2DMRxvc0qmetBuNx1+vAN7FUkY8MO/u5uE9WXHAdp4e64pXcLXEbKmh+wgDm72b35WmMxErtHsGbpqy+j47rQkY4BJGi7XQzjjafaamfm4PzitsjkYYsgX8KLI16jyJEIirvyDHCPTn9wKR/jSjelDl+xTlgZGuCqmLCBW8f6JgycIspWjcYfO4WpWvkbnnI2sl3rCMPvOYc4wHe8SwzG0l4tM1PblZZDRcU7vjE15PmNf1Xfq9Vx3RpgBJv+UBNL/Vn0rKdpUCeEcfC12hxrske8DWpV6waBiDivjQJreE+YRXqa5YBhV/EdkoKYCqafnJvRASlOko9evje8F9KXTNsIGTT1HPmU9QM9WoJwLs/Xa3t09EmA2IjhcuAvvUmwCTuBBQVAlDjExiTT3Zhc9IYZDD92JgpAYLgridtzR87ElOxKhTkR4PowdI6UiLYArPjMFTjoz5Rivb9qNpbLaQC8HCYgLWxpWtUTzlW/9rM8izHpF8ySFHjO6E2aA9OJFc0tcbEGwAs2jLGD01OduU+DbBfsIkW0EgfXCPbD3FVgHsn3tkuzgO/bg20SM7uuCEYKQ=
    secret_access_key:
      secure: mrkOpEtqd2dEmi/qNJyX9vkME+6xgVBnXaRETKF7jT+flcQCQ0ayQkRkMV7lzGqq44XFg+n6Cpfn6oW0gH9RNdcC8YQvFP+kgzPx6nw6V/M31Vz6ySapJf59HBzVevf0NJkr0/1JoWsp1iq4IoN10WPzsCXZB55Io3Cf7DgpR+yiyBlWOctDfNdjJ97Juw3ENE80MHDf0fVqdUOIknQka1p68yAGkjar9kc2Oe7o94RzzmoqEn8tuFumiBQjIcuVRALsKqz+eIxBNgkL3BF9shVyRjOWLAeBhMPVFxZs5Dgd4ECbvU0i33gfmje3d6qqcw78N2lZaLefoVvWol3pOzVO133ewOSY9/lmpqEiRUU2ohEe8T4aSoS7posBW42itUTO4Y5w+eVOnHsm4sRQaI+/AXWTe7GPel+P8Qbe8Ya10A5gnpoag7o3raRDcHx+/qaZw1Af/u4XiAOYz3be3U90Qc+YMc/kS5i8BH0GXBbSfaWQ00CwRFlZQ3n1xUqmjC2CmjZTki3W/p7mEt0DjhcH9ZIXscK603sCC+mF6pEd9019k5fG/8fr2Y4Ptai9kd3BxZJCX9/jSoMfWOBbgkA5bRgHU0xrAj+p49qD6Ej9Xr8GE3+uebz3sEuhSFRnCKwKoOHOemfgevfO2y/jQXP677WPf3xQX7bVDfTFSHU=
    acl: public_read
    local-dir: $HOME/src/ljt.nightly/latest/files
    upload-dir: $TRAVIS_BRANCH/$TRAVIS_OS_NAME
    on:
      branch: master
      condition: -n "$BUILD_OFFICIAL"
  - provider: s3
    bucket: libjpeg-turbo-pr
    access_key_id:
      secure: bmFEt4H90/oR/LiN9XI+G26Pd6hiyrTw3+Vg3lS4ynwAYk33weApaVM8CyzQTgIhGSPzFStqVm9fTrb3RmrYP/PnNS+/surOeWLkH2DMRxvc0qmetBuNx1+vAN7FUkY8MO/u5uE9WXHAdp4e64pXcLXEbKmh+wgDm72b35WmMxErtHsGbpqy+j47rQkY4BJGi7XQzjjafaamfm4PzitsjkYYsgX8KLI16jyJEIirvyDHCPTn9wKR/jSjelDl+xTlgZGuCqmLCBW8f6JgycIspWjcYfO4WpWvkbnnI2sl3rCMPvOYc4wHe8SwzG0l4tM1PblZZDRcU7vjE15PmNf1Xfq9Vx3RpgBJv+UBNL/Vn0rKdpUCeEcfC12hxrske8DWpV6waBiDivjQJreE+YRXqa5YBhV/EdkoKYCqafnJvRASlOko9evje8F9KXTNsIGTT1HPmU9QM9WoJwLs/Xa3t09EmA2IjhcuAvvUmwCTuBBQVAlDjExiTT3Zhc9IYZDD92JgpAYLgridtzR87ElOxKhTkR4PowdI6UiLYArPjMFTjoz5Rivb9qNpbLaQC8HCYgLWxpWtUTzlW/9rM8izHpF8ySFHjO6E2aA9OJFc0tcbEGwAs2jLGD01OduU+DbBfsIkW0EgfXCPbD3FVgHsn3tkuzgO/bg20SM7uuCEYKQ=
    secret_access_key:
      secure: mrkOpEtqd2dEmi/qNJyX9vkME+6xgVBnXaRETKF7jT+flcQCQ0ayQkRkMV7lzGqq44XFg+n6Cpfn6oW0gH9RNdcC8YQvFP+kgzPx6nw6V/M31Vz6ySapJf59HBzVevf0NJkr0/1JoWsp1iq4IoN10WPzsCXZB55Io3Cf7DgpR+yiyBlWOctDfNdjJ97Juw3ENE80MHDf0fVqdUOIknQka1p68yAGkjar9kc2Oe7o94RzzmoqEn8tuFumiBQjIcuVRALsKqz+eIxBNgkL3BF9shVyRjOWLAeBhMPVFxZs5Dgd4ECbvU0i33gfmje3d6qqcw78N2lZaLefoVvWol3pOzVO133ewOSY9/lmpqEiRUU2ohEe8T4aSoS7posBW42itUTO4Y5w+eVOnHsm4sRQaI+/AXWTe7GPel+P8Qbe8Ya10A5gnpoag7o3raRDcHx+/qaZw1Af/u4XiAOYz3be3U90Qc+YMc/kS5i8BH0GXBbSfaWQ00CwRFlZQ3n1xUqmjC2CmjZTki3W/p7mEt0DjhcH9ZIXscK603sCC+mF6pEd9019k5fG/8fr2Y4Ptai9kd3BxZJCX9/jSoMfWOBbgkA5bRgHU0xrAj+p49qD6Ej9Xr8GE3+uebz3sEuhSFRnCKwKoOHOemfgevfO2y/jQXP677WPf3xQX7bVDfTFSHU=
    acl: public_read
    local-dir: $HOME/src/ljt.nightly/latest/files
    upload-dir: $TRAVIS_BRANCH/$TRAVIS_OS_NAME
    on:
      branch: dev
      condition: -n "$BUILD_OFFICIAL"<|MERGE_RESOLUTION|>--- conflicted
+++ resolved
@@ -88,26 +88,15 @@
   - if [ "${BUILD_OFFICIAL:-}" == "" ]; then
       mkdir build &&
       pushd build &&
-<<<<<<< HEAD
       cmake -G"Unix Makefiles" -DCMAKE_BUILD_TYPE=$CMAKE_BUILD_TYPE "-DCMAKE_C_FLAGS_RELWITHDEBINFO=$CFLAGS_RELWITHDEBINFO" $CMAKE_FLAGS .. &&
-      make -j &&
+      export NUMCPUS=`grep -c '^processor' /proc/cpuinfo` &&
+      make -j$NUMCPUS --load-average=$NUMCPUS &&
       make test &&
       if [[ ! "${CMAKE_FLAGS[0]}" =~ "WITH_12BIT" &&
             ! "${CMAKE_FLAGS[0]}" =~ "WITH_SIMD" ]]; then
         JSIMD_FORCESSE2=1 make test &&
         cmake -DFLOATTEST=32bit .. &&
         JSIMD_FORCENONE=1 make test;
-=======
-      ../configure ${CONFIGURE_FLAGS} &&
-      export NUMCPUS=`grep -c '^processor' /proc/cpuinfo` &&
-      make -j$NUMCPUS --load-average=$NUMCPUS &&
-      if [[ "${CONFIGURE_FLAGS}" =~ "with-12bit" ||
-            "${CONFIGURE_FLAGS}" =~ "without-simd" ]]; then
-        make test FLOATTEST=32bit;
-      else
-        make test FLOATTEST=sse &&
-        JSIMD_FORCENONE=1 make test FLOATTEST=32bit;
->>>>>>> 1b385f37
       fi &&
       popd;
     fi
