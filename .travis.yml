language: c

matrix:
  include:
    - os: linux
      env: BUILD_OFFICIAL=1
      sudo: required
      services:
        - docker
    - os: osx
      env: BUILD_OFFICIAL=1
      osx_image: xcode7.3
    - os: linux
      dist: trusty
      compiler: clang
      env:
        CMAKE_BUILD_TYPE=RelWithDebInfo
        CFLAGS_RELWITHDEBINFO="-O1 -g -fsanitize=address -fno-omit-frame-pointer"
        CMAKE_FLAGS="-DENABLE_SHARED=0"
        ASAN_OPTIONS="detect_leaks=1 symbolize=1"
      addons:
        apt:
          packages:
            - nasm
    - os: linux
      dist: trusty
      compiler: gcc
      env: CMAKE_FLAGS="-DWITH_12BIT=1"
    - os: linux
      dist: trusty
      compiler: gcc
<<<<<<< HEAD
      env: CMAKE_FLAGS="-DWITH_JPEG8=1"
=======
      env: CONFIGURE_FLAGS="--with-jpeg7"
      addons:
        apt:
          packages:
            - nasm
    - os: linux
      compiler: gcc
      env: CONFIGURE_FLAGS="--with-jpeg8"
>>>>>>> a0b7de9a
      addons:
        apt:
          packages:
            - nasm
    - os: linux
      dist: trusty
      compiler: gcc
      env: CMAKE_FLAGS="-DWITH_SIMD=0"

before_install:
  - if [ "$TRAVIS_OS_NAME" = "osx" ]; then
      brew install nasm homebrew/versions/gcc5 md5sha1sum Caskroom/versions/java6 gpg &&
      git clone --depth=1 https://github.com/libjpeg-turbo/gas-preprocessor.git ~/src/gas-preprocessor &&
      ln -fs /Applications/Xcode.app /Applications/Xcode72.app;
    fi
  - if [ "${BUILD_OFFICIAL:-}" != "" ]; then
      if [ "$TRAVIS_OS_NAME" = "linux" ]; then
        docker pull dcommander/buildljt;
      fi &&
      git clone --depth=1 https://github.com/libjpeg-turbo/buildscripts.git -b $TRAVIS_BRANCH ~/src/buildscripts &&
      openssl aes-256-cbc -K $encrypted_f92e8533f6f1_key -iv $encrypted_f92e8533f6f1_iv -in ci/keys.enc -out ci/keys -d &&
      tar xf ci/keys &&
      rm ci/keys &&
      mv ci/gpgsign ~/src/buildscripts &&
      gpg --import ci/sign_ljt &&
      rm ci/sign_ljt;
    fi

script:
  - if [ "${BUILD_OFFICIAL:-}" != "" ]; then
      mkdir -p ~/src/ljt.nightly &&
      if [ -f .git/shallow ]; then
        mv .git/shallow .git/shallow.bak;
      fi &&
      if [ "$TRAVIS_OS_NAME" = "linux" ]; then
        docker run -v $HOME/src/ljt.nightly:/root/src/ljt.nightly -v $HOME/src/buildscripts:/root/src/buildscripts -v $TRAVIS_BUILD_DIR:/root/src/libjpeg-turbo -v $HOME/.gnupg:/root/.gnupg -t dcommander/buildljt:latest bash -c "rpm --import http://pgp.mit.edu/pks/lookup?op=get\&search=0x0575F26BD5B3FDB1 && ~/src/buildscripts/buildljt -r file:///root/src/libjpeg-turbo $TRAVIS_BRANCH -v" &&
        sudo chown -R travis:travis ~/src/ljt.nightly &&
        mv ~/src/ljt.nightly/latest/log-$TRAVIS_OS_NAME.txt ~/src/ljt.nightly/latest/files/;
      else
        PATH=$PATH:~/src/gas-preprocessor ~/src/buildscripts/buildljt -r file://$TRAVIS_BUILD_DIR $TRAVIS_BRANCH -v &&
        mv ~/src/ljt.nightly/latest/log-$TRAVIS_OS_NAME.txt ~/src/ljt.nightly/latest/files/;
      fi &&
      if [ -f .git/shallow.bak ]; then
        mv .git/shallow.bak .git/shallow;
      fi
    fi
  - if [ "${BUILD_OFFICIAL:-}" == "" ]; then
      mkdir build &&
      pushd build &&
      cmake -G"Unix Makefiles" -DCMAKE_BUILD_TYPE=$CMAKE_BUILD_TYPE "-DCMAKE_C_FLAGS_RELWITHDEBINFO=$CFLAGS_RELWITHDEBINFO" $CMAKE_FLAGS .. &&
      make -j &&
      make test &&
      if [[ ! "${CMAKE_FLAGS[0]}" =~ "WITH_12BIT" &&
            ! "${CMAKE_FLAGS[0]}" =~ "WITH_SIMD" ]]; then
        JSIMD_FORCESSE2=1 make test &&
        cmake -DFLOATTEST=32bit .. &&
        JSIMD_FORCENONE=1 make test;
      fi &&
      popd;
    fi

after_failure:
  - if [ "${BUILD_OFFICIAL:-}" == "" ]; then
      if [ -f $TRAVIS_BUILD_DIR/build/config.log ]; then
        cat $TRAVIS_BUILD_DIR/build/config.log;
      fi
    fi

deploy:
  - provider: s3
    bucket: libjpeg-turbo-pr
    access_key_id:
      secure: bmFEt4H90/oR/LiN9XI+G26Pd6hiyrTw3+Vg3lS4ynwAYk33weApaVM8CyzQTgIhGSPzFStqVm9fTrb3RmrYP/PnNS+/surOeWLkH2DMRxvc0qmetBuNx1+vAN7FUkY8MO/u5uE9WXHAdp4e64pXcLXEbKmh+wgDm72b35WmMxErtHsGbpqy+j47rQkY4BJGi7XQzjjafaamfm4PzitsjkYYsgX8KLI16jyJEIirvyDHCPTn9wKR/jSjelDl+xTlgZGuCqmLCBW8f6JgycIspWjcYfO4WpWvkbnnI2sl3rCMPvOYc4wHe8SwzG0l4tM1PblZZDRcU7vjE15PmNf1Xfq9Vx3RpgBJv+UBNL/Vn0rKdpUCeEcfC12hxrske8DWpV6waBiDivjQJreE+YRXqa5YBhV/EdkoKYCqafnJvRASlOko9evje8F9KXTNsIGTT1HPmU9QM9WoJwLs/Xa3t09EmA2IjhcuAvvUmwCTuBBQVAlDjExiTT3Zhc9IYZDD92JgpAYLgridtzR87ElOxKhTkR4PowdI6UiLYArPjMFTjoz5Rivb9qNpbLaQC8HCYgLWxpWtUTzlW/9rM8izHpF8ySFHjO6E2aA9OJFc0tcbEGwAs2jLGD01OduU+DbBfsIkW0EgfXCPbD3FVgHsn3tkuzgO/bg20SM7uuCEYKQ=
    secret_access_key:
      secure: mrkOpEtqd2dEmi/qNJyX9vkME+6xgVBnXaRETKF7jT+flcQCQ0ayQkRkMV7lzGqq44XFg+n6Cpfn6oW0gH9RNdcC8YQvFP+kgzPx6nw6V/M31Vz6ySapJf59HBzVevf0NJkr0/1JoWsp1iq4IoN10WPzsCXZB55Io3Cf7DgpR+yiyBlWOctDfNdjJ97Juw3ENE80MHDf0fVqdUOIknQka1p68yAGkjar9kc2Oe7o94RzzmoqEn8tuFumiBQjIcuVRALsKqz+eIxBNgkL3BF9shVyRjOWLAeBhMPVFxZs5Dgd4ECbvU0i33gfmje3d6qqcw78N2lZaLefoVvWol3pOzVO133ewOSY9/lmpqEiRUU2ohEe8T4aSoS7posBW42itUTO4Y5w+eVOnHsm4sRQaI+/AXWTe7GPel+P8Qbe8Ya10A5gnpoag7o3raRDcHx+/qaZw1Af/u4XiAOYz3be3U90Qc+YMc/kS5i8BH0GXBbSfaWQ00CwRFlZQ3n1xUqmjC2CmjZTki3W/p7mEt0DjhcH9ZIXscK603sCC+mF6pEd9019k5fG/8fr2Y4Ptai9kd3BxZJCX9/jSoMfWOBbgkA5bRgHU0xrAj+p49qD6Ej9Xr8GE3+uebz3sEuhSFRnCKwKoOHOemfgevfO2y/jQXP677WPf3xQX7bVDfTFSHU=
    acl: public_read
    local-dir: $HOME/src/ljt.nightly/latest/files
    upload-dir: $TRAVIS_BRANCH/$TRAVIS_OS_NAME
    on:
      branch: master
      condition: -n "$BUILD_OFFICIAL"
  - provider: s3
    bucket: libjpeg-turbo-pr
    access_key_id:
      secure: bmFEt4H90/oR/LiN9XI+G26Pd6hiyrTw3+Vg3lS4ynwAYk33weApaVM8CyzQTgIhGSPzFStqVm9fTrb3RmrYP/PnNS+/surOeWLkH2DMRxvc0qmetBuNx1+vAN7FUkY8MO/u5uE9WXHAdp4e64pXcLXEbKmh+wgDm72b35WmMxErtHsGbpqy+j47rQkY4BJGi7XQzjjafaamfm4PzitsjkYYsgX8KLI16jyJEIirvyDHCPTn9wKR/jSjelDl+xTlgZGuCqmLCBW8f6JgycIspWjcYfO4WpWvkbnnI2sl3rCMPvOYc4wHe8SwzG0l4tM1PblZZDRcU7vjE15PmNf1Xfq9Vx3RpgBJv+UBNL/Vn0rKdpUCeEcfC12hxrske8DWpV6waBiDivjQJreE+YRXqa5YBhV/EdkoKYCqafnJvRASlOko9evje8F9KXTNsIGTT1HPmU9QM9WoJwLs/Xa3t09EmA2IjhcuAvvUmwCTuBBQVAlDjExiTT3Zhc9IYZDD92JgpAYLgridtzR87ElOxKhTkR4PowdI6UiLYArPjMFTjoz5Rivb9qNpbLaQC8HCYgLWxpWtUTzlW/9rM8izHpF8ySFHjO6E2aA9OJFc0tcbEGwAs2jLGD01OduU+DbBfsIkW0EgfXCPbD3FVgHsn3tkuzgO/bg20SM7uuCEYKQ=
    secret_access_key:
      secure: mrkOpEtqd2dEmi/qNJyX9vkME+6xgVBnXaRETKF7jT+flcQCQ0ayQkRkMV7lzGqq44XFg+n6Cpfn6oW0gH9RNdcC8YQvFP+kgzPx6nw6V/M31Vz6ySapJf59HBzVevf0NJkr0/1JoWsp1iq4IoN10WPzsCXZB55Io3Cf7DgpR+yiyBlWOctDfNdjJ97Juw3ENE80MHDf0fVqdUOIknQka1p68yAGkjar9kc2Oe7o94RzzmoqEn8tuFumiBQjIcuVRALsKqz+eIxBNgkL3BF9shVyRjOWLAeBhMPVFxZs5Dgd4ECbvU0i33gfmje3d6qqcw78N2lZaLefoVvWol3pOzVO133ewOSY9/lmpqEiRUU2ohEe8T4aSoS7posBW42itUTO4Y5w+eVOnHsm4sRQaI+/AXWTe7GPel+P8Qbe8Ya10A5gnpoag7o3raRDcHx+/qaZw1Af/u4XiAOYz3be3U90Qc+YMc/kS5i8BH0GXBbSfaWQ00CwRFlZQ3n1xUqmjC2CmjZTki3W/p7mEt0DjhcH9ZIXscK603sCC+mF6pEd9019k5fG/8fr2Y4Ptai9kd3BxZJCX9/jSoMfWOBbgkA5bRgHU0xrAj+p49qD6Ej9Xr8GE3+uebz3sEuhSFRnCKwKoOHOemfgevfO2y/jQXP677WPf3xQX7bVDfTFSHU=
    acl: public_read
    local-dir: $HOME/src/ljt.nightly/latest/files
    upload-dir: $TRAVIS_BRANCH/$TRAVIS_OS_NAME
    on:
      branch: dev
      condition: -n "$BUILD_OFFICIAL"<|MERGE_RESOLUTION|>--- conflicted
+++ resolved
@@ -29,18 +29,15 @@
     - os: linux
       dist: trusty
       compiler: gcc
-<<<<<<< HEAD
-      env: CMAKE_FLAGS="-DWITH_JPEG8=1"
-=======
-      env: CONFIGURE_FLAGS="--with-jpeg7"
+      env: CMAKE_FLAGS="-DWITH_JPEG7=1"
       addons:
         apt:
           packages:
             - nasm
     - os: linux
+      dist: trusty
       compiler: gcc
-      env: CONFIGURE_FLAGS="--with-jpeg8"
->>>>>>> a0b7de9a
+      env: CMAKE_FLAGS="-DWITH_JPEG8=1"
       addons:
         apt:
           packages:
