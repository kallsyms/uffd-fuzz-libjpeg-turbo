/*
 * jversion.h
 *
<<<<<<< HEAD
 * This file was part of the Independent JPEG Group's software:
 * Copyright (C) 1991-2012, Thomas G. Lane, Guido Vollbeding.
 * libjpeg-turbo Modifications:
 * Copyright (C) 2010, 2012-2016, D. R. Commander.
 * For conditions of distribution and use, see the accompanying README.ijg
 * file.
=======
 * Copyright (C) 1991-2016, Thomas G. Lane, Guido Vollbeding.
 * This file is part of the Independent JPEG Group's software.
 * For conditions of distribution and use, see the accompanying README file.
>>>>>>> a560e4b4
 *
 * This file contains software version identification.
 */


<<<<<<< HEAD
#if JPEG_LIB_VERSION >= 80

#define JVERSION        "8d  15-Jan-2012"

#elif JPEG_LIB_VERSION >= 70

#define JVERSION        "7  27-Jun-2009"

#else

#define JVERSION        "6b  27-Mar-1998"

#endif

#define JCOPYRIGHT      "Copyright (C) 1991-2012 Thomas G. Lane, Guido Vollbeding\n" \
                        "Copyright (C) 1999-2006 MIYASAKA Masaru\n" \
                        "Copyright (C) 2009 Pierre Ossman for Cendio AB\n" \
                        "Copyright (C) 2009-2016 D. R. Commander\n" \
                        "Copyright (C) 2009-2011 Nokia Corporation and/or its subsidiary(-ies)\n" \
                        "Copyright (C) 2013-2014 MIPS Technologies, Inc.\n" \
                        "Copyright (C) 2013 Linaro Limited\n" \
                        "Copyright (C) 2015 Matthieu Darbois"

#define JCOPYRIGHT_SHORT "Copyright (C) 1991-2016 The libjpeg-turbo Project and many others"
=======
#define JVERSION	"9b  17-Jan-2016"

#define JCOPYRIGHT	"Copyright (C) 2016, Thomas G. Lane, Guido Vollbeding"
>>>>>>> a560e4b4
<|MERGE_RESOLUTION|>--- conflicted
+++ resolved
@@ -1,24 +1,17 @@
 /*
  * jversion.h
  *
-<<<<<<< HEAD
  * This file was part of the Independent JPEG Group's software:
  * Copyright (C) 1991-2012, Thomas G. Lane, Guido Vollbeding.
  * libjpeg-turbo Modifications:
  * Copyright (C) 2010, 2012-2016, D. R. Commander.
  * For conditions of distribution and use, see the accompanying README.ijg
  * file.
-=======
- * Copyright (C) 1991-2016, Thomas G. Lane, Guido Vollbeding.
- * This file is part of the Independent JPEG Group's software.
- * For conditions of distribution and use, see the accompanying README file.
->>>>>>> a560e4b4
  *
  * This file contains software version identification.
  */
 
 
-<<<<<<< HEAD
 #if JPEG_LIB_VERSION >= 80
 
 #define JVERSION        "8d  15-Jan-2012"
@@ -33,7 +26,7 @@
 
 #endif
 
-#define JCOPYRIGHT      "Copyright (C) 1991-2012 Thomas G. Lane, Guido Vollbeding\n" \
+#define JCOPYRIGHT      "Copyright (C) 1991-2016 Thomas G. Lane, Guido Vollbeding\n" \
                         "Copyright (C) 1999-2006 MIYASAKA Masaru\n" \
                         "Copyright (C) 2009 Pierre Ossman for Cendio AB\n" \
                         "Copyright (C) 2009-2016 D. R. Commander\n" \
@@ -42,9 +35,4 @@
                         "Copyright (C) 2013 Linaro Limited\n" \
                         "Copyright (C) 2015 Matthieu Darbois"
 
-#define JCOPYRIGHT_SHORT "Copyright (C) 1991-2016 The libjpeg-turbo Project and many others"
-=======
-#define JVERSION	"9b  17-Jan-2016"
-
-#define JCOPYRIGHT	"Copyright (C) 2016, Thomas G. Lane, Guido Vollbeding"
->>>>>>> a560e4b4
+#define JCOPYRIGHT_SHORT "Copyright (C) 1991-2016 The libjpeg-turbo Project and many others"