/*
 * jidctint.c
 *
 * This file was part of the Independent JPEG Group's software:
 * Copyright (C) 1991-1998, Thomas G. Lane.
<<<<<<< HEAD
 * Modification developed 2002-2009 by Guido Vollbeding.
 * libjpeg-turbo Modifications:
 * Copyright (C) 2015, D. R. Commander.
 * For conditions of distribution and use, see the accompanying README.ijg
 * file.
=======
 * Modification developed 2002-2018 by Guido Vollbeding.
 * This file is part of the Independent JPEG Group's software.
 * For conditions of distribution and use, see the accompanying README file.
>>>>>>> 9fc018fd
 *
 * This file contains a slow-but-accurate integer implementation of the
 * inverse DCT (Discrete Cosine Transform).  In the IJG code, this routine
 * must also perform dequantization of the input coefficients.
 *
 * A 2-D IDCT can be done by 1-D IDCT on each column followed by 1-D IDCT
 * on each row (or vice versa, but it's more convenient to emit a row at
 * a time).  Direct algorithms are also available, but they are much more
 * complex and seem not to be any faster when reduced to code.
 *
 * This implementation is based on an algorithm described in
 *   C. Loeffler, A. Ligtenberg and G. Moschytz, "Practical Fast 1-D DCT
 *   Algorithms with 11 Multiplications", Proc. Int'l. Conf. on Acoustics,
 *   Speech, and Signal Processing 1989 (ICASSP '89), pp. 988-991.
 * The primary algorithm described there uses 11 multiplies and 29 adds.
 * We use their alternate method with 12 multiplies and 32 adds.
 * The advantage of this method is that no data path contains more than one
 * multiplication; this allows a very simple and accurate implementation in
 * scaled fixed-point arithmetic, with a minimal number of shifts.
 *
 * We also provide IDCT routines with various output sample block sizes for
 * direct resolution reduction or enlargement without additional resampling:
 * NxN (N=1...16) pixels for one 8x8 input DCT block.
 *
 * For N<8 we simply take the corresponding low-frequency coefficients of
 * the 8x8 input DCT block and apply an NxN point IDCT on the sub-block
 * to yield the downscaled outputs.
 * This can be seen as direct low-pass downsampling from the DCT domain
 * point of view rather than the usual spatial domain point of view,
 * yielding significant computational savings and results at least
 * as good as common bilinear (averaging) spatial downsampling.
 *
 * For N>8 we apply a partial NxN IDCT on the 8 input coefficients as
 * lower frequencies and higher frequencies assumed to be zero.
 * It turns out that the computational effort is similar to the 8x8 IDCT
 * regarding the output size.
 * Furthermore, the scaling and descaling is the same for all IDCT sizes.
 *
 * CAUTION: We rely on the FIX() macro except for the N=1,2,4,8 cases
 * since there would be too many additional constants to pre-calculate.
 */

#define JPEG_INTERNALS
#include "jinclude.h"
#include "jpeglib.h"
#include "jdct.h"               /* Private declarations for DCT subsystem */

#ifdef DCT_ISLOW_SUPPORTED


/*
 * This module is specialized to the case DCTSIZE = 8.
 */

#if DCTSIZE != 8
  Sorry, this code only copes with 8x8 DCT blocks. /* deliberate syntax err */
#endif


/*
 * The poop on this scaling stuff is as follows:
 *
 * Each 1-D IDCT step produces outputs which are a factor of sqrt(N)
 * larger than the true IDCT outputs.  The final outputs are therefore
 * a factor of N larger than desired; since N=8 this can be cured by
 * a simple right shift at the end of the algorithm.  The advantage of
 * this arrangement is that we save two multiplications per 1-D IDCT,
 * because the y0 and y4 inputs need not be divided by sqrt(N).
 *
 * We have to do addition and subtraction of the integer inputs, which
 * is no problem, and multiplication by fractional constants, which is
 * a problem to do in integer arithmetic.  We multiply all the constants
 * by CONST_SCALE and convert them to integer constants (thus retaining
 * CONST_BITS bits of precision in the constants).  After doing a
 * multiplication we have to divide the product by CONST_SCALE, with proper
 * rounding, to produce the correct output.  This division can be done
 * cheaply as a right shift of CONST_BITS bits.  We postpone shifting
 * as long as possible so that partial sums can be added together with
 * full fractional precision.
 *
 * The outputs of the first pass are scaled up by PASS1_BITS bits so that
 * they are represented to better-than-integral precision.  These outputs
 * require BITS_IN_JSAMPLE + PASS1_BITS + 3 bits; this fits in a 16-bit word
 * with the recommended scaling.  (To scale up 12-bit sample data further, an
 * intermediate JLONG array would be needed.)
 *
 * To avoid overflow of the 32-bit intermediate results in pass 2, we must
 * have BITS_IN_JSAMPLE + CONST_BITS + PASS1_BITS <= 26.  Error analysis
 * shows that the values given below are the most effective.
 */

#if BITS_IN_JSAMPLE == 8
#define CONST_BITS  13
#define PASS1_BITS  2
#else
#define CONST_BITS  13
#define PASS1_BITS  1           /* lose a little precision to avoid overflow */
#endif

/* Some C compilers fail to reduce "FIX(constant)" at compile time, thus
 * causing a lot of useless floating-point operations at run time.
 * To get around this we use the following pre-calculated constants.
 * If you change CONST_BITS you may want to add appropriate values.
 * (With a reasonable C compiler, you can just rely on the FIX() macro...)
 */

#if CONST_BITS == 13
#define FIX_0_298631336  ((JLONG)2446)          /* FIX(0.298631336) */
#define FIX_0_390180644  ((JLONG)3196)          /* FIX(0.390180644) */
#define FIX_0_541196100  ((JLONG)4433)          /* FIX(0.541196100) */
#define FIX_0_765366865  ((JLONG)6270)          /* FIX(0.765366865) */
#define FIX_0_899976223  ((JLONG)7373)          /* FIX(0.899976223) */
#define FIX_1_175875602  ((JLONG)9633)          /* FIX(1.175875602) */
#define FIX_1_501321110  ((JLONG)12299)         /* FIX(1.501321110) */
#define FIX_1_847759065  ((JLONG)15137)         /* FIX(1.847759065) */
#define FIX_1_961570560  ((JLONG)16069)         /* FIX(1.961570560) */
#define FIX_2_053119869  ((JLONG)16819)         /* FIX(2.053119869) */
#define FIX_2_562915447  ((JLONG)20995)         /* FIX(2.562915447) */
#define FIX_3_072711026  ((JLONG)25172)         /* FIX(3.072711026) */
#else
#define FIX_0_298631336  FIX(0.298631336)
#define FIX_0_390180644  FIX(0.390180644)
#define FIX_0_541196100  FIX(0.541196100)
#define FIX_0_765366865  FIX(0.765366865)
#define FIX_0_899976223  FIX(0.899976223)
#define FIX_1_175875602  FIX(1.175875602)
#define FIX_1_501321110  FIX(1.501321110)
#define FIX_1_847759065  FIX(1.847759065)
#define FIX_1_961570560  FIX(1.961570560)
#define FIX_2_053119869  FIX(2.053119869)
#define FIX_2_562915447  FIX(2.562915447)
#define FIX_3_072711026  FIX(3.072711026)
#endif


/* Multiply an JLONG variable by an JLONG constant to yield an JLONG result.
 * For 8-bit samples with the recommended scaling, all the variable
 * and constant values involved are no more than 16 bits wide, so a
 * 16x16->32 bit multiply can be used instead of a full 32x32 multiply.
 * For 12-bit samples, a full 32-bit multiplication will be needed.
 */

#if BITS_IN_JSAMPLE == 8
#define MULTIPLY(var, const)  MULTIPLY16C16(var, const)
#else
#define MULTIPLY(var, const)  ((var) * (const))
#endif


/* Dequantize a coefficient by multiplying it by the multiplier-table
 * entry; produce an int result.  In this module, both inputs and result
 * are 16 bits or less, so either int or short multiply will work.
 */

#define DEQUANTIZE(coef, quantval)  (((ISLOW_MULT_TYPE)(coef)) * (quantval))


/*
 * Perform dequantization and inverse DCT on one block of coefficients.
<<<<<<< HEAD
=======
 *
 * Optimized algorithm with 12 multiplications in the 1-D kernel.
 * cK represents sqrt(2) * cos(K*pi/16).
>>>>>>> 9fc018fd
 */

GLOBAL(void)
jpeg_idct_islow(j_decompress_ptr cinfo, jpeg_component_info *compptr,
                JCOEFPTR coef_block, JSAMPARRAY output_buf,
                JDIMENSION output_col)
{
  JLONG tmp0, tmp1, tmp2, tmp3;
  JLONG tmp10, tmp11, tmp12, tmp13;
  JLONG z1, z2, z3, z4, z5;
  JCOEFPTR inptr;
  ISLOW_MULT_TYPE *quantptr;
  int *wsptr;
  JSAMPROW outptr;
  JSAMPLE *range_limit = IDCT_range_limit(cinfo);
  int ctr;
  int workspace[DCTSIZE2];      /* buffers data between passes */
  SHIFT_TEMPS

  /* Pass 1: process columns from input, store into work array. */
  /* Note results are scaled up by sqrt(8) compared to a true IDCT; */
  /* furthermore, we scale the results by 2**PASS1_BITS. */

  inptr = coef_block;
  quantptr = (ISLOW_MULT_TYPE *)compptr->dct_table;
  wsptr = workspace;
  for (ctr = DCTSIZE; ctr > 0; ctr--) {
    /* Due to quantization, we will usually find that many of the input
     * coefficients are zero, especially the AC terms.  We can exploit this
     * by short-circuiting the IDCT calculation for any column in which all
     * the AC terms are zero.  In that case each output is equal to the
     * DC coefficient (with scale factor as needed).
     * With typical images and quantization tables, half or more of the
     * column DCT calculations can be simplified this way.
     */

    if (inptr[DCTSIZE * 1] == 0 && inptr[DCTSIZE * 2] == 0 &&
        inptr[DCTSIZE * 3] == 0 && inptr[DCTSIZE * 4] == 0 &&
        inptr[DCTSIZE * 5] == 0 && inptr[DCTSIZE * 6] == 0 &&
        inptr[DCTSIZE * 7] == 0) {
      /* AC terms all zero */
      int dcval = LEFT_SHIFT(DEQUANTIZE(inptr[DCTSIZE * 0],
                             quantptr[DCTSIZE * 0]), PASS1_BITS);

      wsptr[DCTSIZE * 0] = dcval;
      wsptr[DCTSIZE * 1] = dcval;
      wsptr[DCTSIZE * 2] = dcval;
      wsptr[DCTSIZE * 3] = dcval;
      wsptr[DCTSIZE * 4] = dcval;
      wsptr[DCTSIZE * 5] = dcval;
      wsptr[DCTSIZE * 6] = dcval;
      wsptr[DCTSIZE * 7] = dcval;

      inptr++;                  /* advance pointers to next column */
      quantptr++;
      wsptr++;
      continue;
    }

    /* Even part: reverse the even part of the forward DCT. */
    /* The rotator is sqrt(2)*c(-6). */

    z2 = DEQUANTIZE(inptr[DCTSIZE * 2], quantptr[DCTSIZE * 2]);
    z3 = DEQUANTIZE(inptr[DCTSIZE * 6], quantptr[DCTSIZE * 6]);

    z1 = MULTIPLY(z2 + z3, FIX_0_541196100);
    tmp2 = z1 + MULTIPLY(z3, -FIX_1_847759065);
    tmp3 = z1 + MULTIPLY(z2, FIX_0_765366865);

    z2 = DEQUANTIZE(inptr[DCTSIZE * 0], quantptr[DCTSIZE * 0]);
    z3 = DEQUANTIZE(inptr[DCTSIZE * 4], quantptr[DCTSIZE * 4]);

    tmp0 = LEFT_SHIFT(z2 + z3, CONST_BITS);
    tmp1 = LEFT_SHIFT(z2 - z3, CONST_BITS);

    tmp10 = tmp0 + tmp3;
    tmp13 = tmp0 - tmp3;
    tmp11 = tmp1 + tmp2;
    tmp12 = tmp1 - tmp2;

    /* Odd part per figure 8; the matrix is unitary and hence its
     * transpose is its inverse.  i0..i3 are y7,y5,y3,y1 respectively.
     */

    tmp0 = DEQUANTIZE(inptr[DCTSIZE * 7], quantptr[DCTSIZE * 7]);
    tmp1 = DEQUANTIZE(inptr[DCTSIZE * 5], quantptr[DCTSIZE * 5]);
    tmp2 = DEQUANTIZE(inptr[DCTSIZE * 3], quantptr[DCTSIZE * 3]);
    tmp3 = DEQUANTIZE(inptr[DCTSIZE * 1], quantptr[DCTSIZE * 1]);

    z1 = tmp0 + tmp3;
    z2 = tmp1 + tmp2;
    z3 = tmp0 + tmp2;
    z4 = tmp1 + tmp3;
    z5 = MULTIPLY(z3 + z4, FIX_1_175875602); /* sqrt(2) * c3 */

    tmp0 = MULTIPLY(tmp0, FIX_0_298631336); /* sqrt(2) * (-c1+c3+c5-c7) */
    tmp1 = MULTIPLY(tmp1, FIX_2_053119869); /* sqrt(2) * ( c1+c3-c5+c7) */
    tmp2 = MULTIPLY(tmp2, FIX_3_072711026); /* sqrt(2) * ( c1+c3+c5-c7) */
    tmp3 = MULTIPLY(tmp3, FIX_1_501321110); /* sqrt(2) * ( c1+c3-c5-c7) */
    z1 = MULTIPLY(z1, -FIX_0_899976223); /* sqrt(2) * ( c7-c3) */
    z2 = MULTIPLY(z2, -FIX_2_562915447); /* sqrt(2) * (-c1-c3) */
    z3 = MULTIPLY(z3, -FIX_1_961570560); /* sqrt(2) * (-c3-c5) */
    z4 = MULTIPLY(z4, -FIX_0_390180644); /* sqrt(2) * ( c5-c3) */

    z3 += z5;
    z4 += z5;

    tmp0 += z1 + z3;
    tmp1 += z2 + z4;
    tmp2 += z2 + z3;
    tmp3 += z1 + z4;

    /* Final output stage: inputs are tmp10..tmp13, tmp0..tmp3 */

    wsptr[DCTSIZE * 0] = (int)DESCALE(tmp10 + tmp3, CONST_BITS - PASS1_BITS);
    wsptr[DCTSIZE * 7] = (int)DESCALE(tmp10 - tmp3, CONST_BITS - PASS1_BITS);
    wsptr[DCTSIZE * 1] = (int)DESCALE(tmp11 + tmp2, CONST_BITS - PASS1_BITS);
    wsptr[DCTSIZE * 6] = (int)DESCALE(tmp11 - tmp2, CONST_BITS - PASS1_BITS);
    wsptr[DCTSIZE * 2] = (int)DESCALE(tmp12 + tmp1, CONST_BITS - PASS1_BITS);
    wsptr[DCTSIZE * 5] = (int)DESCALE(tmp12 - tmp1, CONST_BITS - PASS1_BITS);
    wsptr[DCTSIZE * 3] = (int)DESCALE(tmp13 + tmp0, CONST_BITS - PASS1_BITS);
    wsptr[DCTSIZE * 4] = (int)DESCALE(tmp13 - tmp0, CONST_BITS - PASS1_BITS);

    inptr++;                    /* advance pointers to next column */
    quantptr++;
    wsptr++;
  }

  /* Pass 2: process rows from work array, store into output array. */
  /* Note that we must descale the results by a factor of 8 == 2**3, */
  /* and also undo the PASS1_BITS scaling. */

  wsptr = workspace;
  for (ctr = 0; ctr < DCTSIZE; ctr++) {
    outptr = output_buf[ctr] + output_col;
    /* Rows of zeroes can be exploited in the same way as we did with columns.
     * However, the column calculation has created many nonzero AC terms, so
     * the simplification applies less often (typically 5% to 10% of the time).
     * On machines with very fast multiplication, it's possible that the
     * test takes more time than it's worth.  In that case this section
     * may be commented out.
     */

#ifndef NO_ZERO_ROW_TEST
    if (wsptr[1] == 0 && wsptr[2] == 0 && wsptr[3] == 0 && wsptr[4] == 0 &&
        wsptr[5] == 0 && wsptr[6] == 0 && wsptr[7] == 0) {
      /* AC terms all zero */
      JSAMPLE dcval = range_limit[(int)DESCALE((JLONG)wsptr[0],
                                               PASS1_BITS + 3) & RANGE_MASK];

      outptr[0] = dcval;
      outptr[1] = dcval;
      outptr[2] = dcval;
      outptr[3] = dcval;
      outptr[4] = dcval;
      outptr[5] = dcval;
      outptr[6] = dcval;
      outptr[7] = dcval;

      wsptr += DCTSIZE;         /* advance pointer to next row */
      continue;
    }
#endif

    /* Even part: reverse the even part of the forward DCT. */
    /* The rotator is sqrt(2)*c(-6). */

    z2 = (JLONG)wsptr[2];
    z3 = (JLONG)wsptr[6];

    z1 = MULTIPLY(z2 + z3, FIX_0_541196100);
    tmp2 = z1 + MULTIPLY(z3, -FIX_1_847759065);
    tmp3 = z1 + MULTIPLY(z2, FIX_0_765366865);

    tmp0 = LEFT_SHIFT((JLONG)wsptr[0] + (JLONG)wsptr[4], CONST_BITS);
    tmp1 = LEFT_SHIFT((JLONG)wsptr[0] - (JLONG)wsptr[4], CONST_BITS);

    tmp10 = tmp0 + tmp3;
    tmp13 = tmp0 - tmp3;
    tmp11 = tmp1 + tmp2;
    tmp12 = tmp1 - tmp2;

    /* Odd part per figure 8; the matrix is unitary and hence its
     * transpose is its inverse.  i0..i3 are y7,y5,y3,y1 respectively.
     */

    tmp0 = (JLONG)wsptr[7];
    tmp1 = (JLONG)wsptr[5];
    tmp2 = (JLONG)wsptr[3];
    tmp3 = (JLONG)wsptr[1];

    z1 = tmp0 + tmp3;
    z2 = tmp1 + tmp2;
    z3 = tmp0 + tmp2;
    z4 = tmp1 + tmp3;
    z5 = MULTIPLY(z3 + z4, FIX_1_175875602); /* sqrt(2) * c3 */

    tmp0 = MULTIPLY(tmp0, FIX_0_298631336); /* sqrt(2) * (-c1+c3+c5-c7) */
    tmp1 = MULTIPLY(tmp1, FIX_2_053119869); /* sqrt(2) * ( c1+c3-c5+c7) */
    tmp2 = MULTIPLY(tmp2, FIX_3_072711026); /* sqrt(2) * ( c1+c3+c5-c7) */
    tmp3 = MULTIPLY(tmp3, FIX_1_501321110); /* sqrt(2) * ( c1+c3-c5-c7) */
    z1 = MULTIPLY(z1, -FIX_0_899976223); /* sqrt(2) * ( c7-c3) */
    z2 = MULTIPLY(z2, -FIX_2_562915447); /* sqrt(2) * (-c1-c3) */
    z3 = MULTIPLY(z3, -FIX_1_961570560); /* sqrt(2) * (-c3-c5) */
    z4 = MULTIPLY(z4, -FIX_0_390180644); /* sqrt(2) * ( c5-c3) */

    z3 += z5;
    z4 += z5;

    tmp0 += z1 + z3;
    tmp1 += z2 + z4;
    tmp2 += z2 + z3;
    tmp3 += z1 + z4;

    /* Final output stage: inputs are tmp10..tmp13, tmp0..tmp3 */

    outptr[0] = range_limit[(int)DESCALE(tmp10 + tmp3,
                                         CONST_BITS + PASS1_BITS + 3) &
                            RANGE_MASK];
    outptr[7] = range_limit[(int)DESCALE(tmp10 - tmp3,
                                         CONST_BITS + PASS1_BITS + 3) &
                            RANGE_MASK];
    outptr[1] = range_limit[(int)DESCALE(tmp11 + tmp2,
                                         CONST_BITS + PASS1_BITS + 3) &
                            RANGE_MASK];
    outptr[6] = range_limit[(int)DESCALE(tmp11 - tmp2,
                                         CONST_BITS + PASS1_BITS + 3) &
                            RANGE_MASK];
    outptr[2] = range_limit[(int)DESCALE(tmp12 + tmp1,
                                         CONST_BITS + PASS1_BITS + 3) &
                            RANGE_MASK];
    outptr[5] = range_limit[(int)DESCALE(tmp12 - tmp1,
                                         CONST_BITS + PASS1_BITS + 3) &
                            RANGE_MASK];
    outptr[3] = range_limit[(int)DESCALE(tmp13 + tmp0,
                                         CONST_BITS + PASS1_BITS + 3) &
                            RANGE_MASK];
    outptr[4] = range_limit[(int)DESCALE(tmp13 - tmp0,
                                         CONST_BITS + PASS1_BITS + 3) &
                            RANGE_MASK];

    wsptr += DCTSIZE;           /* advance pointer to next row */
  }
}

#ifdef IDCT_SCALING_SUPPORTED


/*
 * Perform dequantization and inverse DCT on one block of coefficients,
 * producing a reduced-size 7x7 output block.
 *
 * Optimized algorithm with 12 multiplications in the 1-D kernel.
 * cK represents sqrt(2) * cos(K*pi/14).
 */

GLOBAL(void)
jpeg_idct_7x7(j_decompress_ptr cinfo, jpeg_component_info *compptr,
              JCOEFPTR coef_block, JSAMPARRAY output_buf,
              JDIMENSION output_col)
{
  JLONG tmp0, tmp1, tmp2, tmp10, tmp11, tmp12, tmp13;
  JLONG z1, z2, z3;
  JCOEFPTR inptr;
  ISLOW_MULT_TYPE *quantptr;
  int *wsptr;
  JSAMPROW outptr;
  JSAMPLE *range_limit = IDCT_range_limit(cinfo);
  int ctr;
  int workspace[7 * 7];         /* buffers data between passes */
  SHIFT_TEMPS

  /* Pass 1: process columns from input, store into work array. */

  inptr = coef_block;
  quantptr = (ISLOW_MULT_TYPE *)compptr->dct_table;
  wsptr = workspace;
  for (ctr = 0; ctr < 7; ctr++, inptr++, quantptr++, wsptr++) {
    /* Even part */

    tmp13 = DEQUANTIZE(inptr[DCTSIZE * 0], quantptr[DCTSIZE * 0]);
    tmp13 = LEFT_SHIFT(tmp13, CONST_BITS);
    /* Add fudge factor here for final descale. */
    tmp13 += ONE << (CONST_BITS - PASS1_BITS - 1);

    z1 = DEQUANTIZE(inptr[DCTSIZE * 2], quantptr[DCTSIZE * 2]);
    z2 = DEQUANTIZE(inptr[DCTSIZE * 4], quantptr[DCTSIZE * 4]);
    z3 = DEQUANTIZE(inptr[DCTSIZE * 6], quantptr[DCTSIZE * 6]);

    tmp10 = MULTIPLY(z2 - z3, FIX(0.881747734));     /* c4 */
    tmp12 = MULTIPLY(z1 - z2, FIX(0.314692123));     /* c6 */
    tmp11 = tmp10 + tmp12 + tmp13 - MULTIPLY(z2, FIX(1.841218003)); /* c2+c4-c6 */
    tmp0 = z1 + z3;
    z2 -= tmp0;
    tmp0 = MULTIPLY(tmp0, FIX(1.274162392)) + tmp13; /* c2 */
    tmp10 += tmp0 - MULTIPLY(z3, FIX(0.077722536));  /* c2-c4-c6 */
    tmp12 += tmp0 - MULTIPLY(z1, FIX(2.470602249));  /* c2+c4+c6 */
    tmp13 += MULTIPLY(z2, FIX(1.414213562));         /* c0 */

    /* Odd part */

    z1 = DEQUANTIZE(inptr[DCTSIZE * 1], quantptr[DCTSIZE * 1]);
    z2 = DEQUANTIZE(inptr[DCTSIZE * 3], quantptr[DCTSIZE * 3]);
    z3 = DEQUANTIZE(inptr[DCTSIZE * 5], quantptr[DCTSIZE * 5]);

    tmp1 = MULTIPLY(z1 + z2, FIX(0.935414347));      /* (c3+c1-c5)/2 */
    tmp2 = MULTIPLY(z1 - z2, FIX(0.170262339));      /* (c3+c5-c1)/2 */
    tmp0 = tmp1 - tmp2;
    tmp1 += tmp2;
    tmp2 = MULTIPLY(z2 + z3, -FIX(1.378756276));     /* -c1 */
    tmp1 += tmp2;
    z2 = MULTIPLY(z1 + z3, FIX(0.613604268));        /* c5 */
    tmp0 += z2;
    tmp2 += z2 + MULTIPLY(z3, FIX(1.870828693));     /* c3+c1-c5 */

    /* Final output stage */

    wsptr[7 * 0] = (int)RIGHT_SHIFT(tmp10 + tmp0, CONST_BITS - PASS1_BITS);
    wsptr[7 * 6] = (int)RIGHT_SHIFT(tmp10 - tmp0, CONST_BITS - PASS1_BITS);
    wsptr[7 * 1] = (int)RIGHT_SHIFT(tmp11 + tmp1, CONST_BITS - PASS1_BITS);
    wsptr[7 * 5] = (int)RIGHT_SHIFT(tmp11 - tmp1, CONST_BITS - PASS1_BITS);
    wsptr[7 * 2] = (int)RIGHT_SHIFT(tmp12 + tmp2, CONST_BITS - PASS1_BITS);
    wsptr[7 * 4] = (int)RIGHT_SHIFT(tmp12 - tmp2, CONST_BITS - PASS1_BITS);
    wsptr[7 * 3] = (int)RIGHT_SHIFT(tmp13, CONST_BITS - PASS1_BITS);
  }

  /* Pass 2: process 7 rows from work array, store into output array. */

  wsptr = workspace;
  for (ctr = 0; ctr < 7; ctr++) {
    outptr = output_buf[ctr] + output_col;

    /* Even part */

    /* Add fudge factor here for final descale. */
    tmp13 = (JLONG)wsptr[0] + (ONE << (PASS1_BITS + 2));
    tmp13 = LEFT_SHIFT(tmp13, CONST_BITS);

    z1 = (JLONG)wsptr[2];
    z2 = (JLONG)wsptr[4];
    z3 = (JLONG)wsptr[6];

    tmp10 = MULTIPLY(z2 - z3, FIX(0.881747734));     /* c4 */
    tmp12 = MULTIPLY(z1 - z2, FIX(0.314692123));     /* c6 */
    tmp11 = tmp10 + tmp12 + tmp13 - MULTIPLY(z2, FIX(1.841218003)); /* c2+c4-c6 */
    tmp0 = z1 + z3;
    z2 -= tmp0;
    tmp0 = MULTIPLY(tmp0, FIX(1.274162392)) + tmp13; /* c2 */
    tmp10 += tmp0 - MULTIPLY(z3, FIX(0.077722536));  /* c2-c4-c6 */
    tmp12 += tmp0 - MULTIPLY(z1, FIX(2.470602249));  /* c2+c4+c6 */
    tmp13 += MULTIPLY(z2, FIX(1.414213562));         /* c0 */

    /* Odd part */

    z1 = (JLONG)wsptr[1];
    z2 = (JLONG)wsptr[3];
    z3 = (JLONG)wsptr[5];

    tmp1 = MULTIPLY(z1 + z2, FIX(0.935414347));      /* (c3+c1-c5)/2 */
    tmp2 = MULTIPLY(z1 - z2, FIX(0.170262339));      /* (c3+c5-c1)/2 */
    tmp0 = tmp1 - tmp2;
    tmp1 += tmp2;
    tmp2 = MULTIPLY(z2 + z3, -FIX(1.378756276));     /* -c1 */
    tmp1 += tmp2;
    z2 = MULTIPLY(z1 + z3, FIX(0.613604268));        /* c5 */
    tmp0 += z2;
    tmp2 += z2 + MULTIPLY(z3, FIX(1.870828693));     /* c3+c1-c5 */

    /* Final output stage */

    outptr[0] = range_limit[(int)RIGHT_SHIFT(tmp10 + tmp0,
                                             CONST_BITS + PASS1_BITS + 3) &
                            RANGE_MASK];
    outptr[6] = range_limit[(int)RIGHT_SHIFT(tmp10 - tmp0,
                                             CONST_BITS + PASS1_BITS + 3) &
                            RANGE_MASK];
    outptr[1] = range_limit[(int)RIGHT_SHIFT(tmp11 + tmp1,
                                             CONST_BITS + PASS1_BITS + 3) &
                            RANGE_MASK];
    outptr[5] = range_limit[(int)RIGHT_SHIFT(tmp11 - tmp1,
                                             CONST_BITS + PASS1_BITS + 3) &
                            RANGE_MASK];
    outptr[2] = range_limit[(int)RIGHT_SHIFT(tmp12 + tmp2,
                                             CONST_BITS + PASS1_BITS + 3) &
                            RANGE_MASK];
    outptr[4] = range_limit[(int)RIGHT_SHIFT(tmp12 - tmp2,
                                             CONST_BITS + PASS1_BITS + 3) &
                            RANGE_MASK];
    outptr[3] = range_limit[(int)RIGHT_SHIFT(tmp13,
                                             CONST_BITS + PASS1_BITS + 3) &
                            RANGE_MASK];

    wsptr += 7;         /* advance pointer to next row */
  }
}


/*
 * Perform dequantization and inverse DCT on one block of coefficients,
 * producing a reduced-size 6x6 output block.
 *
 * Optimized algorithm with 3 multiplications in the 1-D kernel.
 * cK represents sqrt(2) * cos(K*pi/12).
 */

GLOBAL(void)
jpeg_idct_6x6(j_decompress_ptr cinfo, jpeg_component_info *compptr,
              JCOEFPTR coef_block, JSAMPARRAY output_buf,
              JDIMENSION output_col)
{
  JLONG tmp0, tmp1, tmp2, tmp10, tmp11, tmp12;
  JLONG z1, z2, z3;
  JCOEFPTR inptr;
  ISLOW_MULT_TYPE *quantptr;
  int *wsptr;
  JSAMPROW outptr;
  JSAMPLE *range_limit = IDCT_range_limit(cinfo);
  int ctr;
  int workspace[6 * 6];         /* buffers data between passes */
  SHIFT_TEMPS

  /* Pass 1: process columns from input, store into work array. */

  inptr = coef_block;
  quantptr = (ISLOW_MULT_TYPE *)compptr->dct_table;
  wsptr = workspace;
  for (ctr = 0; ctr < 6; ctr++, inptr++, quantptr++, wsptr++) {
    /* Even part */

    tmp0 = DEQUANTIZE(inptr[DCTSIZE * 0], quantptr[DCTSIZE * 0]);
    tmp0 = LEFT_SHIFT(tmp0, CONST_BITS);
    /* Add fudge factor here for final descale. */
    tmp0 += ONE << (CONST_BITS - PASS1_BITS - 1);
    tmp2 = DEQUANTIZE(inptr[DCTSIZE * 4], quantptr[DCTSIZE * 4]);
    tmp10 = MULTIPLY(tmp2, FIX(0.707106781));   /* c4 */
    tmp1 = tmp0 + tmp10;
    tmp11 = RIGHT_SHIFT(tmp0 - tmp10 - tmp10, CONST_BITS - PASS1_BITS);
    tmp10 = DEQUANTIZE(inptr[DCTSIZE * 2], quantptr[DCTSIZE * 2]);
    tmp0 = MULTIPLY(tmp10, FIX(1.224744871));   /* c2 */
    tmp10 = tmp1 + tmp0;
    tmp12 = tmp1 - tmp0;

    /* Odd part */

    z1 = DEQUANTIZE(inptr[DCTSIZE * 1], quantptr[DCTSIZE * 1]);
    z2 = DEQUANTIZE(inptr[DCTSIZE * 3], quantptr[DCTSIZE * 3]);
    z3 = DEQUANTIZE(inptr[DCTSIZE * 5], quantptr[DCTSIZE * 5]);
    tmp1 = MULTIPLY(z1 + z3, FIX(0.366025404)); /* c5 */
    tmp0 = tmp1 + LEFT_SHIFT(z1 + z2, CONST_BITS);
    tmp2 = tmp1 + LEFT_SHIFT(z3 - z2, CONST_BITS);
    tmp1 = LEFT_SHIFT(z1 - z2 - z3, PASS1_BITS);

    /* Final output stage */

    wsptr[6 * 0] = (int)RIGHT_SHIFT(tmp10 + tmp0, CONST_BITS - PASS1_BITS);
    wsptr[6 * 5] = (int)RIGHT_SHIFT(tmp10 - tmp0, CONST_BITS - PASS1_BITS);
    wsptr[6 * 1] = (int)(tmp11 + tmp1);
    wsptr[6 * 4] = (int)(tmp11 - tmp1);
    wsptr[6 * 2] = (int)RIGHT_SHIFT(tmp12 + tmp2, CONST_BITS - PASS1_BITS);
    wsptr[6 * 3] = (int)RIGHT_SHIFT(tmp12 - tmp2, CONST_BITS - PASS1_BITS);
  }

  /* Pass 2: process 6 rows from work array, store into output array. */

  wsptr = workspace;
  for (ctr = 0; ctr < 6; ctr++) {
    outptr = output_buf[ctr] + output_col;

    /* Even part */

    /* Add fudge factor here for final descale. */
    tmp0 = (JLONG)wsptr[0] + (ONE << (PASS1_BITS + 2));
    tmp0 = LEFT_SHIFT(tmp0, CONST_BITS);
    tmp2 = (JLONG)wsptr[4];
    tmp10 = MULTIPLY(tmp2, FIX(0.707106781));   /* c4 */
    tmp1 = tmp0 + tmp10;
    tmp11 = tmp0 - tmp10 - tmp10;
    tmp10 = (JLONG)wsptr[2];
    tmp0 = MULTIPLY(tmp10, FIX(1.224744871));   /* c2 */
    tmp10 = tmp1 + tmp0;
    tmp12 = tmp1 - tmp0;

    /* Odd part */

    z1 = (JLONG)wsptr[1];
    z2 = (JLONG)wsptr[3];
    z3 = (JLONG)wsptr[5];
    tmp1 = MULTIPLY(z1 + z3, FIX(0.366025404)); /* c5 */
    tmp0 = tmp1 + LEFT_SHIFT(z1 + z2, CONST_BITS);
    tmp2 = tmp1 + LEFT_SHIFT(z3 - z2, CONST_BITS);
    tmp1 = LEFT_SHIFT(z1 - z2 - z3, CONST_BITS);

    /* Final output stage */

    outptr[0] = range_limit[(int)RIGHT_SHIFT(tmp10 + tmp0,
                                             CONST_BITS + PASS1_BITS + 3) &
                            RANGE_MASK];
    outptr[5] = range_limit[(int)RIGHT_SHIFT(tmp10 - tmp0,
                                             CONST_BITS + PASS1_BITS + 3) &
                            RANGE_MASK];
    outptr[1] = range_limit[(int)RIGHT_SHIFT(tmp11 + tmp1,
                                             CONST_BITS + PASS1_BITS + 3) &
                            RANGE_MASK];
    outptr[4] = range_limit[(int)RIGHT_SHIFT(tmp11 - tmp1,
                                             CONST_BITS + PASS1_BITS + 3) &
                            RANGE_MASK];
    outptr[2] = range_limit[(int)RIGHT_SHIFT(tmp12 + tmp2,
                                             CONST_BITS + PASS1_BITS + 3) &
                            RANGE_MASK];
    outptr[3] = range_limit[(int)RIGHT_SHIFT(tmp12 - tmp2,
                                             CONST_BITS + PASS1_BITS + 3) &
                            RANGE_MASK];

    wsptr += 6;         /* advance pointer to next row */
  }
}


/*
 * Perform dequantization and inverse DCT on one block of coefficients,
 * producing a reduced-size 5x5 output block.
 *
 * Optimized algorithm with 5 multiplications in the 1-D kernel.
 * cK represents sqrt(2) * cos(K*pi/10).
 */

GLOBAL(void)
jpeg_idct_5x5(j_decompress_ptr cinfo, jpeg_component_info *compptr,
              JCOEFPTR coef_block, JSAMPARRAY output_buf,
              JDIMENSION output_col)
{
  JLONG tmp0, tmp1, tmp10, tmp11, tmp12;
  JLONG z1, z2, z3;
  JCOEFPTR inptr;
  ISLOW_MULT_TYPE *quantptr;
  int *wsptr;
  JSAMPROW outptr;
  JSAMPLE *range_limit = IDCT_range_limit(cinfo);
  int ctr;
  int workspace[5 * 5];         /* buffers data between passes */
  SHIFT_TEMPS

  /* Pass 1: process columns from input, store into work array. */

  inptr = coef_block;
  quantptr = (ISLOW_MULT_TYPE *)compptr->dct_table;
  wsptr = workspace;
  for (ctr = 0; ctr < 5; ctr++, inptr++, quantptr++, wsptr++) {
    /* Even part */

    tmp12 = DEQUANTIZE(inptr[DCTSIZE * 0], quantptr[DCTSIZE * 0]);
    tmp12 = LEFT_SHIFT(tmp12, CONST_BITS);
    /* Add fudge factor here for final descale. */
    tmp12 += ONE << (CONST_BITS - PASS1_BITS - 1);
    tmp0 = DEQUANTIZE(inptr[DCTSIZE * 2], quantptr[DCTSIZE * 2]);
    tmp1 = DEQUANTIZE(inptr[DCTSIZE * 4], quantptr[DCTSIZE * 4]);
    z1 = MULTIPLY(tmp0 + tmp1, FIX(0.790569415)); /* (c2+c4)/2 */
    z2 = MULTIPLY(tmp0 - tmp1, FIX(0.353553391)); /* (c2-c4)/2 */
    z3 = tmp12 + z2;
    tmp10 = z3 + z1;
    tmp11 = z3 - z1;
    tmp12 -= LEFT_SHIFT(z2, 2);

    /* Odd part */

    z2 = DEQUANTIZE(inptr[DCTSIZE * 1], quantptr[DCTSIZE * 1]);
    z3 = DEQUANTIZE(inptr[DCTSIZE * 3], quantptr[DCTSIZE * 3]);

    z1 = MULTIPLY(z2 + z3, FIX(0.831253876));     /* c3 */
    tmp0 = z1 + MULTIPLY(z2, FIX(0.513743148));   /* c1-c3 */
    tmp1 = z1 - MULTIPLY(z3, FIX(2.176250899));   /* c1+c3 */

    /* Final output stage */

    wsptr[5 * 0] = (int)RIGHT_SHIFT(tmp10 + tmp0, CONST_BITS - PASS1_BITS);
    wsptr[5 * 4] = (int)RIGHT_SHIFT(tmp10 - tmp0, CONST_BITS - PASS1_BITS);
    wsptr[5 * 1] = (int)RIGHT_SHIFT(tmp11 + tmp1, CONST_BITS - PASS1_BITS);
    wsptr[5 * 3] = (int)RIGHT_SHIFT(tmp11 - tmp1, CONST_BITS - PASS1_BITS);
    wsptr[5 * 2] = (int)RIGHT_SHIFT(tmp12, CONST_BITS - PASS1_BITS);
  }

  /* Pass 2: process 5 rows from work array, store into output array. */

  wsptr = workspace;
  for (ctr = 0; ctr < 5; ctr++) {
    outptr = output_buf[ctr] + output_col;

    /* Even part */

    /* Add fudge factor here for final descale. */
    tmp12 = (JLONG)wsptr[0] + (ONE << (PASS1_BITS + 2));
    tmp12 = LEFT_SHIFT(tmp12, CONST_BITS);
    tmp0 = (JLONG)wsptr[2];
    tmp1 = (JLONG)wsptr[4];
    z1 = MULTIPLY(tmp0 + tmp1, FIX(0.790569415)); /* (c2+c4)/2 */
    z2 = MULTIPLY(tmp0 - tmp1, FIX(0.353553391)); /* (c2-c4)/2 */
    z3 = tmp12 + z2;
    tmp10 = z3 + z1;
    tmp11 = z3 - z1;
    tmp12 -= LEFT_SHIFT(z2, 2);

    /* Odd part */

    z2 = (JLONG)wsptr[1];
    z3 = (JLONG)wsptr[3];

    z1 = MULTIPLY(z2 + z3, FIX(0.831253876));     /* c3 */
    tmp0 = z1 + MULTIPLY(z2, FIX(0.513743148));   /* c1-c3 */
    tmp1 = z1 - MULTIPLY(z3, FIX(2.176250899));   /* c1+c3 */

    /* Final output stage */

    outptr[0] = range_limit[(int)RIGHT_SHIFT(tmp10 + tmp0,
                                             CONST_BITS + PASS1_BITS + 3) &
                            RANGE_MASK];
    outptr[4] = range_limit[(int)RIGHT_SHIFT(tmp10 - tmp0,
                                             CONST_BITS + PASS1_BITS + 3) &
                            RANGE_MASK];
    outptr[1] = range_limit[(int)RIGHT_SHIFT(tmp11 + tmp1,
                                             CONST_BITS + PASS1_BITS + 3) &
                            RANGE_MASK];
    outptr[3] = range_limit[(int)RIGHT_SHIFT(tmp11 - tmp1,
                                             CONST_BITS + PASS1_BITS + 3) &
                            RANGE_MASK];
    outptr[2] = range_limit[(int)RIGHT_SHIFT(tmp12,
                                             CONST_BITS + PASS1_BITS + 3) &
                            RANGE_MASK];

    wsptr += 5;         /* advance pointer to next row */
  }
}


/*
 * Perform dequantization and inverse DCT on one block of coefficients,
 * producing a reduced-size 3x3 output block.
 *
 * Optimized algorithm with 2 multiplications in the 1-D kernel.
 * cK represents sqrt(2) * cos(K*pi/6).
 */

GLOBAL(void)
jpeg_idct_3x3(j_decompress_ptr cinfo, jpeg_component_info *compptr,
              JCOEFPTR coef_block, JSAMPARRAY output_buf,
              JDIMENSION output_col)
{
  JLONG tmp0, tmp2, tmp10, tmp12;
  JCOEFPTR inptr;
  ISLOW_MULT_TYPE *quantptr;
  int *wsptr;
  JSAMPROW outptr;
  JSAMPLE *range_limit = IDCT_range_limit(cinfo);
  int ctr;
  int workspace[3 * 3];         /* buffers data between passes */
  SHIFT_TEMPS

  /* Pass 1: process columns from input, store into work array. */

  inptr = coef_block;
  quantptr = (ISLOW_MULT_TYPE *)compptr->dct_table;
  wsptr = workspace;
  for (ctr = 0; ctr < 3; ctr++, inptr++, quantptr++, wsptr++) {
    /* Even part */

    tmp0 = DEQUANTIZE(inptr[DCTSIZE * 0], quantptr[DCTSIZE * 0]);
    tmp0 = LEFT_SHIFT(tmp0, CONST_BITS);
    /* Add fudge factor here for final descale. */
    tmp0 += ONE << (CONST_BITS - PASS1_BITS - 1);
    tmp2 = DEQUANTIZE(inptr[DCTSIZE * 2], quantptr[DCTSIZE * 2]);
    tmp12 = MULTIPLY(tmp2, FIX(0.707106781)); /* c2 */
    tmp10 = tmp0 + tmp12;
    tmp2 = tmp0 - tmp12 - tmp12;

    /* Odd part */

    tmp12 = DEQUANTIZE(inptr[DCTSIZE * 1], quantptr[DCTSIZE * 1]);
    tmp0 = MULTIPLY(tmp12, FIX(1.224744871)); /* c1 */

    /* Final output stage */

    wsptr[3 * 0] = (int)RIGHT_SHIFT(tmp10 + tmp0, CONST_BITS - PASS1_BITS);
    wsptr[3 * 2] = (int)RIGHT_SHIFT(tmp10 - tmp0, CONST_BITS - PASS1_BITS);
    wsptr[3 * 1] = (int)RIGHT_SHIFT(tmp2, CONST_BITS - PASS1_BITS);
  }

  /* Pass 2: process 3 rows from work array, store into output array. */

  wsptr = workspace;
  for (ctr = 0; ctr < 3; ctr++) {
    outptr = output_buf[ctr] + output_col;

    /* Even part */

    /* Add fudge factor here for final descale. */
    tmp0 = (JLONG)wsptr[0] + (ONE << (PASS1_BITS + 2));
    tmp0 = LEFT_SHIFT(tmp0, CONST_BITS);
    tmp2 = (JLONG)wsptr[2];
    tmp12 = MULTIPLY(tmp2, FIX(0.707106781)); /* c2 */
    tmp10 = tmp0 + tmp12;
    tmp2 = tmp0 - tmp12 - tmp12;

    /* Odd part */

    tmp12 = (JLONG)wsptr[1];
    tmp0 = MULTIPLY(tmp12, FIX(1.224744871)); /* c1 */

    /* Final output stage */

    outptr[0] = range_limit[(int)RIGHT_SHIFT(tmp10 + tmp0,
                                             CONST_BITS + PASS1_BITS + 3) &
                            RANGE_MASK];
    outptr[2] = range_limit[(int)RIGHT_SHIFT(tmp10 - tmp0,
                                             CONST_BITS + PASS1_BITS + 3) &
                            RANGE_MASK];
    outptr[1] = range_limit[(int)RIGHT_SHIFT(tmp2,
                                             CONST_BITS + PASS1_BITS + 3) &
                            RANGE_MASK];

    wsptr += 3;         /* advance pointer to next row */
  }
}


/*
 * Perform dequantization and inverse DCT on one block of coefficients,
 * producing a 9x9 output block.
 *
 * Optimized algorithm with 10 multiplications in the 1-D kernel.
 * cK represents sqrt(2) * cos(K*pi/18).
 */

GLOBAL(void)
jpeg_idct_9x9(j_decompress_ptr cinfo, jpeg_component_info *compptr,
              JCOEFPTR coef_block, JSAMPARRAY output_buf,
              JDIMENSION output_col)
{
  JLONG tmp0, tmp1, tmp2, tmp3, tmp10, tmp11, tmp12, tmp13, tmp14;
  JLONG z1, z2, z3, z4;
  JCOEFPTR inptr;
  ISLOW_MULT_TYPE *quantptr;
  int *wsptr;
  JSAMPROW outptr;
  JSAMPLE *range_limit = IDCT_range_limit(cinfo);
  int ctr;
  int workspace[8 * 9];         /* buffers data between passes */
  SHIFT_TEMPS

  /* Pass 1: process columns from input, store into work array. */

  inptr = coef_block;
  quantptr = (ISLOW_MULT_TYPE *)compptr->dct_table;
  wsptr = workspace;
  for (ctr = 0; ctr < 8; ctr++, inptr++, quantptr++, wsptr++) {
    /* Even part */

    tmp0 = DEQUANTIZE(inptr[DCTSIZE * 0], quantptr[DCTSIZE * 0]);
    tmp0 = LEFT_SHIFT(tmp0, CONST_BITS);
    /* Add fudge factor here for final descale. */
    tmp0 += ONE << (CONST_BITS - PASS1_BITS - 1);

    z1 = DEQUANTIZE(inptr[DCTSIZE * 2], quantptr[DCTSIZE * 2]);
    z2 = DEQUANTIZE(inptr[DCTSIZE * 4], quantptr[DCTSIZE * 4]);
    z3 = DEQUANTIZE(inptr[DCTSIZE * 6], quantptr[DCTSIZE * 6]);

    tmp3 = MULTIPLY(z3, FIX(0.707106781));      /* c6 */
    tmp1 = tmp0 + tmp3;
    tmp2 = tmp0 - tmp3 - tmp3;

    tmp0 = MULTIPLY(z1 - z2, FIX(0.707106781)); /* c6 */
    tmp11 = tmp2 + tmp0;
    tmp14 = tmp2 - tmp0 - tmp0;

    tmp0 = MULTIPLY(z1 + z2, FIX(1.328926049)); /* c2 */
    tmp2 = MULTIPLY(z1, FIX(1.083350441));      /* c4 */
    tmp3 = MULTIPLY(z2, FIX(0.245575608));      /* c8 */

    tmp10 = tmp1 + tmp0 - tmp3;
    tmp12 = tmp1 - tmp0 + tmp2;
    tmp13 = tmp1 - tmp2 + tmp3;

    /* Odd part */

    z1 = DEQUANTIZE(inptr[DCTSIZE * 1], quantptr[DCTSIZE * 1]);
    z2 = DEQUANTIZE(inptr[DCTSIZE * 3], quantptr[DCTSIZE * 3]);
    z3 = DEQUANTIZE(inptr[DCTSIZE * 5], quantptr[DCTSIZE * 5]);
    z4 = DEQUANTIZE(inptr[DCTSIZE * 7], quantptr[DCTSIZE * 7]);

    z2 = MULTIPLY(z2, -FIX(1.224744871));            /* -c3 */

    tmp2 = MULTIPLY(z1 + z3, FIX(0.909038955));      /* c5 */
    tmp3 = MULTIPLY(z1 + z4, FIX(0.483689525));      /* c7 */
    tmp0 = tmp2 + tmp3 - z2;
    tmp1 = MULTIPLY(z3 - z4, FIX(1.392728481));      /* c1 */
    tmp2 += z2 - tmp1;
    tmp3 += z2 + tmp1;
    tmp1 = MULTIPLY(z1 - z3 - z4, FIX(1.224744871)); /* c3 */

    /* Final output stage */

    wsptr[8 * 0] = (int)RIGHT_SHIFT(tmp10 + tmp0, CONST_BITS - PASS1_BITS);
    wsptr[8 * 8] = (int)RIGHT_SHIFT(tmp10 - tmp0, CONST_BITS - PASS1_BITS);
    wsptr[8 * 1] = (int)RIGHT_SHIFT(tmp11 + tmp1, CONST_BITS - PASS1_BITS);
    wsptr[8 * 7] = (int)RIGHT_SHIFT(tmp11 - tmp1, CONST_BITS - PASS1_BITS);
    wsptr[8 * 2] = (int)RIGHT_SHIFT(tmp12 + tmp2, CONST_BITS - PASS1_BITS);
    wsptr[8 * 6] = (int)RIGHT_SHIFT(tmp12 - tmp2, CONST_BITS - PASS1_BITS);
    wsptr[8 * 3] = (int)RIGHT_SHIFT(tmp13 + tmp3, CONST_BITS - PASS1_BITS);
    wsptr[8 * 5] = (int)RIGHT_SHIFT(tmp13 - tmp3, CONST_BITS - PASS1_BITS);
    wsptr[8 * 4] = (int)RIGHT_SHIFT(tmp14, CONST_BITS - PASS1_BITS);
  }

  /* Pass 2: process 9 rows from work array, store into output array. */

  wsptr = workspace;
  for (ctr = 0; ctr < 9; ctr++) {
    outptr = output_buf[ctr] + output_col;

    /* Even part */

    /* Add fudge factor here for final descale. */
    tmp0 = (JLONG)wsptr[0] + (ONE << (PASS1_BITS + 2));
    tmp0 = LEFT_SHIFT(tmp0, CONST_BITS);

    z1 = (JLONG)wsptr[2];
    z2 = (JLONG)wsptr[4];
    z3 = (JLONG)wsptr[6];

    tmp3 = MULTIPLY(z3, FIX(0.707106781));      /* c6 */
    tmp1 = tmp0 + tmp3;
    tmp2 = tmp0 - tmp3 - tmp3;

    tmp0 = MULTIPLY(z1 - z2, FIX(0.707106781)); /* c6 */
    tmp11 = tmp2 + tmp0;
    tmp14 = tmp2 - tmp0 - tmp0;

    tmp0 = MULTIPLY(z1 + z2, FIX(1.328926049)); /* c2 */
    tmp2 = MULTIPLY(z1, FIX(1.083350441));      /* c4 */
    tmp3 = MULTIPLY(z2, FIX(0.245575608));      /* c8 */

    tmp10 = tmp1 + tmp0 - tmp3;
    tmp12 = tmp1 - tmp0 + tmp2;
    tmp13 = tmp1 - tmp2 + tmp3;

    /* Odd part */

    z1 = (JLONG)wsptr[1];
    z2 = (JLONG)wsptr[3];
    z3 = (JLONG)wsptr[5];
    z4 = (JLONG)wsptr[7];

    z2 = MULTIPLY(z2, -FIX(1.224744871));            /* -c3 */

    tmp2 = MULTIPLY(z1 + z3, FIX(0.909038955));      /* c5 */
    tmp3 = MULTIPLY(z1 + z4, FIX(0.483689525));      /* c7 */
    tmp0 = tmp2 + tmp3 - z2;
    tmp1 = MULTIPLY(z3 - z4, FIX(1.392728481));      /* c1 */
    tmp2 += z2 - tmp1;
    tmp3 += z2 + tmp1;
    tmp1 = MULTIPLY(z1 - z3 - z4, FIX(1.224744871)); /* c3 */

    /* Final output stage */

    outptr[0] = range_limit[(int)RIGHT_SHIFT(tmp10 + tmp0,
                                             CONST_BITS + PASS1_BITS + 3) &
                            RANGE_MASK];
    outptr[8] = range_limit[(int)RIGHT_SHIFT(tmp10 - tmp0,
                                             CONST_BITS + PASS1_BITS + 3) &
                            RANGE_MASK];
    outptr[1] = range_limit[(int)RIGHT_SHIFT(tmp11 + tmp1,
                                             CONST_BITS + PASS1_BITS + 3) &
                            RANGE_MASK];
    outptr[7] = range_limit[(int)RIGHT_SHIFT(tmp11 - tmp1,
                                             CONST_BITS + PASS1_BITS + 3) &
                            RANGE_MASK];
    outptr[2] = range_limit[(int)RIGHT_SHIFT(tmp12 + tmp2,
                                             CONST_BITS + PASS1_BITS + 3) &
                            RANGE_MASK];
    outptr[6] = range_limit[(int)RIGHT_SHIFT(tmp12 - tmp2,
                                             CONST_BITS + PASS1_BITS + 3) &
                            RANGE_MASK];
    outptr[3] = range_limit[(int)RIGHT_SHIFT(tmp13 + tmp3,
                                             CONST_BITS + PASS1_BITS + 3) &
                            RANGE_MASK];
    outptr[5] = range_limit[(int)RIGHT_SHIFT(tmp13 - tmp3,
                                             CONST_BITS + PASS1_BITS + 3) &
                            RANGE_MASK];
    outptr[4] = range_limit[(int)RIGHT_SHIFT(tmp14,
                                             CONST_BITS + PASS1_BITS + 3) &
                            RANGE_MASK];

    wsptr += 8;         /* advance pointer to next row */
  }
}


/*
 * Perform dequantization and inverse DCT on one block of coefficients,
 * producing a 10x10 output block.
 *
 * Optimized algorithm with 12 multiplications in the 1-D kernel.
 * cK represents sqrt(2) * cos(K*pi/20).
 */

GLOBAL(void)
jpeg_idct_10x10(j_decompress_ptr cinfo, jpeg_component_info *compptr,
                JCOEFPTR coef_block, JSAMPARRAY output_buf,
                JDIMENSION output_col)
{
  JLONG tmp10, tmp11, tmp12, tmp13, tmp14;
  JLONG tmp20, tmp21, tmp22, tmp23, tmp24;
  JLONG z1, z2, z3, z4, z5;
  JCOEFPTR inptr;
  ISLOW_MULT_TYPE *quantptr;
  int *wsptr;
  JSAMPROW outptr;
  JSAMPLE *range_limit = IDCT_range_limit(cinfo);
  int ctr;
  int workspace[8 * 10];        /* buffers data between passes */
  SHIFT_TEMPS

  /* Pass 1: process columns from input, store into work array. */

  inptr = coef_block;
  quantptr = (ISLOW_MULT_TYPE *)compptr->dct_table;
  wsptr = workspace;
  for (ctr = 0; ctr < 8; ctr++, inptr++, quantptr++, wsptr++) {
    /* Even part */

    z3 = DEQUANTIZE(inptr[DCTSIZE * 0], quantptr[DCTSIZE * 0]);
    z3 = LEFT_SHIFT(z3, CONST_BITS);
    /* Add fudge factor here for final descale. */
    z3 += ONE << (CONST_BITS - PASS1_BITS - 1);
    z4 = DEQUANTIZE(inptr[DCTSIZE * 4], quantptr[DCTSIZE * 4]);
    z1 = MULTIPLY(z4, FIX(1.144122806));         /* c4 */
    z2 = MULTIPLY(z4, FIX(0.437016024));         /* c8 */
    tmp10 = z3 + z1;
    tmp11 = z3 - z2;

    tmp22 = RIGHT_SHIFT(z3 - LEFT_SHIFT(z1 - z2, 1),
                        CONST_BITS - PASS1_BITS); /* c0 = (c4-c8)*2 */

    z2 = DEQUANTIZE(inptr[DCTSIZE * 2], quantptr[DCTSIZE * 2]);
    z3 = DEQUANTIZE(inptr[DCTSIZE * 6], quantptr[DCTSIZE * 6]);

    z1 = MULTIPLY(z2 + z3, FIX(0.831253876));    /* c6 */
    tmp12 = z1 + MULTIPLY(z2, FIX(0.513743148)); /* c2-c6 */
    tmp13 = z1 - MULTIPLY(z3, FIX(2.176250899)); /* c2+c6 */

    tmp20 = tmp10 + tmp12;
    tmp24 = tmp10 - tmp12;
    tmp21 = tmp11 + tmp13;
    tmp23 = tmp11 - tmp13;

    /* Odd part */

    z1 = DEQUANTIZE(inptr[DCTSIZE * 1], quantptr[DCTSIZE * 1]);
    z2 = DEQUANTIZE(inptr[DCTSIZE * 3], quantptr[DCTSIZE * 3]);
    z3 = DEQUANTIZE(inptr[DCTSIZE * 5], quantptr[DCTSIZE * 5]);
    z4 = DEQUANTIZE(inptr[DCTSIZE * 7], quantptr[DCTSIZE * 7]);

    tmp11 = z2 + z4;
    tmp13 = z2 - z4;

    tmp12 = MULTIPLY(tmp13, FIX(0.309016994));        /* (c3-c7)/2 */
    z5 = LEFT_SHIFT(z3, CONST_BITS);

    z2 = MULTIPLY(tmp11, FIX(0.951056516));           /* (c3+c7)/2 */
    z4 = z5 + tmp12;

    tmp10 = MULTIPLY(z1, FIX(1.396802247)) + z2 + z4; /* c1 */
    tmp14 = MULTIPLY(z1, FIX(0.221231742)) - z2 + z4; /* c9 */

    z2 = MULTIPLY(tmp11, FIX(0.587785252));           /* (c1-c9)/2 */
    z4 = z5 - tmp12 - LEFT_SHIFT(tmp13, CONST_BITS - 1);

    tmp12 = LEFT_SHIFT(z1 - tmp13 - z3, PASS1_BITS);

    tmp11 = MULTIPLY(z1, FIX(1.260073511)) - z2 - z4; /* c3 */
    tmp13 = MULTIPLY(z1, FIX(0.642039522)) - z2 + z4; /* c7 */

    /* Final output stage */

    wsptr[8 * 0] = (int)RIGHT_SHIFT(tmp20 + tmp10, CONST_BITS - PASS1_BITS);
    wsptr[8 * 9] = (int)RIGHT_SHIFT(tmp20 - tmp10, CONST_BITS - PASS1_BITS);
    wsptr[8 * 1] = (int)RIGHT_SHIFT(tmp21 + tmp11, CONST_BITS - PASS1_BITS);
    wsptr[8 * 8] = (int)RIGHT_SHIFT(tmp21 - tmp11, CONST_BITS - PASS1_BITS);
    wsptr[8 * 2] = (int)(tmp22 + tmp12);
    wsptr[8 * 7] = (int)(tmp22 - tmp12);
    wsptr[8 * 3] = (int)RIGHT_SHIFT(tmp23 + tmp13, CONST_BITS - PASS1_BITS);
    wsptr[8 * 6] = (int)RIGHT_SHIFT(tmp23 - tmp13, CONST_BITS - PASS1_BITS);
    wsptr[8 * 4] = (int)RIGHT_SHIFT(tmp24 + tmp14, CONST_BITS - PASS1_BITS);
    wsptr[8 * 5] = (int)RIGHT_SHIFT(tmp24 - tmp14, CONST_BITS - PASS1_BITS);
  }

  /* Pass 2: process 10 rows from work array, store into output array. */

  wsptr = workspace;
  for (ctr = 0; ctr < 10; ctr++) {
    outptr = output_buf[ctr] + output_col;

    /* Even part */

    /* Add fudge factor here for final descale. */
    z3 = (JLONG)wsptr[0] + (ONE << (PASS1_BITS + 2));
    z3 = LEFT_SHIFT(z3, CONST_BITS);
    z4 = (JLONG)wsptr[4];
    z1 = MULTIPLY(z4, FIX(1.144122806));         /* c4 */
    z2 = MULTIPLY(z4, FIX(0.437016024));         /* c8 */
    tmp10 = z3 + z1;
    tmp11 = z3 - z2;

    tmp22 = z3 - LEFT_SHIFT(z1 - z2, 1);         /* c0 = (c4-c8)*2 */

    z2 = (JLONG)wsptr[2];
    z3 = (JLONG)wsptr[6];

    z1 = MULTIPLY(z2 + z3, FIX(0.831253876));    /* c6 */
    tmp12 = z1 + MULTIPLY(z2, FIX(0.513743148)); /* c2-c6 */
    tmp13 = z1 - MULTIPLY(z3, FIX(2.176250899)); /* c2+c6 */

    tmp20 = tmp10 + tmp12;
    tmp24 = tmp10 - tmp12;
    tmp21 = tmp11 + tmp13;
    tmp23 = tmp11 - tmp13;

    /* Odd part */

    z1 = (JLONG)wsptr[1];
    z2 = (JLONG)wsptr[3];
    z3 = (JLONG)wsptr[5];
    z3 = LEFT_SHIFT(z3, CONST_BITS);
    z4 = (JLONG)wsptr[7];

    tmp11 = z2 + z4;
    tmp13 = z2 - z4;

    tmp12 = MULTIPLY(tmp13, FIX(0.309016994));        /* (c3-c7)/2 */

    z2 = MULTIPLY(tmp11, FIX(0.951056516));           /* (c3+c7)/2 */
    z4 = z3 + tmp12;

    tmp10 = MULTIPLY(z1, FIX(1.396802247)) + z2 + z4; /* c1 */
    tmp14 = MULTIPLY(z1, FIX(0.221231742)) - z2 + z4; /* c9 */

    z2 = MULTIPLY(tmp11, FIX(0.587785252));           /* (c1-c9)/2 */
    z4 = z3 - tmp12 - LEFT_SHIFT(tmp13, CONST_BITS - 1);

    tmp12 = LEFT_SHIFT(z1 - tmp13, CONST_BITS) - z3;

    tmp11 = MULTIPLY(z1, FIX(1.260073511)) - z2 - z4; /* c3 */
    tmp13 = MULTIPLY(z1, FIX(0.642039522)) - z2 + z4; /* c7 */

    /* Final output stage */

    outptr[0] = range_limit[(int)RIGHT_SHIFT(tmp20 + tmp10,
                                             CONST_BITS + PASS1_BITS + 3) &
                            RANGE_MASK];
    outptr[9] = range_limit[(int)RIGHT_SHIFT(tmp20 - tmp10,
                                             CONST_BITS + PASS1_BITS + 3) &
                            RANGE_MASK];
    outptr[1] = range_limit[(int)RIGHT_SHIFT(tmp21 + tmp11,
                                             CONST_BITS + PASS1_BITS + 3) &
                            RANGE_MASK];
    outptr[8] = range_limit[(int)RIGHT_SHIFT(tmp21 - tmp11,
                                             CONST_BITS + PASS1_BITS + 3) &
                            RANGE_MASK];
    outptr[2] = range_limit[(int)RIGHT_SHIFT(tmp22 + tmp12,
                                             CONST_BITS + PASS1_BITS + 3) &
                            RANGE_MASK];
    outptr[7] = range_limit[(int)RIGHT_SHIFT(tmp22 - tmp12,
                                             CONST_BITS + PASS1_BITS + 3) &
                            RANGE_MASK];
    outptr[3] = range_limit[(int)RIGHT_SHIFT(tmp23 + tmp13,
                                             CONST_BITS + PASS1_BITS + 3) &
                            RANGE_MASK];
    outptr[6] = range_limit[(int)RIGHT_SHIFT(tmp23 - tmp13,
                                             CONST_BITS + PASS1_BITS + 3) &
                            RANGE_MASK];
    outptr[4] = range_limit[(int)RIGHT_SHIFT(tmp24 + tmp14,
                                             CONST_BITS + PASS1_BITS + 3) &
                            RANGE_MASK];
    outptr[5] = range_limit[(int)RIGHT_SHIFT(tmp24 - tmp14,
                                             CONST_BITS + PASS1_BITS + 3) &
                            RANGE_MASK];

    wsptr += 8;         /* advance pointer to next row */
  }
}


/*
 * Perform dequantization and inverse DCT on one block of coefficients,
 * producing an 11x11 output block.
 *
 * Optimized algorithm with 24 multiplications in the 1-D kernel.
 * cK represents sqrt(2) * cos(K*pi/22).
 */

GLOBAL(void)
jpeg_idct_11x11(j_decompress_ptr cinfo, jpeg_component_info *compptr,
                JCOEFPTR coef_block, JSAMPARRAY output_buf,
                JDIMENSION output_col)
{
  JLONG tmp10, tmp11, tmp12, tmp13, tmp14;
  JLONG tmp20, tmp21, tmp22, tmp23, tmp24, tmp25;
  JLONG z1, z2, z3, z4;
  JCOEFPTR inptr;
  ISLOW_MULT_TYPE *quantptr;
  int *wsptr;
  JSAMPROW outptr;
  JSAMPLE *range_limit = IDCT_range_limit(cinfo);
  int ctr;
  int workspace[8 * 11];        /* buffers data between passes */
  SHIFT_TEMPS

  /* Pass 1: process columns from input, store into work array. */

  inptr = coef_block;
  quantptr = (ISLOW_MULT_TYPE *)compptr->dct_table;
  wsptr = workspace;
  for (ctr = 0; ctr < 8; ctr++, inptr++, quantptr++, wsptr++) {
    /* Even part */

    tmp10 = DEQUANTIZE(inptr[DCTSIZE * 0], quantptr[DCTSIZE * 0]);
    tmp10 = LEFT_SHIFT(tmp10, CONST_BITS);
    /* Add fudge factor here for final descale. */
    tmp10 += ONE << (CONST_BITS - PASS1_BITS - 1);

    z1 = DEQUANTIZE(inptr[DCTSIZE * 2], quantptr[DCTSIZE * 2]);
    z2 = DEQUANTIZE(inptr[DCTSIZE * 4], quantptr[DCTSIZE * 4]);
    z3 = DEQUANTIZE(inptr[DCTSIZE * 6], quantptr[DCTSIZE * 6]);

    tmp20 = MULTIPLY(z2 - z3, FIX(2.546640132));     /* c2+c4 */
    tmp23 = MULTIPLY(z2 - z1, FIX(0.430815045));     /* c2-c6 */
    z4 = z1 + z3;
    tmp24 = MULTIPLY(z4, -FIX(1.155664402));         /* -(c2-c10) */
    z4 -= z2;
    tmp25 = tmp10 + MULTIPLY(z4, FIX(1.356927976));  /* c2 */
    tmp21 = tmp20 + tmp23 + tmp25 -
            MULTIPLY(z2, FIX(1.821790775));          /* c2+c4+c10-c6 */
    tmp20 += tmp25 + MULTIPLY(z3, FIX(2.115825087)); /* c4+c6 */
    tmp23 += tmp25 - MULTIPLY(z1, FIX(1.513598477)); /* c6+c8 */
    tmp24 += tmp25;
    tmp22 = tmp24 - MULTIPLY(z3, FIX(0.788749120));  /* c8+c10 */
    tmp24 += MULTIPLY(z2, FIX(1.944413522)) -        /* c2+c8 */
             MULTIPLY(z1, FIX(1.390975730));         /* c4+c10 */
    tmp25 = tmp10 - MULTIPLY(z4, FIX(1.414213562));  /* c0 */

    /* Odd part */

    z1 = DEQUANTIZE(inptr[DCTSIZE * 1], quantptr[DCTSIZE * 1]);
    z2 = DEQUANTIZE(inptr[DCTSIZE * 3], quantptr[DCTSIZE * 3]);
    z3 = DEQUANTIZE(inptr[DCTSIZE * 5], quantptr[DCTSIZE * 5]);
    z4 = DEQUANTIZE(inptr[DCTSIZE * 7], quantptr[DCTSIZE * 7]);

    tmp11 = z1 + z2;
    tmp14 = MULTIPLY(tmp11 + z3 + z4, FIX(0.398430003)); /* c9 */
    tmp11 = MULTIPLY(tmp11, FIX(0.887983902));           /* c3-c9 */
    tmp12 = MULTIPLY(z1 + z3, FIX(0.670361295));         /* c5-c9 */
    tmp13 = tmp14 + MULTIPLY(z1 + z4, FIX(0.366151574)); /* c7-c9 */
    tmp10 = tmp11 + tmp12 + tmp13 -
            MULTIPLY(z1, FIX(0.923107866));              /* c7+c5+c3-c1-2*c9 */
    z1    = tmp14 - MULTIPLY(z2 + z3, FIX(1.163011579)); /* c7+c9 */
    tmp11 += z1 + MULTIPLY(z2, FIX(2.073276588));        /* c1+c7+3*c9-c3 */
    tmp12 += z1 - MULTIPLY(z3, FIX(1.192193623));        /* c3+c5-c7-c9 */
    z1    = MULTIPLY(z2 + z4, -FIX(1.798248910));        /* -(c1+c9) */
    tmp11 += z1;
    tmp13 += z1 + MULTIPLY(z4, FIX(2.102458632));        /* c1+c5+c9-c7 */
    tmp14 += MULTIPLY(z2, -FIX(1.467221301)) +           /* -(c5+c9) */
             MULTIPLY(z3, FIX(1.001388905)) -            /* c1-c9 */
             MULTIPLY(z4, FIX(1.684843907));             /* c3+c9 */

    /* Final output stage */

    wsptr[8 * 0]  = (int)RIGHT_SHIFT(tmp20 + tmp10, CONST_BITS - PASS1_BITS);
    wsptr[8 * 10] = (int)RIGHT_SHIFT(tmp20 - tmp10, CONST_BITS - PASS1_BITS);
    wsptr[8 * 1]  = (int)RIGHT_SHIFT(tmp21 + tmp11, CONST_BITS - PASS1_BITS);
    wsptr[8 * 9]  = (int)RIGHT_SHIFT(tmp21 - tmp11, CONST_BITS - PASS1_BITS);
    wsptr[8 * 2]  = (int)RIGHT_SHIFT(tmp22 + tmp12, CONST_BITS - PASS1_BITS);
    wsptr[8 * 8]  = (int)RIGHT_SHIFT(tmp22 - tmp12, CONST_BITS - PASS1_BITS);
    wsptr[8 * 3]  = (int)RIGHT_SHIFT(tmp23 + tmp13, CONST_BITS - PASS1_BITS);
    wsptr[8 * 7]  = (int)RIGHT_SHIFT(tmp23 - tmp13, CONST_BITS - PASS1_BITS);
    wsptr[8 * 4]  = (int)RIGHT_SHIFT(tmp24 + tmp14, CONST_BITS - PASS1_BITS);
    wsptr[8 * 6]  = (int)RIGHT_SHIFT(tmp24 - tmp14, CONST_BITS - PASS1_BITS);
    wsptr[8 * 5]  = (int)RIGHT_SHIFT(tmp25, CONST_BITS - PASS1_BITS);
  }

  /* Pass 2: process 11 rows from work array, store into output array. */

  wsptr = workspace;
  for (ctr = 0; ctr < 11; ctr++) {
    outptr = output_buf[ctr] + output_col;

    /* Even part */

    /* Add fudge factor here for final descale. */
    tmp10 = (JLONG)wsptr[0] + (ONE << (PASS1_BITS + 2));
    tmp10 = LEFT_SHIFT(tmp10, CONST_BITS);

    z1 = (JLONG)wsptr[2];
    z2 = (JLONG)wsptr[4];
    z3 = (JLONG)wsptr[6];

    tmp20 = MULTIPLY(z2 - z3, FIX(2.546640132));     /* c2+c4 */
    tmp23 = MULTIPLY(z2 - z1, FIX(0.430815045));     /* c2-c6 */
    z4 = z1 + z3;
    tmp24 = MULTIPLY(z4, -FIX(1.155664402));         /* -(c2-c10) */
    z4 -= z2;
    tmp25 = tmp10 + MULTIPLY(z4, FIX(1.356927976));  /* c2 */
    tmp21 = tmp20 + tmp23 + tmp25 -
            MULTIPLY(z2, FIX(1.821790775));          /* c2+c4+c10-c6 */
    tmp20 += tmp25 + MULTIPLY(z3, FIX(2.115825087)); /* c4+c6 */
    tmp23 += tmp25 - MULTIPLY(z1, FIX(1.513598477)); /* c6+c8 */
    tmp24 += tmp25;
    tmp22 = tmp24 - MULTIPLY(z3, FIX(0.788749120));  /* c8+c10 */
    tmp24 += MULTIPLY(z2, FIX(1.944413522)) -        /* c2+c8 */
             MULTIPLY(z1, FIX(1.390975730));         /* c4+c10 */
    tmp25 = tmp10 - MULTIPLY(z4, FIX(1.414213562));  /* c0 */

    /* Odd part */

    z1 = (JLONG)wsptr[1];
    z2 = (JLONG)wsptr[3];
    z3 = (JLONG)wsptr[5];
    z4 = (JLONG)wsptr[7];

    tmp11 = z1 + z2;
    tmp14 = MULTIPLY(tmp11 + z3 + z4, FIX(0.398430003)); /* c9 */
    tmp11 = MULTIPLY(tmp11, FIX(0.887983902));           /* c3-c9 */
    tmp12 = MULTIPLY(z1 + z3, FIX(0.670361295));         /* c5-c9 */
    tmp13 = tmp14 + MULTIPLY(z1 + z4, FIX(0.366151574)); /* c7-c9 */
    tmp10 = tmp11 + tmp12 + tmp13 -
            MULTIPLY(z1, FIX(0.923107866));              /* c7+c5+c3-c1-2*c9 */
    z1    = tmp14 - MULTIPLY(z2 + z3, FIX(1.163011579)); /* c7+c9 */
    tmp11 += z1 + MULTIPLY(z2, FIX(2.073276588));        /* c1+c7+3*c9-c3 */
    tmp12 += z1 - MULTIPLY(z3, FIX(1.192193623));        /* c3+c5-c7-c9 */
    z1    = MULTIPLY(z2 + z4, -FIX(1.798248910));        /* -(c1+c9) */
    tmp11 += z1;
    tmp13 += z1 + MULTIPLY(z4, FIX(2.102458632));        /* c1+c5+c9-c7 */
    tmp14 += MULTIPLY(z2, -FIX(1.467221301)) +           /* -(c5+c9) */
             MULTIPLY(z3, FIX(1.001388905)) -            /* c1-c9 */
             MULTIPLY(z4, FIX(1.684843907));             /* c3+c9 */

    /* Final output stage */

    outptr[0]  = range_limit[(int)RIGHT_SHIFT(tmp20 + tmp10,
                                              CONST_BITS + PASS1_BITS + 3) &
                             RANGE_MASK];
    outptr[10] = range_limit[(int)RIGHT_SHIFT(tmp20 - tmp10,
                                              CONST_BITS + PASS1_BITS + 3) &
                             RANGE_MASK];
    outptr[1]  = range_limit[(int)RIGHT_SHIFT(tmp21 + tmp11,
                                              CONST_BITS + PASS1_BITS + 3) &
                             RANGE_MASK];
    outptr[9]  = range_limit[(int)RIGHT_SHIFT(tmp21 - tmp11,
                                              CONST_BITS + PASS1_BITS + 3) &
                             RANGE_MASK];
    outptr[2]  = range_limit[(int)RIGHT_SHIFT(tmp22 + tmp12,
                                              CONST_BITS + PASS1_BITS + 3) &
                             RANGE_MASK];
    outptr[8]  = range_limit[(int)RIGHT_SHIFT(tmp22 - tmp12,
                                              CONST_BITS + PASS1_BITS + 3) &
                             RANGE_MASK];
    outptr[3]  = range_limit[(int)RIGHT_SHIFT(tmp23 + tmp13,
                                              CONST_BITS + PASS1_BITS + 3) &
                             RANGE_MASK];
    outptr[7]  = range_limit[(int)RIGHT_SHIFT(tmp23 - tmp13,
                                              CONST_BITS + PASS1_BITS + 3) &
                             RANGE_MASK];
    outptr[4]  = range_limit[(int)RIGHT_SHIFT(tmp24 + tmp14,
                                              CONST_BITS + PASS1_BITS + 3) &
                             RANGE_MASK];
    outptr[6]  = range_limit[(int)RIGHT_SHIFT(tmp24 - tmp14,
                                              CONST_BITS + PASS1_BITS + 3) &
                             RANGE_MASK];
    outptr[5]  = range_limit[(int)RIGHT_SHIFT(tmp25,
                                              CONST_BITS + PASS1_BITS + 3) &
                             RANGE_MASK];

    wsptr += 8;         /* advance pointer to next row */
  }
}


/*
 * Perform dequantization and inverse DCT on one block of coefficients,
 * producing a 12x12 output block.
 *
 * Optimized algorithm with 15 multiplications in the 1-D kernel.
 * cK represents sqrt(2) * cos(K*pi/24).
 */

GLOBAL(void)
jpeg_idct_12x12(j_decompress_ptr cinfo, jpeg_component_info *compptr,
                JCOEFPTR coef_block, JSAMPARRAY output_buf,
                JDIMENSION output_col)
{
  JLONG tmp10, tmp11, tmp12, tmp13, tmp14, tmp15;
  JLONG tmp20, tmp21, tmp22, tmp23, tmp24, tmp25;
  JLONG z1, z2, z3, z4;
  JCOEFPTR inptr;
  ISLOW_MULT_TYPE *quantptr;
  int *wsptr;
  JSAMPROW outptr;
  JSAMPLE *range_limit = IDCT_range_limit(cinfo);
  int ctr;
  int workspace[8 * 12];        /* buffers data between passes */
  SHIFT_TEMPS

  /* Pass 1: process columns from input, store into work array. */

  inptr = coef_block;
  quantptr = (ISLOW_MULT_TYPE *)compptr->dct_table;
  wsptr = workspace;
  for (ctr = 0; ctr < 8; ctr++, inptr++, quantptr++, wsptr++) {
    /* Even part */

    z3 = DEQUANTIZE(inptr[DCTSIZE * 0], quantptr[DCTSIZE * 0]);
    z3 = LEFT_SHIFT(z3, CONST_BITS);
    /* Add fudge factor here for final descale. */
    z3 += ONE << (CONST_BITS - PASS1_BITS - 1);

    z4 = DEQUANTIZE(inptr[DCTSIZE * 4], quantptr[DCTSIZE * 4]);
    z4 = MULTIPLY(z4, FIX(1.224744871)); /* c4 */

    tmp10 = z3 + z4;
    tmp11 = z3 - z4;

    z1 = DEQUANTIZE(inptr[DCTSIZE * 2], quantptr[DCTSIZE * 2]);
    z4 = MULTIPLY(z1, FIX(1.366025404)); /* c2 */
    z1 = LEFT_SHIFT(z1, CONST_BITS);
    z2 = DEQUANTIZE(inptr[DCTSIZE * 6], quantptr[DCTSIZE * 6]);
    z2 = LEFT_SHIFT(z2, CONST_BITS);

    tmp12 = z1 - z2;

    tmp21 = z3 + tmp12;
    tmp24 = z3 - tmp12;

    tmp12 = z4 + z2;

    tmp20 = tmp10 + tmp12;
    tmp25 = tmp10 - tmp12;

    tmp12 = z4 - z1 - z2;

    tmp22 = tmp11 + tmp12;
    tmp23 = tmp11 - tmp12;

    /* Odd part */

    z1 = DEQUANTIZE(inptr[DCTSIZE * 1], quantptr[DCTSIZE * 1]);
    z2 = DEQUANTIZE(inptr[DCTSIZE * 3], quantptr[DCTSIZE * 3]);
    z3 = DEQUANTIZE(inptr[DCTSIZE * 5], quantptr[DCTSIZE * 5]);
    z4 = DEQUANTIZE(inptr[DCTSIZE * 7], quantptr[DCTSIZE * 7]);

    tmp11 = MULTIPLY(z2, FIX(1.306562965));                  /* c3 */
    tmp14 = MULTIPLY(z2, -FIX_0_541196100);                  /* -c9 */

    tmp10 = z1 + z3;
    tmp15 = MULTIPLY(tmp10 + z4, FIX(0.860918669));          /* c7 */
    tmp12 = tmp15 + MULTIPLY(tmp10, FIX(0.261052384));       /* c5-c7 */
    tmp10 = tmp12 + tmp11 + MULTIPLY(z1, FIX(0.280143716));  /* c1-c5 */
    tmp13 = MULTIPLY(z3 + z4, -FIX(1.045510580));            /* -(c7+c11) */
    tmp12 += tmp13 + tmp14 - MULTIPLY(z3, FIX(1.478575242)); /* c1+c5-c7-c11 */
    tmp13 += tmp15 - tmp11 + MULTIPLY(z4, FIX(1.586706681)); /* c1+c11 */
    tmp15 += tmp14 - MULTIPLY(z1, FIX(0.676326758)) -        /* c7-c11 */
             MULTIPLY(z4, FIX(1.982889723));                 /* c5+c7 */

    z1 -= z4;
    z2 -= z3;
    z3 = MULTIPLY(z1 + z2, FIX_0_541196100);                 /* c9 */
    tmp11 = z3 + MULTIPLY(z1, FIX_0_765366865);              /* c3-c9 */
    tmp14 = z3 - MULTIPLY(z2, FIX_1_847759065);              /* c3+c9 */

    /* Final output stage */

    wsptr[8 * 0]  = (int)RIGHT_SHIFT(tmp20 + tmp10, CONST_BITS - PASS1_BITS);
    wsptr[8 * 11] = (int)RIGHT_SHIFT(tmp20 - tmp10, CONST_BITS - PASS1_BITS);
    wsptr[8 * 1]  = (int)RIGHT_SHIFT(tmp21 + tmp11, CONST_BITS - PASS1_BITS);
    wsptr[8 * 10] = (int)RIGHT_SHIFT(tmp21 - tmp11, CONST_BITS - PASS1_BITS);
    wsptr[8 * 2]  = (int)RIGHT_SHIFT(tmp22 + tmp12, CONST_BITS - PASS1_BITS);
    wsptr[8 * 9]  = (int)RIGHT_SHIFT(tmp22 - tmp12, CONST_BITS - PASS1_BITS);
    wsptr[8 * 3]  = (int)RIGHT_SHIFT(tmp23 + tmp13, CONST_BITS - PASS1_BITS);
    wsptr[8 * 8]  = (int)RIGHT_SHIFT(tmp23 - tmp13, CONST_BITS - PASS1_BITS);
    wsptr[8 * 4]  = (int)RIGHT_SHIFT(tmp24 + tmp14, CONST_BITS - PASS1_BITS);
    wsptr[8 * 7]  = (int)RIGHT_SHIFT(tmp24 - tmp14, CONST_BITS - PASS1_BITS);
    wsptr[8 * 5]  = (int)RIGHT_SHIFT(tmp25 + tmp15, CONST_BITS - PASS1_BITS);
    wsptr[8 * 6]  = (int)RIGHT_SHIFT(tmp25 - tmp15, CONST_BITS - PASS1_BITS);
  }

  /* Pass 2: process 12 rows from work array, store into output array. */

  wsptr = workspace;
  for (ctr = 0; ctr < 12; ctr++) {
    outptr = output_buf[ctr] + output_col;

    /* Even part */

    /* Add fudge factor here for final descale. */
    z3 = (JLONG)wsptr[0] + (ONE << (PASS1_BITS + 2));
    z3 = LEFT_SHIFT(z3, CONST_BITS);

    z4 = (JLONG)wsptr[4];
    z4 = MULTIPLY(z4, FIX(1.224744871)); /* c4 */

    tmp10 = z3 + z4;
    tmp11 = z3 - z4;

    z1 = (JLONG)wsptr[2];
    z4 = MULTIPLY(z1, FIX(1.366025404)); /* c2 */
    z1 = LEFT_SHIFT(z1, CONST_BITS);
    z2 = (JLONG)wsptr[6];
    z2 = LEFT_SHIFT(z2, CONST_BITS);

    tmp12 = z1 - z2;

    tmp21 = z3 + tmp12;
    tmp24 = z3 - tmp12;

    tmp12 = z4 + z2;

    tmp20 = tmp10 + tmp12;
    tmp25 = tmp10 - tmp12;

    tmp12 = z4 - z1 - z2;

    tmp22 = tmp11 + tmp12;
    tmp23 = tmp11 - tmp12;

    /* Odd part */

    z1 = (JLONG)wsptr[1];
    z2 = (JLONG)wsptr[3];
    z3 = (JLONG)wsptr[5];
    z4 = (JLONG)wsptr[7];

    tmp11 = MULTIPLY(z2, FIX(1.306562965));                  /* c3 */
    tmp14 = MULTIPLY(z2, -FIX_0_541196100);                  /* -c9 */

    tmp10 = z1 + z3;
    tmp15 = MULTIPLY(tmp10 + z4, FIX(0.860918669));          /* c7 */
    tmp12 = tmp15 + MULTIPLY(tmp10, FIX(0.261052384));       /* c5-c7 */
    tmp10 = tmp12 + tmp11 + MULTIPLY(z1, FIX(0.280143716));  /* c1-c5 */
    tmp13 = MULTIPLY(z3 + z4, -FIX(1.045510580));            /* -(c7+c11) */
    tmp12 += tmp13 + tmp14 - MULTIPLY(z3, FIX(1.478575242)); /* c1+c5-c7-c11 */
    tmp13 += tmp15 - tmp11 + MULTIPLY(z4, FIX(1.586706681)); /* c1+c11 */
    tmp15 += tmp14 - MULTIPLY(z1, FIX(0.676326758)) -        /* c7-c11 */
             MULTIPLY(z4, FIX(1.982889723));                 /* c5+c7 */

    z1 -= z4;
    z2 -= z3;
    z3 = MULTIPLY(z1 + z2, FIX_0_541196100);                 /* c9 */
    tmp11 = z3 + MULTIPLY(z1, FIX_0_765366865);              /* c3-c9 */
    tmp14 = z3 - MULTIPLY(z2, FIX_1_847759065);              /* c3+c9 */

    /* Final output stage */

    outptr[0]  = range_limit[(int)RIGHT_SHIFT(tmp20 + tmp10,
                                              CONST_BITS + PASS1_BITS + 3) &
                             RANGE_MASK];
    outptr[11] = range_limit[(int)RIGHT_SHIFT(tmp20 - tmp10,
                                              CONST_BITS + PASS1_BITS + 3) &
                             RANGE_MASK];
    outptr[1]  = range_limit[(int)RIGHT_SHIFT(tmp21 + tmp11,
                                              CONST_BITS + PASS1_BITS + 3) &
                             RANGE_MASK];
    outptr[10] = range_limit[(int)RIGHT_SHIFT(tmp21 - tmp11,
                                              CONST_BITS + PASS1_BITS + 3) &
                             RANGE_MASK];
    outptr[2]  = range_limit[(int)RIGHT_SHIFT(tmp22 + tmp12,
                                              CONST_BITS + PASS1_BITS + 3) &
                             RANGE_MASK];
    outptr[9]  = range_limit[(int)RIGHT_SHIFT(tmp22 - tmp12,
                                              CONST_BITS + PASS1_BITS + 3) &
                             RANGE_MASK];
    outptr[3]  = range_limit[(int)RIGHT_SHIFT(tmp23 + tmp13,
                                              CONST_BITS + PASS1_BITS + 3) &
                             RANGE_MASK];
    outptr[8]  = range_limit[(int)RIGHT_SHIFT(tmp23 - tmp13,
                                              CONST_BITS + PASS1_BITS + 3) &
                             RANGE_MASK];
    outptr[4]  = range_limit[(int)RIGHT_SHIFT(tmp24 + tmp14,
                                              CONST_BITS + PASS1_BITS + 3) &
                             RANGE_MASK];
    outptr[7]  = range_limit[(int)RIGHT_SHIFT(tmp24 - tmp14,
                                              CONST_BITS + PASS1_BITS + 3) &
                             RANGE_MASK];
    outptr[5]  = range_limit[(int)RIGHT_SHIFT(tmp25 + tmp15,
                                              CONST_BITS + PASS1_BITS + 3) &
                             RANGE_MASK];
    outptr[6]  = range_limit[(int)RIGHT_SHIFT(tmp25 - tmp15,
                                              CONST_BITS + PASS1_BITS + 3) &
                             RANGE_MASK];

    wsptr += 8;         /* advance pointer to next row */
  }
}


/*
 * Perform dequantization and inverse DCT on one block of coefficients,
 * producing a 13x13 output block.
 *
 * Optimized algorithm with 29 multiplications in the 1-D kernel.
 * cK represents sqrt(2) * cos(K*pi/26).
 */

GLOBAL(void)
jpeg_idct_13x13(j_decompress_ptr cinfo, jpeg_component_info *compptr,
                JCOEFPTR coef_block, JSAMPARRAY output_buf,
                JDIMENSION output_col)
{
  JLONG tmp10, tmp11, tmp12, tmp13, tmp14, tmp15;
  JLONG tmp20, tmp21, tmp22, tmp23, tmp24, tmp25, tmp26;
  JLONG z1, z2, z3, z4;
  JCOEFPTR inptr;
  ISLOW_MULT_TYPE *quantptr;
  int *wsptr;
  JSAMPROW outptr;
  JSAMPLE *range_limit = IDCT_range_limit(cinfo);
  int ctr;
  int workspace[8 * 13];        /* buffers data between passes */
  SHIFT_TEMPS

  /* Pass 1: process columns from input, store into work array. */

  inptr = coef_block;
  quantptr = (ISLOW_MULT_TYPE *)compptr->dct_table;
  wsptr = workspace;
  for (ctr = 0; ctr < 8; ctr++, inptr++, quantptr++, wsptr++) {
    /* Even part */

    z1 = DEQUANTIZE(inptr[DCTSIZE * 0], quantptr[DCTSIZE * 0]);
    z1 = LEFT_SHIFT(z1, CONST_BITS);
    /* Add fudge factor here for final descale. */
    z1 += ONE << (CONST_BITS - PASS1_BITS - 1);

    z2 = DEQUANTIZE(inptr[DCTSIZE * 2], quantptr[DCTSIZE * 2]);
    z3 = DEQUANTIZE(inptr[DCTSIZE * 4], quantptr[DCTSIZE * 4]);
    z4 = DEQUANTIZE(inptr[DCTSIZE * 6], quantptr[DCTSIZE * 6]);

    tmp10 = z3 + z4;
    tmp11 = z3 - z4;

    tmp12 = MULTIPLY(tmp10, FIX(1.155388986));                /* (c4+c6)/2 */
    tmp13 = MULTIPLY(tmp11, FIX(0.096834934)) + z1;           /* (c4-c6)/2 */

    tmp20 = MULTIPLY(z2, FIX(1.373119086)) + tmp12 + tmp13;   /* c2 */
    tmp22 = MULTIPLY(z2, FIX(0.501487041)) - tmp12 + tmp13;   /* c10 */

    tmp12 = MULTIPLY(tmp10, FIX(0.316450131));                /* (c8-c12)/2 */
    tmp13 = MULTIPLY(tmp11, FIX(0.486914739)) + z1;           /* (c8+c12)/2 */

    tmp21 = MULTIPLY(z2, FIX(1.058554052)) - tmp12 + tmp13;   /* c6 */
    tmp25 = MULTIPLY(z2, -FIX(1.252223920)) + tmp12 + tmp13;  /* c4 */

    tmp12 = MULTIPLY(tmp10, FIX(0.435816023));                /* (c2-c10)/2 */
    tmp13 = MULTIPLY(tmp11, FIX(0.937303064)) - z1;           /* (c2+c10)/2 */

    tmp23 = MULTIPLY(z2, -FIX(0.170464608)) - tmp12 - tmp13;  /* c12 */
    tmp24 = MULTIPLY(z2, -FIX(0.803364869)) + tmp12 - tmp13;  /* c8 */

    tmp26 = MULTIPLY(tmp11 - z2, FIX(1.414213562)) + z1;      /* c0 */

    /* Odd part */

    z1 = DEQUANTIZE(inptr[DCTSIZE * 1], quantptr[DCTSIZE * 1]);
    z2 = DEQUANTIZE(inptr[DCTSIZE * 3], quantptr[DCTSIZE * 3]);
    z3 = DEQUANTIZE(inptr[DCTSIZE * 5], quantptr[DCTSIZE * 5]);
    z4 = DEQUANTIZE(inptr[DCTSIZE * 7], quantptr[DCTSIZE * 7]);

    tmp11 = MULTIPLY(z1 + z2, FIX(1.322312651));     /* c3 */
    tmp12 = MULTIPLY(z1 + z3, FIX(1.163874945));     /* c5 */
    tmp15 = z1 + z4;
    tmp13 = MULTIPLY(tmp15, FIX(0.937797057));       /* c7 */
    tmp10 = tmp11 + tmp12 + tmp13 -
            MULTIPLY(z1, FIX(2.020082300));          /* c7+c5+c3-c1 */
    tmp14 = MULTIPLY(z2 + z3, -FIX(0.338443458));    /* -c11 */
    tmp11 += tmp14 + MULTIPLY(z2, FIX(0.837223564)); /* c5+c9+c11-c3 */
    tmp12 += tmp14 - MULTIPLY(z3, FIX(1.572116027)); /* c1+c5-c9-c11 */
    tmp14 = MULTIPLY(z2 + z4, -FIX(1.163874945));    /* -c5 */
    tmp11 += tmp14;
    tmp13 += tmp14 + MULTIPLY(z4, FIX(2.205608352)); /* c3+c5+c9-c7 */
    tmp14 = MULTIPLY(z3 + z4, -FIX(0.657217813));    /* -c9 */
    tmp12 += tmp14;
    tmp13 += tmp14;
    tmp15 = MULTIPLY(tmp15, FIX(0.338443458));       /* c11 */
    tmp14 = tmp15 + MULTIPLY(z1, FIX(0.318774355)) - /* c9-c11 */
            MULTIPLY(z2, FIX(0.466105296));          /* c1-c7 */
    z1    = MULTIPLY(z3 - z2, FIX(0.937797057));     /* c7 */
    tmp14 += z1;
    tmp15 += z1 + MULTIPLY(z3, FIX(0.384515595)) -   /* c3-c7 */
             MULTIPLY(z4, FIX(1.742345811));         /* c1+c11 */

    /* Final output stage */

    wsptr[8 * 0]  = (int)RIGHT_SHIFT(tmp20 + tmp10, CONST_BITS - PASS1_BITS);
    wsptr[8 * 12] = (int)RIGHT_SHIFT(tmp20 - tmp10, CONST_BITS - PASS1_BITS);
    wsptr[8 * 1]  = (int)RIGHT_SHIFT(tmp21 + tmp11, CONST_BITS - PASS1_BITS);
    wsptr[8 * 11] = (int)RIGHT_SHIFT(tmp21 - tmp11, CONST_BITS - PASS1_BITS);
    wsptr[8 * 2]  = (int)RIGHT_SHIFT(tmp22 + tmp12, CONST_BITS - PASS1_BITS);
    wsptr[8 * 10] = (int)RIGHT_SHIFT(tmp22 - tmp12, CONST_BITS - PASS1_BITS);
    wsptr[8 * 3]  = (int)RIGHT_SHIFT(tmp23 + tmp13, CONST_BITS - PASS1_BITS);
    wsptr[8 * 9]  = (int)RIGHT_SHIFT(tmp23 - tmp13, CONST_BITS - PASS1_BITS);
    wsptr[8 * 4]  = (int)RIGHT_SHIFT(tmp24 + tmp14, CONST_BITS - PASS1_BITS);
    wsptr[8 * 8]  = (int)RIGHT_SHIFT(tmp24 - tmp14, CONST_BITS - PASS1_BITS);
    wsptr[8 * 5]  = (int)RIGHT_SHIFT(tmp25 + tmp15, CONST_BITS - PASS1_BITS);
    wsptr[8 * 7]  = (int)RIGHT_SHIFT(tmp25 - tmp15, CONST_BITS - PASS1_BITS);
    wsptr[8 * 6]  = (int)RIGHT_SHIFT(tmp26, CONST_BITS - PASS1_BITS);
  }

  /* Pass 2: process 13 rows from work array, store into output array. */

  wsptr = workspace;
  for (ctr = 0; ctr < 13; ctr++) {
    outptr = output_buf[ctr] + output_col;

    /* Even part */

    /* Add fudge factor here for final descale. */
    z1 = (JLONG)wsptr[0] + (ONE << (PASS1_BITS + 2));
    z1 = LEFT_SHIFT(z1, CONST_BITS);

    z2 = (JLONG)wsptr[2];
    z3 = (JLONG)wsptr[4];
    z4 = (JLONG)wsptr[6];

    tmp10 = z3 + z4;
    tmp11 = z3 - z4;

    tmp12 = MULTIPLY(tmp10, FIX(1.155388986));                /* (c4+c6)/2 */
    tmp13 = MULTIPLY(tmp11, FIX(0.096834934)) + z1;           /* (c4-c6)/2 */

    tmp20 = MULTIPLY(z2, FIX(1.373119086)) + tmp12 + tmp13;   /* c2 */
    tmp22 = MULTIPLY(z2, FIX(0.501487041)) - tmp12 + tmp13;   /* c10 */

    tmp12 = MULTIPLY(tmp10, FIX(0.316450131));                /* (c8-c12)/2 */
    tmp13 = MULTIPLY(tmp11, FIX(0.486914739)) + z1;           /* (c8+c12)/2 */

    tmp21 = MULTIPLY(z2, FIX(1.058554052)) - tmp12 + tmp13;   /* c6 */
    tmp25 = MULTIPLY(z2, -FIX(1.252223920)) + tmp12 + tmp13;  /* c4 */

    tmp12 = MULTIPLY(tmp10, FIX(0.435816023));                /* (c2-c10)/2 */
    tmp13 = MULTIPLY(tmp11, FIX(0.937303064)) - z1;           /* (c2+c10)/2 */

    tmp23 = MULTIPLY(z2, -FIX(0.170464608)) - tmp12 - tmp13;  /* c12 */
    tmp24 = MULTIPLY(z2, -FIX(0.803364869)) + tmp12 - tmp13;  /* c8 */

    tmp26 = MULTIPLY(tmp11 - z2, FIX(1.414213562)) + z1;      /* c0 */

    /* Odd part */

    z1 = (JLONG)wsptr[1];
    z2 = (JLONG)wsptr[3];
    z3 = (JLONG)wsptr[5];
    z4 = (JLONG)wsptr[7];

    tmp11 = MULTIPLY(z1 + z2, FIX(1.322312651));     /* c3 */
    tmp12 = MULTIPLY(z1 + z3, FIX(1.163874945));     /* c5 */
    tmp15 = z1 + z4;
    tmp13 = MULTIPLY(tmp15, FIX(0.937797057));       /* c7 */
    tmp10 = tmp11 + tmp12 + tmp13 -
            MULTIPLY(z1, FIX(2.020082300));          /* c7+c5+c3-c1 */
    tmp14 = MULTIPLY(z2 + z3, -FIX(0.338443458));    /* -c11 */
    tmp11 += tmp14 + MULTIPLY(z2, FIX(0.837223564)); /* c5+c9+c11-c3 */
    tmp12 += tmp14 - MULTIPLY(z3, FIX(1.572116027)); /* c1+c5-c9-c11 */
    tmp14 = MULTIPLY(z2 + z4, -FIX(1.163874945));    /* -c5 */
    tmp11 += tmp14;
    tmp13 += tmp14 + MULTIPLY(z4, FIX(2.205608352)); /* c3+c5+c9-c7 */
    tmp14 = MULTIPLY(z3 + z4, -FIX(0.657217813));    /* -c9 */
    tmp12 += tmp14;
    tmp13 += tmp14;
    tmp15 = MULTIPLY(tmp15, FIX(0.338443458));       /* c11 */
    tmp14 = tmp15 + MULTIPLY(z1, FIX(0.318774355)) - /* c9-c11 */
            MULTIPLY(z2, FIX(0.466105296));          /* c1-c7 */
    z1    = MULTIPLY(z3 - z2, FIX(0.937797057));     /* c7 */
    tmp14 += z1;
    tmp15 += z1 + MULTIPLY(z3, FIX(0.384515595)) -   /* c3-c7 */
             MULTIPLY(z4, FIX(1.742345811));         /* c1+c11 */

    /* Final output stage */

    outptr[0]  = range_limit[(int)RIGHT_SHIFT(tmp20 + tmp10,
                                              CONST_BITS + PASS1_BITS + 3) &
                             RANGE_MASK];
    outptr[12] = range_limit[(int)RIGHT_SHIFT(tmp20 - tmp10,
                                              CONST_BITS + PASS1_BITS + 3) &
                             RANGE_MASK];
    outptr[1]  = range_limit[(int)RIGHT_SHIFT(tmp21 + tmp11,
                                              CONST_BITS + PASS1_BITS + 3) &
                             RANGE_MASK];
    outptr[11] = range_limit[(int)RIGHT_SHIFT(tmp21 - tmp11,
                                              CONST_BITS + PASS1_BITS + 3) &
                             RANGE_MASK];
    outptr[2]  = range_limit[(int)RIGHT_SHIFT(tmp22 + tmp12,
                                              CONST_BITS + PASS1_BITS + 3) &
                             RANGE_MASK];
    outptr[10] = range_limit[(int)RIGHT_SHIFT(tmp22 - tmp12,
                                              CONST_BITS + PASS1_BITS + 3) &
                             RANGE_MASK];
    outptr[3]  = range_limit[(int)RIGHT_SHIFT(tmp23 + tmp13,
                                              CONST_BITS + PASS1_BITS + 3) &
                             RANGE_MASK];
    outptr[9]  = range_limit[(int)RIGHT_SHIFT(tmp23 - tmp13,
                                              CONST_BITS + PASS1_BITS + 3) &
                             RANGE_MASK];
    outptr[4]  = range_limit[(int)RIGHT_SHIFT(tmp24 + tmp14,
                                              CONST_BITS + PASS1_BITS + 3) &
                             RANGE_MASK];
    outptr[8]  = range_limit[(int)RIGHT_SHIFT(tmp24 - tmp14,
                                              CONST_BITS + PASS1_BITS + 3) &
                             RANGE_MASK];
    outptr[5]  = range_limit[(int)RIGHT_SHIFT(tmp25 + tmp15,
                                              CONST_BITS + PASS1_BITS + 3) &
                             RANGE_MASK];
    outptr[7]  = range_limit[(int)RIGHT_SHIFT(tmp25 - tmp15,
                                              CONST_BITS + PASS1_BITS + 3) &
                             RANGE_MASK];
    outptr[6]  = range_limit[(int)RIGHT_SHIFT(tmp26,
                                              CONST_BITS + PASS1_BITS + 3) &
                             RANGE_MASK];

    wsptr += 8;         /* advance pointer to next row */
  }
}


/*
 * Perform dequantization and inverse DCT on one block of coefficients,
 * producing a 14x14 output block.
 *
 * Optimized algorithm with 20 multiplications in the 1-D kernel.
 * cK represents sqrt(2) * cos(K*pi/28).
 */

GLOBAL(void)
jpeg_idct_14x14(j_decompress_ptr cinfo, jpeg_component_info *compptr,
                JCOEFPTR coef_block, JSAMPARRAY output_buf,
                JDIMENSION output_col)
{
  JLONG tmp10, tmp11, tmp12, tmp13, tmp14, tmp15, tmp16;
  JLONG tmp20, tmp21, tmp22, tmp23, tmp24, tmp25, tmp26;
  JLONG z1, z2, z3, z4;
  JCOEFPTR inptr;
  ISLOW_MULT_TYPE *quantptr;
  int *wsptr;
  JSAMPROW outptr;
  JSAMPLE *range_limit = IDCT_range_limit(cinfo);
  int ctr;
  int workspace[8 * 14];        /* buffers data between passes */
  SHIFT_TEMPS

  /* Pass 1: process columns from input, store into work array. */

  inptr = coef_block;
  quantptr = (ISLOW_MULT_TYPE *)compptr->dct_table;
  wsptr = workspace;
  for (ctr = 0; ctr < 8; ctr++, inptr++, quantptr++, wsptr++) {
    /* Even part */

    z1 = DEQUANTIZE(inptr[DCTSIZE * 0], quantptr[DCTSIZE * 0]);
    z1 = LEFT_SHIFT(z1, CONST_BITS);
    /* Add fudge factor here for final descale. */
    z1 += ONE << (CONST_BITS - PASS1_BITS - 1);
    z4 = DEQUANTIZE(inptr[DCTSIZE * 4], quantptr[DCTSIZE * 4]);
    z2 = MULTIPLY(z4, FIX(1.274162392));         /* c4 */
    z3 = MULTIPLY(z4, FIX(0.314692123));         /* c12 */
    z4 = MULTIPLY(z4, FIX(0.881747734));         /* c8 */

    tmp10 = z1 + z2;
    tmp11 = z1 + z3;
    tmp12 = z1 - z4;

    tmp23 = RIGHT_SHIFT(z1 - LEFT_SHIFT(z2 + z3 - z4, 1),
                        CONST_BITS - PASS1_BITS); /* c0 = (c4+c12-c8)*2 */

    z1 = DEQUANTIZE(inptr[DCTSIZE * 2], quantptr[DCTSIZE * 2]);
    z2 = DEQUANTIZE(inptr[DCTSIZE * 6], quantptr[DCTSIZE * 6]);

    z3 = MULTIPLY(z1 + z2, FIX(1.105676686));    /* c6 */

    tmp13 = z3 + MULTIPLY(z1, FIX(0.273079590)); /* c2-c6 */
    tmp14 = z3 - MULTIPLY(z2, FIX(1.719280954)); /* c6+c10 */
    tmp15 = MULTIPLY(z1, FIX(0.613604268)) -     /* c10 */
            MULTIPLY(z2, FIX(1.378756276));      /* c2 */

    tmp20 = tmp10 + tmp13;
    tmp26 = tmp10 - tmp13;
    tmp21 = tmp11 + tmp14;
    tmp25 = tmp11 - tmp14;
    tmp22 = tmp12 + tmp15;
    tmp24 = tmp12 - tmp15;

    /* Odd part */

    z1 = DEQUANTIZE(inptr[DCTSIZE * 1], quantptr[DCTSIZE * 1]);
    z2 = DEQUANTIZE(inptr[DCTSIZE * 3], quantptr[DCTSIZE * 3]);
    z3 = DEQUANTIZE(inptr[DCTSIZE * 5], quantptr[DCTSIZE * 5]);
    z4 = DEQUANTIZE(inptr[DCTSIZE * 7], quantptr[DCTSIZE * 7]);
    tmp13 = LEFT_SHIFT(z4, CONST_BITS);

    tmp14 = z1 + z3;
    tmp11 = MULTIPLY(z1 + z2, FIX(1.334852607));           /* c3 */
    tmp12 = MULTIPLY(tmp14, FIX(1.197448846));             /* c5 */
    tmp10 = tmp11 + tmp12 + tmp13 - MULTIPLY(z1, FIX(1.126980169)); /* c3+c5-c1 */
    tmp14 = MULTIPLY(tmp14, FIX(0.752406978));             /* c9 */
    tmp16 = tmp14 - MULTIPLY(z1, FIX(1.061150426));        /* c9+c11-c13 */
    z1    -= z2;
    tmp15 = MULTIPLY(z1, FIX(0.467085129)) - tmp13;        /* c11 */
    tmp16 += tmp15;
    z1    += z4;
    z4    = MULTIPLY(z2 + z3, -FIX(0.158341681)) - tmp13;  /* -c13 */
    tmp11 += z4 - MULTIPLY(z2, FIX(0.424103948));          /* c3-c9-c13 */
    tmp12 += z4 - MULTIPLY(z3, FIX(2.373959773));          /* c3+c5-c13 */
    z4    = MULTIPLY(z3 - z2, FIX(1.405321284));           /* c1 */
    tmp14 += z4 + tmp13 - MULTIPLY(z3, FIX(1.6906431334)); /* c1+c9-c11 */
    tmp15 += z4 + MULTIPLY(z2, FIX(0.674957567));          /* c1+c11-c5 */

    tmp13 = LEFT_SHIFT(z1 - z3, PASS1_BITS);

    /* Final output stage */

    wsptr[8 * 0]  = (int)RIGHT_SHIFT(tmp20 + tmp10, CONST_BITS - PASS1_BITS);
    wsptr[8 * 13] = (int)RIGHT_SHIFT(tmp20 - tmp10, CONST_BITS - PASS1_BITS);
    wsptr[8 * 1]  = (int)RIGHT_SHIFT(tmp21 + tmp11, CONST_BITS - PASS1_BITS);
    wsptr[8 * 12] = (int)RIGHT_SHIFT(tmp21 - tmp11, CONST_BITS - PASS1_BITS);
    wsptr[8 * 2]  = (int)RIGHT_SHIFT(tmp22 + tmp12, CONST_BITS - PASS1_BITS);
    wsptr[8 * 11] = (int)RIGHT_SHIFT(tmp22 - tmp12, CONST_BITS - PASS1_BITS);
    wsptr[8 * 3]  = (int)(tmp23 + tmp13);
    wsptr[8 * 10] = (int)(tmp23 - tmp13);
    wsptr[8 * 4]  = (int)RIGHT_SHIFT(tmp24 + tmp14, CONST_BITS - PASS1_BITS);
    wsptr[8 * 9]  = (int)RIGHT_SHIFT(tmp24 - tmp14, CONST_BITS - PASS1_BITS);
    wsptr[8 * 5]  = (int)RIGHT_SHIFT(tmp25 + tmp15, CONST_BITS - PASS1_BITS);
    wsptr[8 * 8]  = (int)RIGHT_SHIFT(tmp25 - tmp15, CONST_BITS - PASS1_BITS);
    wsptr[8 * 6]  = (int)RIGHT_SHIFT(tmp26 + tmp16, CONST_BITS - PASS1_BITS);
    wsptr[8 * 7]  = (int)RIGHT_SHIFT(tmp26 - tmp16, CONST_BITS - PASS1_BITS);
  }

  /* Pass 2: process 14 rows from work array, store into output array. */

  wsptr = workspace;
  for (ctr = 0; ctr < 14; ctr++) {
    outptr = output_buf[ctr] + output_col;

    /* Even part */

    /* Add fudge factor here for final descale. */
    z1 = (JLONG)wsptr[0] + (ONE << (PASS1_BITS + 2));
    z1 = LEFT_SHIFT(z1, CONST_BITS);
    z4 = (JLONG)wsptr[4];
    z2 = MULTIPLY(z4, FIX(1.274162392));         /* c4 */
    z3 = MULTIPLY(z4, FIX(0.314692123));         /* c12 */
    z4 = MULTIPLY(z4, FIX(0.881747734));         /* c8 */

    tmp10 = z1 + z2;
    tmp11 = z1 + z3;
    tmp12 = z1 - z4;

    tmp23 = z1 - LEFT_SHIFT(z2 + z3 - z4, 1);    /* c0 = (c4+c12-c8)*2 */

    z1 = (JLONG)wsptr[2];
    z2 = (JLONG)wsptr[6];

    z3 = MULTIPLY(z1 + z2, FIX(1.105676686));    /* c6 */

    tmp13 = z3 + MULTIPLY(z1, FIX(0.273079590)); /* c2-c6 */
    tmp14 = z3 - MULTIPLY(z2, FIX(1.719280954)); /* c6+c10 */
    tmp15 = MULTIPLY(z1, FIX(0.613604268)) -     /* c10 */
            MULTIPLY(z2, FIX(1.378756276));      /* c2 */

    tmp20 = tmp10 + tmp13;
    tmp26 = tmp10 - tmp13;
    tmp21 = tmp11 + tmp14;
    tmp25 = tmp11 - tmp14;
    tmp22 = tmp12 + tmp15;
    tmp24 = tmp12 - tmp15;

    /* Odd part */

    z1 = (JLONG)wsptr[1];
    z2 = (JLONG)wsptr[3];
    z3 = (JLONG)wsptr[5];
    z4 = (JLONG)wsptr[7];
    z4 = LEFT_SHIFT(z4, CONST_BITS);

    tmp14 = z1 + z3;
    tmp11 = MULTIPLY(z1 + z2, FIX(1.334852607));           /* c3 */
    tmp12 = MULTIPLY(tmp14, FIX(1.197448846));             /* c5 */
    tmp10 = tmp11 + tmp12 + z4 - MULTIPLY(z1, FIX(1.126980169)); /* c3+c5-c1 */
    tmp14 = MULTIPLY(tmp14, FIX(0.752406978));             /* c9 */
    tmp16 = tmp14 - MULTIPLY(z1, FIX(1.061150426));        /* c9+c11-c13 */
    z1    -= z2;
    tmp15 = MULTIPLY(z1, FIX(0.467085129)) - z4;           /* c11 */
    tmp16 += tmp15;
    tmp13 = MULTIPLY(z2 + z3, -FIX(0.158341681)) - z4;     /* -c13 */
    tmp11 += tmp13 - MULTIPLY(z2, FIX(0.424103948));       /* c3-c9-c13 */
    tmp12 += tmp13 - MULTIPLY(z3, FIX(2.373959773));       /* c3+c5-c13 */
    tmp13 = MULTIPLY(z3 - z2, FIX(1.405321284));           /* c1 */
    tmp14 += tmp13 + z4 - MULTIPLY(z3, FIX(1.6906431334)); /* c1+c9-c11 */
    tmp15 += tmp13 + MULTIPLY(z2, FIX(0.674957567));       /* c1+c11-c5 */

    tmp13 = LEFT_SHIFT(z1 - z3, CONST_BITS) + z4;

    /* Final output stage */

    outptr[0]  = range_limit[(int)RIGHT_SHIFT(tmp20 + tmp10,
                                              CONST_BITS + PASS1_BITS + 3) &
                             RANGE_MASK];
    outptr[13] = range_limit[(int)RIGHT_SHIFT(tmp20 - tmp10,
                                              CONST_BITS + PASS1_BITS + 3) &
                             RANGE_MASK];
    outptr[1]  = range_limit[(int)RIGHT_SHIFT(tmp21 + tmp11,
                                              CONST_BITS + PASS1_BITS + 3) &
                             RANGE_MASK];
    outptr[12] = range_limit[(int)RIGHT_SHIFT(tmp21 - tmp11,
                                              CONST_BITS + PASS1_BITS + 3) &
                             RANGE_MASK];
    outptr[2]  = range_limit[(int)RIGHT_SHIFT(tmp22 + tmp12,
                                              CONST_BITS + PASS1_BITS + 3) &
                             RANGE_MASK];
    outptr[11] = range_limit[(int)RIGHT_SHIFT(tmp22 - tmp12,
                                              CONST_BITS + PASS1_BITS + 3) &
                             RANGE_MASK];
    outptr[3]  = range_limit[(int)RIGHT_SHIFT(tmp23 + tmp13,
                                              CONST_BITS + PASS1_BITS + 3) &
                             RANGE_MASK];
    outptr[10] = range_limit[(int)RIGHT_SHIFT(tmp23 - tmp13,
                                              CONST_BITS + PASS1_BITS + 3) &
                             RANGE_MASK];
    outptr[4]  = range_limit[(int)RIGHT_SHIFT(tmp24 + tmp14,
                                              CONST_BITS + PASS1_BITS + 3) &
                             RANGE_MASK];
    outptr[9]  = range_limit[(int)RIGHT_SHIFT(tmp24 - tmp14,
                                              CONST_BITS + PASS1_BITS + 3) &
                             RANGE_MASK];
    outptr[5]  = range_limit[(int)RIGHT_SHIFT(tmp25 + tmp15,
                                              CONST_BITS + PASS1_BITS + 3) &
                             RANGE_MASK];
    outptr[8]  = range_limit[(int)RIGHT_SHIFT(tmp25 - tmp15,
                                              CONST_BITS + PASS1_BITS + 3) &
                             RANGE_MASK];
    outptr[6]  = range_limit[(int)RIGHT_SHIFT(tmp26 + tmp16,
                                              CONST_BITS + PASS1_BITS + 3) &
                             RANGE_MASK];
    outptr[7]  = range_limit[(int)RIGHT_SHIFT(tmp26 - tmp16,
                                              CONST_BITS + PASS1_BITS + 3) &
                             RANGE_MASK];

    wsptr += 8;         /* advance pointer to next row */
  }
}


/*
 * Perform dequantization and inverse DCT on one block of coefficients,
 * producing a 15x15 output block.
 *
 * Optimized algorithm with 22 multiplications in the 1-D kernel.
 * cK represents sqrt(2) * cos(K*pi/30).
 */

GLOBAL(void)
jpeg_idct_15x15(j_decompress_ptr cinfo, jpeg_component_info *compptr,
                JCOEFPTR coef_block, JSAMPARRAY output_buf,
                JDIMENSION output_col)
{
  JLONG tmp10, tmp11, tmp12, tmp13, tmp14, tmp15, tmp16;
  JLONG tmp20, tmp21, tmp22, tmp23, tmp24, tmp25, tmp26, tmp27;
  JLONG z1, z2, z3, z4;
  JCOEFPTR inptr;
  ISLOW_MULT_TYPE *quantptr;
  int *wsptr;
  JSAMPROW outptr;
  JSAMPLE *range_limit = IDCT_range_limit(cinfo);
  int ctr;
  int workspace[8 * 15];        /* buffers data between passes */
  SHIFT_TEMPS

  /* Pass 1: process columns from input, store into work array. */

  inptr = coef_block;
  quantptr = (ISLOW_MULT_TYPE *)compptr->dct_table;
  wsptr = workspace;
  for (ctr = 0; ctr < 8; ctr++, inptr++, quantptr++, wsptr++) {
    /* Even part */

    z1 = DEQUANTIZE(inptr[DCTSIZE * 0], quantptr[DCTSIZE * 0]);
    z1 = LEFT_SHIFT(z1, CONST_BITS);
    /* Add fudge factor here for final descale. */
    z1 += ONE << (CONST_BITS - PASS1_BITS - 1);

    z2 = DEQUANTIZE(inptr[DCTSIZE * 2], quantptr[DCTSIZE * 2]);
    z3 = DEQUANTIZE(inptr[DCTSIZE * 4], quantptr[DCTSIZE * 4]);
    z4 = DEQUANTIZE(inptr[DCTSIZE * 6], quantptr[DCTSIZE * 6]);

    tmp10 = MULTIPLY(z4, FIX(0.437016024)); /* c12 */
    tmp11 = MULTIPLY(z4, FIX(1.144122806)); /* c6 */

    tmp12 = z1 - tmp10;
    tmp13 = z1 + tmp11;
    z1 -= LEFT_SHIFT(tmp11 - tmp10, 1);     /* c0 = (c6-c12)*2 */

    z4 = z2 - z3;
    z3 += z2;
    tmp10 = MULTIPLY(z3, FIX(1.337628990)); /* (c2+c4)/2 */
    tmp11 = MULTIPLY(z4, FIX(0.045680613)); /* (c2-c4)/2 */
    z2 = MULTIPLY(z2, FIX(1.439773946));    /* c4+c14 */

    tmp20 = tmp13 + tmp10 + tmp11;
    tmp23 = tmp12 - tmp10 + tmp11 + z2;

    tmp10 = MULTIPLY(z3, FIX(0.547059574)); /* (c8+c14)/2 */
    tmp11 = MULTIPLY(z4, FIX(0.399234004)); /* (c8-c14)/2 */

    tmp25 = tmp13 - tmp10 - tmp11;
    tmp26 = tmp12 + tmp10 - tmp11 - z2;

    tmp10 = MULTIPLY(z3, FIX(0.790569415)); /* (c6+c12)/2 */
    tmp11 = MULTIPLY(z4, FIX(0.353553391)); /* (c6-c12)/2 */

    tmp21 = tmp12 + tmp10 + tmp11;
    tmp24 = tmp13 - tmp10 + tmp11;
    tmp11 += tmp11;
    tmp22 = z1 + tmp11;                     /* c10 = c6-c12 */
    tmp27 = z1 - tmp11 - tmp11;             /* c0 = (c6-c12)*2 */

    /* Odd part */

    z1 = DEQUANTIZE(inptr[DCTSIZE * 1], quantptr[DCTSIZE * 1]);
    z2 = DEQUANTIZE(inptr[DCTSIZE * 3], quantptr[DCTSIZE * 3]);
    z4 = DEQUANTIZE(inptr[DCTSIZE * 5], quantptr[DCTSIZE * 5]);
    z3 = MULTIPLY(z4, FIX(1.224744871));                    /* c5 */
    z4 = DEQUANTIZE(inptr[DCTSIZE * 7], quantptr[DCTSIZE * 7]);

    tmp13 = z2 - z4;
    tmp15 = MULTIPLY(z1 + tmp13, FIX(0.831253876));         /* c9 */
    tmp11 = tmp15 + MULTIPLY(z1, FIX(0.513743148));         /* c3-c9 */
    tmp14 = tmp15 - MULTIPLY(tmp13, FIX(2.176250899));      /* c3+c9 */

    tmp13 = MULTIPLY(z2, -FIX(0.831253876));                /* -c9 */
    tmp15 = MULTIPLY(z2, -FIX(1.344997024));                /* -c3 */
    z2 = z1 - z4;
    tmp12 = z3 + MULTIPLY(z2, FIX(1.406466353));            /* c1 */

    tmp10 = tmp12 + MULTIPLY(z4, FIX(2.457431844)) - tmp15; /* c1+c7 */
    tmp16 = tmp12 - MULTIPLY(z1, FIX(1.112434820)) + tmp13; /* c1-c13 */
    tmp12 = MULTIPLY(z2, FIX(1.224744871)) - z3;            /* c5 */
    z2 = MULTIPLY(z1 + z4, FIX(0.575212477));               /* c11 */
    tmp13 += z2 + MULTIPLY(z1, FIX(0.475753014)) - z3;      /* c7-c11 */
    tmp15 += z2 - MULTIPLY(z4, FIX(0.869244010)) + z3;      /* c11+c13 */

    /* Final output stage */

    wsptr[8 * 0]  = (int)RIGHT_SHIFT(tmp20 + tmp10, CONST_BITS - PASS1_BITS);
    wsptr[8 * 14] = (int)RIGHT_SHIFT(tmp20 - tmp10, CONST_BITS - PASS1_BITS);
    wsptr[8 * 1]  = (int)RIGHT_SHIFT(tmp21 + tmp11, CONST_BITS - PASS1_BITS);
    wsptr[8 * 13] = (int)RIGHT_SHIFT(tmp21 - tmp11, CONST_BITS - PASS1_BITS);
    wsptr[8 * 2]  = (int)RIGHT_SHIFT(tmp22 + tmp12, CONST_BITS - PASS1_BITS);
    wsptr[8 * 12] = (int)RIGHT_SHIFT(tmp22 - tmp12, CONST_BITS - PASS1_BITS);
    wsptr[8 * 3]  = (int)RIGHT_SHIFT(tmp23 + tmp13, CONST_BITS - PASS1_BITS);
    wsptr[8 * 11] = (int)RIGHT_SHIFT(tmp23 - tmp13, CONST_BITS - PASS1_BITS);
    wsptr[8 * 4]  = (int)RIGHT_SHIFT(tmp24 + tmp14, CONST_BITS - PASS1_BITS);
    wsptr[8 * 10] = (int)RIGHT_SHIFT(tmp24 - tmp14, CONST_BITS - PASS1_BITS);
    wsptr[8 * 5]  = (int)RIGHT_SHIFT(tmp25 + tmp15, CONST_BITS - PASS1_BITS);
    wsptr[8 * 9]  = (int)RIGHT_SHIFT(tmp25 - tmp15, CONST_BITS - PASS1_BITS);
    wsptr[8 * 6]  = (int)RIGHT_SHIFT(tmp26 + tmp16, CONST_BITS - PASS1_BITS);
    wsptr[8 * 8]  = (int)RIGHT_SHIFT(tmp26 - tmp16, CONST_BITS - PASS1_BITS);
    wsptr[8 * 7]  = (int)RIGHT_SHIFT(tmp27, CONST_BITS - PASS1_BITS);
  }

  /* Pass 2: process 15 rows from work array, store into output array. */

  wsptr = workspace;
  for (ctr = 0; ctr < 15; ctr++) {
    outptr = output_buf[ctr] + output_col;

    /* Even part */

    /* Add fudge factor here for final descale. */
    z1 = (JLONG)wsptr[0] + (ONE << (PASS1_BITS + 2));
    z1 = LEFT_SHIFT(z1, CONST_BITS);

    z2 = (JLONG)wsptr[2];
    z3 = (JLONG)wsptr[4];
    z4 = (JLONG)wsptr[6];

    tmp10 = MULTIPLY(z4, FIX(0.437016024)); /* c12 */
    tmp11 = MULTIPLY(z4, FIX(1.144122806)); /* c6 */

    tmp12 = z1 - tmp10;
    tmp13 = z1 + tmp11;
    z1 -= LEFT_SHIFT(tmp11 - tmp10, 1);     /* c0 = (c6-c12)*2 */

    z4 = z2 - z3;
    z3 += z2;
    tmp10 = MULTIPLY(z3, FIX(1.337628990)); /* (c2+c4)/2 */
    tmp11 = MULTIPLY(z4, FIX(0.045680613)); /* (c2-c4)/2 */
    z2 = MULTIPLY(z2, FIX(1.439773946));    /* c4+c14 */

    tmp20 = tmp13 + tmp10 + tmp11;
    tmp23 = tmp12 - tmp10 + tmp11 + z2;

    tmp10 = MULTIPLY(z3, FIX(0.547059574)); /* (c8+c14)/2 */
    tmp11 = MULTIPLY(z4, FIX(0.399234004)); /* (c8-c14)/2 */

    tmp25 = tmp13 - tmp10 - tmp11;
    tmp26 = tmp12 + tmp10 - tmp11 - z2;

    tmp10 = MULTIPLY(z3, FIX(0.790569415)); /* (c6+c12)/2 */
    tmp11 = MULTIPLY(z4, FIX(0.353553391)); /* (c6-c12)/2 */

    tmp21 = tmp12 + tmp10 + tmp11;
    tmp24 = tmp13 - tmp10 + tmp11;
    tmp11 += tmp11;
    tmp22 = z1 + tmp11;                     /* c10 = c6-c12 */
    tmp27 = z1 - tmp11 - tmp11;             /* c0 = (c6-c12)*2 */

    /* Odd part */

    z1 = (JLONG)wsptr[1];
    z2 = (JLONG)wsptr[3];
    z4 = (JLONG)wsptr[5];
    z3 = MULTIPLY(z4, FIX(1.224744871));                    /* c5 */
    z4 = (JLONG)wsptr[7];

    tmp13 = z2 - z4;
    tmp15 = MULTIPLY(z1 + tmp13, FIX(0.831253876));         /* c9 */
    tmp11 = tmp15 + MULTIPLY(z1, FIX(0.513743148));         /* c3-c9 */
    tmp14 = tmp15 - MULTIPLY(tmp13, FIX(2.176250899));      /* c3+c9 */

    tmp13 = MULTIPLY(z2, -FIX(0.831253876));                /* -c9 */
    tmp15 = MULTIPLY(z2, -FIX(1.344997024));                /* -c3 */
    z2 = z1 - z4;
    tmp12 = z3 + MULTIPLY(z2, FIX(1.406466353));            /* c1 */

    tmp10 = tmp12 + MULTIPLY(z4, FIX(2.457431844)) - tmp15; /* c1+c7 */
    tmp16 = tmp12 - MULTIPLY(z1, FIX(1.112434820)) + tmp13; /* c1-c13 */
    tmp12 = MULTIPLY(z2, FIX(1.224744871)) - z3;            /* c5 */
    z2 = MULTIPLY(z1 + z4, FIX(0.575212477));               /* c11 */
    tmp13 += z2 + MULTIPLY(z1, FIX(0.475753014)) - z3;      /* c7-c11 */
    tmp15 += z2 - MULTIPLY(z4, FIX(0.869244010)) + z3;      /* c11+c13 */

    /* Final output stage */

    outptr[0]  = range_limit[(int)RIGHT_SHIFT(tmp20 + tmp10,
                                              CONST_BITS + PASS1_BITS + 3) &
                             RANGE_MASK];
    outptr[14] = range_limit[(int)RIGHT_SHIFT(tmp20 - tmp10,
                                              CONST_BITS + PASS1_BITS + 3) &
                             RANGE_MASK];
    outptr[1]  = range_limit[(int)RIGHT_SHIFT(tmp21 + tmp11,
                                              CONST_BITS + PASS1_BITS + 3) &
                             RANGE_MASK];
    outptr[13] = range_limit[(int)RIGHT_SHIFT(tmp21 - tmp11,
                                              CONST_BITS + PASS1_BITS + 3) &
                             RANGE_MASK];
    outptr[2]  = range_limit[(int)RIGHT_SHIFT(tmp22 + tmp12,
                                              CONST_BITS + PASS1_BITS + 3) &
                             RANGE_MASK];
    outptr[12] = range_limit[(int)RIGHT_SHIFT(tmp22 - tmp12,
                                              CONST_BITS + PASS1_BITS + 3) &
                             RANGE_MASK];
    outptr[3]  = range_limit[(int)RIGHT_SHIFT(tmp23 + tmp13,
                                              CONST_BITS + PASS1_BITS + 3) &
                             RANGE_MASK];
    outptr[11] = range_limit[(int)RIGHT_SHIFT(tmp23 - tmp13,
                                              CONST_BITS + PASS1_BITS + 3) &
                             RANGE_MASK];
    outptr[4]  = range_limit[(int)RIGHT_SHIFT(tmp24 + tmp14,
                                              CONST_BITS + PASS1_BITS + 3) &
                             RANGE_MASK];
    outptr[10] = range_limit[(int)RIGHT_SHIFT(tmp24 - tmp14,
                                              CONST_BITS + PASS1_BITS + 3) &
                             RANGE_MASK];
    outptr[5]  = range_limit[(int)RIGHT_SHIFT(tmp25 + tmp15,
                                              CONST_BITS + PASS1_BITS + 3) &
                             RANGE_MASK];
    outptr[9]  = range_limit[(int)RIGHT_SHIFT(tmp25 - tmp15,
                                              CONST_BITS + PASS1_BITS + 3) &
                             RANGE_MASK];
    outptr[6]  = range_limit[(int)RIGHT_SHIFT(tmp26 + tmp16,
                                              CONST_BITS + PASS1_BITS + 3) &
                             RANGE_MASK];
    outptr[8]  = range_limit[(int)RIGHT_SHIFT(tmp26 - tmp16,
                                              CONST_BITS + PASS1_BITS + 3) &
                             RANGE_MASK];
    outptr[7]  = range_limit[(int)RIGHT_SHIFT(tmp27,
                                              CONST_BITS + PASS1_BITS + 3) &
                             RANGE_MASK];

    wsptr += 8;         /* advance pointer to next row */
  }
}


/*
 * Perform dequantization and inverse DCT on one block of coefficients,
 * producing a 16x16 output block.
 *
 * Optimized algorithm with 28 multiplications in the 1-D kernel.
 * cK represents sqrt(2) * cos(K*pi/32).
 */

GLOBAL(void)
jpeg_idct_16x16(j_decompress_ptr cinfo, jpeg_component_info *compptr,
                JCOEFPTR coef_block, JSAMPARRAY output_buf,
                JDIMENSION output_col)
{
  JLONG tmp0, tmp1, tmp2, tmp3, tmp10, tmp11, tmp12, tmp13;
  JLONG tmp20, tmp21, tmp22, tmp23, tmp24, tmp25, tmp26, tmp27;
  JLONG z1, z2, z3, z4;
  JCOEFPTR inptr;
  ISLOW_MULT_TYPE *quantptr;
  int *wsptr;
  JSAMPROW outptr;
  JSAMPLE *range_limit = IDCT_range_limit(cinfo);
  int ctr;
  int workspace[8 * 16];        /* buffers data between passes */
  SHIFT_TEMPS

  /* Pass 1: process columns from input, store into work array. */

  inptr = coef_block;
  quantptr = (ISLOW_MULT_TYPE *)compptr->dct_table;
  wsptr = workspace;
  for (ctr = 0; ctr < 8; ctr++, inptr++, quantptr++, wsptr++) {
    /* Even part */

    tmp0 = DEQUANTIZE(inptr[DCTSIZE * 0], quantptr[DCTSIZE * 0]);
    tmp0 = LEFT_SHIFT(tmp0, CONST_BITS);
    /* Add fudge factor here for final descale. */
<<<<<<< HEAD
    tmp0 += 1 << (CONST_BITS - PASS1_BITS - 1);
=======
    tmp0 += ONE << (CONST_BITS-PASS1_BITS-1);
>>>>>>> 9fc018fd

    z1 = DEQUANTIZE(inptr[DCTSIZE * 4], quantptr[DCTSIZE * 4]);
    tmp1 = MULTIPLY(z1, FIX(1.306562965));      /* c4[16] = c2[8] */
    tmp2 = MULTIPLY(z1, FIX_0_541196100);       /* c12[16] = c6[8] */

    tmp10 = tmp0 + tmp1;
    tmp11 = tmp0 - tmp1;
    tmp12 = tmp0 + tmp2;
    tmp13 = tmp0 - tmp2;

    z1 = DEQUANTIZE(inptr[DCTSIZE * 2], quantptr[DCTSIZE * 2]);
    z2 = DEQUANTIZE(inptr[DCTSIZE * 6], quantptr[DCTSIZE * 6]);
    z3 = z1 - z2;
    z4 = MULTIPLY(z3, FIX(0.275899379));        /* c14[16] = c7[8] */
    z3 = MULTIPLY(z3, FIX(1.387039845));        /* c2[16] = c1[8] */

    tmp0 = z3 + MULTIPLY(z2, FIX_2_562915447);  /* (c6+c2)[16] = (c3+c1)[8] */
    tmp1 = z4 + MULTIPLY(z1, FIX_0_899976223);  /* (c6-c14)[16] = (c3-c7)[8] */
    tmp2 = z3 - MULTIPLY(z1, FIX(0.601344887)); /* (c2-c10)[16] = (c1-c5)[8] */
    tmp3 = z4 - MULTIPLY(z2, FIX(0.509795579)); /* (c10-c14)[16] = (c5-c7)[8] */

    tmp20 = tmp10 + tmp0;
    tmp27 = tmp10 - tmp0;
    tmp21 = tmp12 + tmp1;
    tmp26 = tmp12 - tmp1;
    tmp22 = tmp13 + tmp2;
    tmp25 = tmp13 - tmp2;
    tmp23 = tmp11 + tmp3;
    tmp24 = tmp11 - tmp3;

    /* Odd part */

    z1 = DEQUANTIZE(inptr[DCTSIZE * 1], quantptr[DCTSIZE * 1]);
    z2 = DEQUANTIZE(inptr[DCTSIZE * 3], quantptr[DCTSIZE * 3]);
    z3 = DEQUANTIZE(inptr[DCTSIZE * 5], quantptr[DCTSIZE * 5]);
    z4 = DEQUANTIZE(inptr[DCTSIZE * 7], quantptr[DCTSIZE * 7]);

    tmp11 = z1 + z3;

    tmp1  = MULTIPLY(z1 + z2, FIX(1.353318001));   /* c3 */
    tmp2  = MULTIPLY(tmp11,   FIX(1.247225013));   /* c5 */
    tmp3  = MULTIPLY(z1 + z4, FIX(1.093201867));   /* c7 */
    tmp10 = MULTIPLY(z1 - z4, FIX(0.897167586));   /* c9 */
    tmp11 = MULTIPLY(tmp11,   FIX(0.666655658));   /* c11 */
    tmp12 = MULTIPLY(z1 - z2, FIX(0.410524528));   /* c13 */
    tmp0  = tmp1 + tmp2 + tmp3 -
            MULTIPLY(z1, FIX(2.286341144));        /* c7+c5+c3-c1 */
    tmp13 = tmp10 + tmp11 + tmp12 -
            MULTIPLY(z1, FIX(1.835730603));        /* c9+c11+c13-c15 */
    z1    = MULTIPLY(z2 + z3, FIX(0.138617169));   /* c15 */
    tmp1  += z1 + MULTIPLY(z2, FIX(0.071888074));  /* c9+c11-c3-c15 */
    tmp2  += z1 - MULTIPLY(z3, FIX(1.125726048));  /* c5+c7+c15-c3 */
    z1    = MULTIPLY(z3 - z2, FIX(1.407403738));   /* c1 */
    tmp11 += z1 - MULTIPLY(z3, FIX(0.766367282));  /* c1+c11-c9-c13 */
    tmp12 += z1 + MULTIPLY(z2, FIX(1.971951411));  /* c1+c5+c13-c7 */
    z2    += z4;
    z1    = MULTIPLY(z2, -FIX(0.666655658));       /* -c11 */
    tmp1  += z1;
    tmp3  += z1 + MULTIPLY(z4, FIX(1.065388962));  /* c3+c11+c15-c7 */
    z2    = MULTIPLY(z2, -FIX(1.247225013));       /* -c5 */
    tmp10 += z2 + MULTIPLY(z4, FIX(3.141271809));  /* c1+c5+c9-c13 */
    tmp12 += z2;
    z2    = MULTIPLY(z3 + z4, -FIX(1.353318001));  /* -c3 */
    tmp2  += z2;
    tmp3  += z2;
    z2    = MULTIPLY(z4 - z3, FIX(0.410524528));   /* c13 */
    tmp10 += z2;
    tmp11 += z2;

    /* Final output stage */

    wsptr[8 * 0]  = (int)RIGHT_SHIFT(tmp20 + tmp0,  CONST_BITS - PASS1_BITS);
    wsptr[8 * 15] = (int)RIGHT_SHIFT(tmp20 - tmp0,  CONST_BITS - PASS1_BITS);
    wsptr[8 * 1]  = (int)RIGHT_SHIFT(tmp21 + tmp1,  CONST_BITS - PASS1_BITS);
    wsptr[8 * 14] = (int)RIGHT_SHIFT(tmp21 - tmp1,  CONST_BITS - PASS1_BITS);
    wsptr[8 * 2]  = (int)RIGHT_SHIFT(tmp22 + tmp2,  CONST_BITS - PASS1_BITS);
    wsptr[8 * 13] = (int)RIGHT_SHIFT(tmp22 - tmp2,  CONST_BITS - PASS1_BITS);
    wsptr[8 * 3]  = (int)RIGHT_SHIFT(tmp23 + tmp3,  CONST_BITS - PASS1_BITS);
    wsptr[8 * 12] = (int)RIGHT_SHIFT(tmp23 - tmp3,  CONST_BITS - PASS1_BITS);
    wsptr[8 * 4]  = (int)RIGHT_SHIFT(tmp24 + tmp10, CONST_BITS - PASS1_BITS);
    wsptr[8 * 11] = (int)RIGHT_SHIFT(tmp24 - tmp10, CONST_BITS - PASS1_BITS);
    wsptr[8 * 5]  = (int)RIGHT_SHIFT(tmp25 + tmp11, CONST_BITS - PASS1_BITS);
    wsptr[8 * 10] = (int)RIGHT_SHIFT(tmp25 - tmp11, CONST_BITS - PASS1_BITS);
    wsptr[8 * 6]  = (int)RIGHT_SHIFT(tmp26 + tmp12, CONST_BITS - PASS1_BITS);
    wsptr[8 * 9]  = (int)RIGHT_SHIFT(tmp26 - tmp12, CONST_BITS - PASS1_BITS);
    wsptr[8 * 7]  = (int)RIGHT_SHIFT(tmp27 + tmp13, CONST_BITS - PASS1_BITS);
    wsptr[8 * 8]  = (int)RIGHT_SHIFT(tmp27 - tmp13, CONST_BITS - PASS1_BITS);
  }

  /* Pass 2: process 16 rows from work array, store into output array. */

  wsptr = workspace;
  for (ctr = 0; ctr < 16; ctr++) {
    outptr = output_buf[ctr] + output_col;

    /* Even part */

<<<<<<< HEAD
    /* Add fudge factor here for final descale. */
    tmp0 = (JLONG)wsptr[0] + (ONE << (PASS1_BITS + 2));
    tmp0 = LEFT_SHIFT(tmp0, CONST_BITS);
=======
    /* Add range center and fudge factor for final descale and range-limit. */
    tmp0 = (INT32) wsptr[0] +
	     ((((INT32) RANGE_CENTER) << (PASS1_BITS+3)) +
	      (ONE << (PASS1_BITS+2)));
    tmp0 <<= CONST_BITS;

    z1 = (INT32) wsptr[4];
    tmp1 = MULTIPLY(z1, FIX(1.306562965));      /* c4[16] = c2[8] */
    tmp2 = MULTIPLY(z1, FIX_0_541196100);       /* c12[16] = c6[8] */

    tmp10 = tmp0 + tmp1;
    tmp11 = tmp0 - tmp1;
    tmp12 = tmp0 + tmp2;
    tmp13 = tmp0 - tmp2;

    z1 = (INT32) wsptr[2];
    z2 = (INT32) wsptr[6];
    z3 = z1 - z2;
    z4 = MULTIPLY(z3, FIX(0.275899379));        /* c14[16] = c7[8] */
    z3 = MULTIPLY(z3, FIX(1.387039845));        /* c2[16] = c1[8] */

    tmp0 = z3 + MULTIPLY(z2, FIX_2_562915447);  /* (c6+c2)[16] = (c3+c1)[8] */
    tmp1 = z4 + MULTIPLY(z1, FIX_0_899976223);  /* (c6-c14)[16] = (c3-c7)[8] */
    tmp2 = z3 - MULTIPLY(z1, FIX(0.601344887)); /* (c2-c10)[16] = (c1-c5)[8] */
    tmp3 = z4 - MULTIPLY(z2, FIX(0.509795579)); /* (c10-c14)[16] = (c5-c7)[8] */

    tmp20 = tmp10 + tmp0;
    tmp27 = tmp10 - tmp0;
    tmp21 = tmp12 + tmp1;
    tmp26 = tmp12 - tmp1;
    tmp22 = tmp13 + tmp2;
    tmp25 = tmp13 - tmp2;
    tmp23 = tmp11 + tmp3;
    tmp24 = tmp11 - tmp3;

    /* Odd part */

    z1 = (INT32) wsptr[1];
    z2 = (INT32) wsptr[3];
    z3 = (INT32) wsptr[5];
    z4 = (INT32) wsptr[7];

    tmp11 = z1 + z3;

    tmp1  = MULTIPLY(z1 + z2, FIX(1.353318001));   /* c3 */
    tmp2  = MULTIPLY(tmp11,   FIX(1.247225013));   /* c5 */
    tmp3  = MULTIPLY(z1 + z4, FIX(1.093201867));   /* c7 */
    tmp10 = MULTIPLY(z1 - z4, FIX(0.897167586));   /* c9 */
    tmp11 = MULTIPLY(tmp11,   FIX(0.666655658));   /* c11 */
    tmp12 = MULTIPLY(z1 - z2, FIX(0.410524528));   /* c13 */
    tmp0  = tmp1 + tmp2 + tmp3 -
	    MULTIPLY(z1, FIX(2.286341144));        /* c7+c5+c3-c1 */
    tmp13 = tmp10 + tmp11 + tmp12 -
	    MULTIPLY(z1, FIX(1.835730603));        /* c9+c11+c13-c15 */
    z1    = MULTIPLY(z2 + z3, FIX(0.138617169));   /* c15 */
    tmp1  += z1 + MULTIPLY(z2, FIX(0.071888074));  /* c9+c11-c3-c15 */
    tmp2  += z1 - MULTIPLY(z3, FIX(1.125726048));  /* c5+c7+c15-c3 */
    z1    = MULTIPLY(z3 - z2, FIX(1.407403738));   /* c1 */
    tmp11 += z1 - MULTIPLY(z3, FIX(0.766367282));  /* c1+c11-c9-c13 */
    tmp12 += z1 + MULTIPLY(z2, FIX(1.971951411));  /* c1+c5+c13-c7 */
    z2    += z4;
    z1    = MULTIPLY(z2, - FIX(0.666655658));      /* -c11 */
    tmp1  += z1;
    tmp3  += z1 + MULTIPLY(z4, FIX(1.065388962));  /* c3+c11+c15-c7 */
    z2    = MULTIPLY(z2, - FIX(1.247225013));      /* -c5 */
    tmp10 += z2 + MULTIPLY(z4, FIX(3.141271809));  /* c1+c5+c9-c13 */
    tmp12 += z2;
    z2    = MULTIPLY(z3 + z4, - FIX(1.353318001)); /* -c3 */
    tmp2  += z2;
    tmp3  += z2;
    z2    = MULTIPLY(z4 - z3, FIX(0.410524528));   /* c13 */
    tmp10 += z2;
    tmp11 += z2;

    /* Final output stage */

    outptr[0]  = range_limit[(int) RIGHT_SHIFT(tmp20 + tmp0,
					       CONST_BITS+PASS1_BITS+3)
			     & RANGE_MASK];
    outptr[15] = range_limit[(int) RIGHT_SHIFT(tmp20 - tmp0,
					       CONST_BITS+PASS1_BITS+3)
			     & RANGE_MASK];
    outptr[1]  = range_limit[(int) RIGHT_SHIFT(tmp21 + tmp1,
					       CONST_BITS+PASS1_BITS+3)
			     & RANGE_MASK];
    outptr[14] = range_limit[(int) RIGHT_SHIFT(tmp21 - tmp1,
					       CONST_BITS+PASS1_BITS+3)
			     & RANGE_MASK];
    outptr[2]  = range_limit[(int) RIGHT_SHIFT(tmp22 + tmp2,
					       CONST_BITS+PASS1_BITS+3)
			     & RANGE_MASK];
    outptr[13] = range_limit[(int) RIGHT_SHIFT(tmp22 - tmp2,
					       CONST_BITS+PASS1_BITS+3)
			     & RANGE_MASK];
    outptr[3]  = range_limit[(int) RIGHT_SHIFT(tmp23 + tmp3,
					       CONST_BITS+PASS1_BITS+3)
			     & RANGE_MASK];
    outptr[12] = range_limit[(int) RIGHT_SHIFT(tmp23 - tmp3,
					       CONST_BITS+PASS1_BITS+3)
			     & RANGE_MASK];
    outptr[4]  = range_limit[(int) RIGHT_SHIFT(tmp24 + tmp10,
					       CONST_BITS+PASS1_BITS+3)
			     & RANGE_MASK];
    outptr[11] = range_limit[(int) RIGHT_SHIFT(tmp24 - tmp10,
					       CONST_BITS+PASS1_BITS+3)
			     & RANGE_MASK];
    outptr[5]  = range_limit[(int) RIGHT_SHIFT(tmp25 + tmp11,
					       CONST_BITS+PASS1_BITS+3)
			     & RANGE_MASK];
    outptr[10] = range_limit[(int) RIGHT_SHIFT(tmp25 - tmp11,
					       CONST_BITS+PASS1_BITS+3)
			     & RANGE_MASK];
    outptr[6]  = range_limit[(int) RIGHT_SHIFT(tmp26 + tmp12,
					       CONST_BITS+PASS1_BITS+3)
			     & RANGE_MASK];
    outptr[9]  = range_limit[(int) RIGHT_SHIFT(tmp26 - tmp12,
					       CONST_BITS+PASS1_BITS+3)
			     & RANGE_MASK];
    outptr[7]  = range_limit[(int) RIGHT_SHIFT(tmp27 + tmp13,
					       CONST_BITS+PASS1_BITS+3)
			     & RANGE_MASK];
    outptr[8]  = range_limit[(int) RIGHT_SHIFT(tmp27 - tmp13,
					       CONST_BITS+PASS1_BITS+3)
			     & RANGE_MASK];

    wsptr += 8;		/* advance pointer to next row */
  }
}


/*
 * Perform dequantization and inverse DCT on one block of coefficients,
 * producing a 16x8 output block.
 *
 * 8-point IDCT in pass 1 (columns), 16-point in pass 2 (rows).
 */

GLOBAL(void)
jpeg_idct_16x8 (j_decompress_ptr cinfo, jpeg_component_info * compptr,
		JCOEFPTR coef_block,
		JSAMPARRAY output_buf, JDIMENSION output_col)
{
  INT32 tmp0, tmp1, tmp2, tmp3, tmp10, tmp11, tmp12, tmp13;
  INT32 tmp20, tmp21, tmp22, tmp23, tmp24, tmp25, tmp26, tmp27;
  INT32 z1, z2, z3, z4;
  JCOEFPTR inptr;
  ISLOW_MULT_TYPE * quantptr;
  int * wsptr;
  JSAMPROW outptr;
  JSAMPLE *range_limit = IDCT_range_limit(cinfo);
  int ctr;
  int workspace[8*8];	/* buffers data between passes */
  SHIFT_TEMPS

  /* Pass 1: process columns from input, store into work array.
   * Note results are scaled up by sqrt(8) compared to a true IDCT;
   * furthermore, we scale the results by 2**PASS1_BITS.
   * 8-point IDCT kernel, cK represents sqrt(2) * cos(K*pi/16).
   */

  inptr = coef_block;
  quantptr = (ISLOW_MULT_TYPE *) compptr->dct_table;
  wsptr = workspace;
  for (ctr = DCTSIZE; ctr > 0; ctr--) {
    /* Due to quantization, we will usually find that many of the input
     * coefficients are zero, especially the AC terms.  We can exploit this
     * by short-circuiting the IDCT calculation for any column in which all
     * the AC terms are zero.  In that case each output is equal to the
     * DC coefficient (with scale factor as needed).
     * With typical images and quantization tables, half or more of the
     * column DCT calculations can be simplified this way.
     */

    if (inptr[DCTSIZE*1] == 0 && inptr[DCTSIZE*2] == 0 &&
	inptr[DCTSIZE*3] == 0 && inptr[DCTSIZE*4] == 0 &&
	inptr[DCTSIZE*5] == 0 && inptr[DCTSIZE*6] == 0 &&
	inptr[DCTSIZE*7] == 0) {
      /* AC terms all zero */
      int dcval = DEQUANTIZE(inptr[DCTSIZE*0], quantptr[DCTSIZE*0]) << PASS1_BITS;

      wsptr[DCTSIZE*0] = dcval;
      wsptr[DCTSIZE*1] = dcval;
      wsptr[DCTSIZE*2] = dcval;
      wsptr[DCTSIZE*3] = dcval;
      wsptr[DCTSIZE*4] = dcval;
      wsptr[DCTSIZE*5] = dcval;
      wsptr[DCTSIZE*6] = dcval;
      wsptr[DCTSIZE*7] = dcval;

      inptr++;			/* advance pointers to next column */
      quantptr++;
      wsptr++;
      continue;
    }

    /* Even part: reverse the even part of the forward DCT.
     * The rotator is c(-6).
     */

    z2 = DEQUANTIZE(inptr[DCTSIZE*0], quantptr[DCTSIZE*0]);
    z3 = DEQUANTIZE(inptr[DCTSIZE*4], quantptr[DCTSIZE*4]);
    z2 <<= CONST_BITS;
    z3 <<= CONST_BITS;
    /* Add fudge factor here for final descale. */
    z2 += ONE << (CONST_BITS-PASS1_BITS-1);

    tmp0 = z2 + z3;
    tmp1 = z2 - z3;

    z2 = DEQUANTIZE(inptr[DCTSIZE*2], quantptr[DCTSIZE*2]);
    z3 = DEQUANTIZE(inptr[DCTSIZE*6], quantptr[DCTSIZE*6]);

    z1 = MULTIPLY(z2 + z3, FIX_0_541196100);       /* c6 */
    tmp2 = z1 + MULTIPLY(z2, FIX_0_765366865);     /* c2-c6 */
    tmp3 = z1 - MULTIPLY(z3, FIX_1_847759065);     /* c2+c6 */

    tmp10 = tmp0 + tmp2;
    tmp13 = tmp0 - tmp2;
    tmp11 = tmp1 + tmp3;
    tmp12 = tmp1 - tmp3;

    /* Odd part per figure 8; the matrix is unitary and hence its
     * transpose is its inverse.  i0..i3 are y7,y5,y3,y1 respectively.
     */

    tmp0 = DEQUANTIZE(inptr[DCTSIZE*7], quantptr[DCTSIZE*7]);
    tmp1 = DEQUANTIZE(inptr[DCTSIZE*5], quantptr[DCTSIZE*5]);
    tmp2 = DEQUANTIZE(inptr[DCTSIZE*3], quantptr[DCTSIZE*3]);
    tmp3 = DEQUANTIZE(inptr[DCTSIZE*1], quantptr[DCTSIZE*1]);

    z2 = tmp0 + tmp2;
    z3 = tmp1 + tmp3;

    z1 = MULTIPLY(z2 + z3, FIX_1_175875602);       /*  c3 */
    z2 = MULTIPLY(z2, - FIX_1_961570560);          /* -c3-c5 */
    z3 = MULTIPLY(z3, - FIX_0_390180644);          /* -c3+c5 */
    z2 += z1;
    z3 += z1;
>>>>>>> 9fc018fd

    z1 = (JLONG)wsptr[4];
    tmp1 = MULTIPLY(z1, FIX(1.306562965));      /* c4[16] = c2[8] */
    tmp2 = MULTIPLY(z1, FIX_0_541196100);       /* c12[16] = c6[8] */

    tmp10 = tmp0 + tmp1;
    tmp11 = tmp0 - tmp1;
    tmp12 = tmp0 + tmp2;
    tmp13 = tmp0 - tmp2;

    z1 = (JLONG)wsptr[2];
    z2 = (JLONG)wsptr[6];
    z3 = z1 - z2;
    z4 = MULTIPLY(z3, FIX(0.275899379));        /* c14[16] = c7[8] */
    z3 = MULTIPLY(z3, FIX(1.387039845));        /* c2[16] = c1[8] */

    tmp0 = z3 + MULTIPLY(z2, FIX_2_562915447);  /* (c6+c2)[16] = (c3+c1)[8] */
    tmp1 = z4 + MULTIPLY(z1, FIX_0_899976223);  /* (c6-c14)[16] = (c3-c7)[8] */
    tmp2 = z3 - MULTIPLY(z1, FIX(0.601344887)); /* (c2-c10)[16] = (c1-c5)[8] */
    tmp3 = z4 - MULTIPLY(z2, FIX(0.509795579)); /* (c10-c14)[16] = (c5-c7)[8] */

    tmp20 = tmp10 + tmp0;
    tmp27 = tmp10 - tmp0;
    tmp21 = tmp12 + tmp1;
    tmp26 = tmp12 - tmp1;
    tmp22 = tmp13 + tmp2;
    tmp25 = tmp13 - tmp2;
    tmp23 = tmp11 + tmp3;
    tmp24 = tmp11 - tmp3;

    /* Odd part */

    z1 = (JLONG)wsptr[1];
    z2 = (JLONG)wsptr[3];
    z3 = (JLONG)wsptr[5];
    z4 = (JLONG)wsptr[7];

    tmp11 = z1 + z3;

    tmp1  = MULTIPLY(z1 + z2, FIX(1.353318001));   /* c3 */
    tmp2  = MULTIPLY(tmp11,   FIX(1.247225013));   /* c5 */
    tmp3  = MULTIPLY(z1 + z4, FIX(1.093201867));   /* c7 */
    tmp10 = MULTIPLY(z1 - z4, FIX(0.897167586));   /* c9 */
    tmp11 = MULTIPLY(tmp11,   FIX(0.666655658));   /* c11 */
    tmp12 = MULTIPLY(z1 - z2, FIX(0.410524528));   /* c13 */
    tmp0  = tmp1 + tmp2 + tmp3 -
            MULTIPLY(z1, FIX(2.286341144));        /* c7+c5+c3-c1 */
    tmp13 = tmp10 + tmp11 + tmp12 -
            MULTIPLY(z1, FIX(1.835730603));        /* c9+c11+c13-c15 */
    z1    = MULTIPLY(z2 + z3, FIX(0.138617169));   /* c15 */
    tmp1  += z1 + MULTIPLY(z2, FIX(0.071888074));  /* c9+c11-c3-c15 */
    tmp2  += z1 - MULTIPLY(z3, FIX(1.125726048));  /* c5+c7+c15-c3 */
    z1    = MULTIPLY(z3 - z2, FIX(1.407403738));   /* c1 */
    tmp11 += z1 - MULTIPLY(z3, FIX(0.766367282));  /* c1+c11-c9-c13 */
    tmp12 += z1 + MULTIPLY(z2, FIX(1.971951411));  /* c1+c5+c13-c7 */
    z2    += z4;
    z1    = MULTIPLY(z2, -FIX(0.666655658));       /* -c11 */
    tmp1  += z1;
    tmp3  += z1 + MULTIPLY(z4, FIX(1.065388962));  /* c3+c11+c15-c7 */
    z2    = MULTIPLY(z2, -FIX(1.247225013));       /* -c5 */
    tmp10 += z2 + MULTIPLY(z4, FIX(3.141271809));  /* c1+c5+c9-c13 */
    tmp12 += z2;
    z2    = MULTIPLY(z3 + z4, -FIX(1.353318001));  /* -c3 */
    tmp2  += z2;
    tmp3  += z2;
    z2    = MULTIPLY(z4 - z3, FIX(0.410524528));   /* c13 */
    tmp10 += z2;
    tmp11 += z2;

    /* Final output stage */

    outptr[0]  = range_limit[(int)RIGHT_SHIFT(tmp20 + tmp0,
                                              CONST_BITS + PASS1_BITS + 3) &
                             RANGE_MASK];
    outptr[15] = range_limit[(int)RIGHT_SHIFT(tmp20 - tmp0,
                                              CONST_BITS + PASS1_BITS + 3) &
                             RANGE_MASK];
    outptr[1]  = range_limit[(int)RIGHT_SHIFT(tmp21 + tmp1,
                                              CONST_BITS + PASS1_BITS + 3) &
                             RANGE_MASK];
    outptr[14] = range_limit[(int)RIGHT_SHIFT(tmp21 - tmp1,
                                              CONST_BITS + PASS1_BITS + 3) &
                             RANGE_MASK];
    outptr[2]  = range_limit[(int)RIGHT_SHIFT(tmp22 + tmp2,
                                              CONST_BITS + PASS1_BITS + 3) &
                             RANGE_MASK];
    outptr[13] = range_limit[(int)RIGHT_SHIFT(tmp22 - tmp2,
                                              CONST_BITS + PASS1_BITS + 3) &
                             RANGE_MASK];
    outptr[3]  = range_limit[(int)RIGHT_SHIFT(tmp23 + tmp3,
                                              CONST_BITS + PASS1_BITS + 3) &
                             RANGE_MASK];
    outptr[12] = range_limit[(int)RIGHT_SHIFT(tmp23 - tmp3,
                                              CONST_BITS + PASS1_BITS + 3) &
                             RANGE_MASK];
    outptr[4]  = range_limit[(int)RIGHT_SHIFT(tmp24 + tmp10,
                                              CONST_BITS + PASS1_BITS + 3) &
                             RANGE_MASK];
    outptr[11] = range_limit[(int)RIGHT_SHIFT(tmp24 - tmp10,
                                              CONST_BITS + PASS1_BITS + 3) &
                             RANGE_MASK];
    outptr[5]  = range_limit[(int)RIGHT_SHIFT(tmp25 + tmp11,
                                              CONST_BITS + PASS1_BITS + 3) &
                             RANGE_MASK];
    outptr[10] = range_limit[(int)RIGHT_SHIFT(tmp25 - tmp11,
                                              CONST_BITS + PASS1_BITS + 3) &
                             RANGE_MASK];
    outptr[6]  = range_limit[(int)RIGHT_SHIFT(tmp26 + tmp12,
                                              CONST_BITS + PASS1_BITS + 3) &
                             RANGE_MASK];
    outptr[9]  = range_limit[(int)RIGHT_SHIFT(tmp26 - tmp12,
                                              CONST_BITS + PASS1_BITS + 3) &
                             RANGE_MASK];
    outptr[7]  = range_limit[(int)RIGHT_SHIFT(tmp27 + tmp13,
                                              CONST_BITS + PASS1_BITS + 3) &
                             RANGE_MASK];
    outptr[8]  = range_limit[(int)RIGHT_SHIFT(tmp27 - tmp13,
                                              CONST_BITS + PASS1_BITS + 3) &
                             RANGE_MASK];

    wsptr += 8;         /* advance pointer to next row */
  }
}

<<<<<<< HEAD
=======

/*
 * Perform dequantization and inverse DCT on one block of coefficients,
 * producing a 14x7 output block.
 *
 * 7-point IDCT in pass 1 (columns), 14-point in pass 2 (rows).
 */

GLOBAL(void)
jpeg_idct_14x7 (j_decompress_ptr cinfo, jpeg_component_info * compptr,
		JCOEFPTR coef_block,
		JSAMPARRAY output_buf, JDIMENSION output_col)
{
  INT32 tmp10, tmp11, tmp12, tmp13, tmp14, tmp15, tmp16;
  INT32 tmp20, tmp21, tmp22, tmp23, tmp24, tmp25, tmp26;
  INT32 z1, z2, z3, z4;
  JCOEFPTR inptr;
  ISLOW_MULT_TYPE * quantptr;
  int * wsptr;
  JSAMPROW outptr;
  JSAMPLE *range_limit = IDCT_range_limit(cinfo);
  int ctr;
  int workspace[8*7];	/* buffers data between passes */
  SHIFT_TEMPS

  /* Pass 1: process columns from input, store into work array.
   * 7-point IDCT kernel, cK represents sqrt(2) * cos(K*pi/14).
   */

  inptr = coef_block;
  quantptr = (ISLOW_MULT_TYPE *) compptr->dct_table;
  wsptr = workspace;
  for (ctr = 0; ctr < 8; ctr++, inptr++, quantptr++, wsptr++) {
    /* Even part */

    tmp23 = DEQUANTIZE(inptr[DCTSIZE*0], quantptr[DCTSIZE*0]);
    tmp23 <<= CONST_BITS;
    /* Add fudge factor here for final descale. */
    tmp23 += ONE << (CONST_BITS-PASS1_BITS-1);

    z1 = DEQUANTIZE(inptr[DCTSIZE*2], quantptr[DCTSIZE*2]);
    z2 = DEQUANTIZE(inptr[DCTSIZE*4], quantptr[DCTSIZE*4]);
    z3 = DEQUANTIZE(inptr[DCTSIZE*6], quantptr[DCTSIZE*6]);

    tmp20 = MULTIPLY(z2 - z3, FIX(0.881747734));       /* c4 */
    tmp22 = MULTIPLY(z1 - z2, FIX(0.314692123));       /* c6 */
    tmp21 = tmp20 + tmp22 + tmp23 - MULTIPLY(z2, FIX(1.841218003)); /* c2+c4-c6 */
    tmp10 = z1 + z3;
    z2 -= tmp10;
    tmp10 = MULTIPLY(tmp10, FIX(1.274162392)) + tmp23; /* c2 */
    tmp20 += tmp10 - MULTIPLY(z3, FIX(0.077722536));   /* c2-c4-c6 */
    tmp22 += tmp10 - MULTIPLY(z1, FIX(2.470602249));   /* c2+c4+c6 */
    tmp23 += MULTIPLY(z2, FIX(1.414213562));           /* c0 */

    /* Odd part */

    z1 = DEQUANTIZE(inptr[DCTSIZE*1], quantptr[DCTSIZE*1]);
    z2 = DEQUANTIZE(inptr[DCTSIZE*3], quantptr[DCTSIZE*3]);
    z3 = DEQUANTIZE(inptr[DCTSIZE*5], quantptr[DCTSIZE*5]);

    tmp11 = MULTIPLY(z1 + z2, FIX(0.935414347));       /* (c3+c1-c5)/2 */
    tmp12 = MULTIPLY(z1 - z2, FIX(0.170262339));       /* (c3+c5-c1)/2 */
    tmp10 = tmp11 - tmp12;
    tmp11 += tmp12;
    tmp12 = MULTIPLY(z2 + z3, - FIX(1.378756276));     /* -c1 */
    tmp11 += tmp12;
    z2 = MULTIPLY(z1 + z3, FIX(0.613604268));          /* c5 */
    tmp10 += z2;
    tmp12 += z2 + MULTIPLY(z3, FIX(1.870828693));      /* c3+c1-c5 */

    /* Final output stage */

    wsptr[8*0] = (int) RIGHT_SHIFT(tmp20 + tmp10, CONST_BITS-PASS1_BITS);
    wsptr[8*6] = (int) RIGHT_SHIFT(tmp20 - tmp10, CONST_BITS-PASS1_BITS);
    wsptr[8*1] = (int) RIGHT_SHIFT(tmp21 + tmp11, CONST_BITS-PASS1_BITS);
    wsptr[8*5] = (int) RIGHT_SHIFT(tmp21 - tmp11, CONST_BITS-PASS1_BITS);
    wsptr[8*2] = (int) RIGHT_SHIFT(tmp22 + tmp12, CONST_BITS-PASS1_BITS);
    wsptr[8*4] = (int) RIGHT_SHIFT(tmp22 - tmp12, CONST_BITS-PASS1_BITS);
    wsptr[8*3] = (int) RIGHT_SHIFT(tmp23, CONST_BITS-PASS1_BITS);
  }

  /* Pass 2: process 7 rows from work array, store into output array.
   * 14-point IDCT kernel, cK represents sqrt(2) * cos(K*pi/28).
   */

  wsptr = workspace;
  for (ctr = 0; ctr < 7; ctr++) {
    outptr = output_buf[ctr] + output_col;

    /* Even part */

    /* Add range center and fudge factor for final descale and range-limit. */
    z1 = (INT32) wsptr[0] +
	   ((((INT32) RANGE_CENTER) << (PASS1_BITS+3)) +
	    (ONE << (PASS1_BITS+2)));
    z1 <<= CONST_BITS;
    z4 = (INT32) wsptr[4];
    z2 = MULTIPLY(z4, FIX(1.274162392));         /* c4 */
    z3 = MULTIPLY(z4, FIX(0.314692123));         /* c12 */
    z4 = MULTIPLY(z4, FIX(0.881747734));         /* c8 */

    tmp10 = z1 + z2;
    tmp11 = z1 + z3;
    tmp12 = z1 - z4;

    tmp23 = z1 - ((z2 + z3 - z4) << 1);          /* c0 = (c4+c12-c8)*2 */

    z1 = (INT32) wsptr[2];
    z2 = (INT32) wsptr[6];

    z3 = MULTIPLY(z1 + z2, FIX(1.105676686));    /* c6 */

    tmp13 = z3 + MULTIPLY(z1, FIX(0.273079590)); /* c2-c6 */
    tmp14 = z3 - MULTIPLY(z2, FIX(1.719280954)); /* c6+c10 */
    tmp15 = MULTIPLY(z1, FIX(0.613604268)) -     /* c10 */
	    MULTIPLY(z2, FIX(1.378756276));      /* c2 */

    tmp20 = tmp10 + tmp13;
    tmp26 = tmp10 - tmp13;
    tmp21 = tmp11 + tmp14;
    tmp25 = tmp11 - tmp14;
    tmp22 = tmp12 + tmp15;
    tmp24 = tmp12 - tmp15;

    /* Odd part */

    z1 = (INT32) wsptr[1];
    z2 = (INT32) wsptr[3];
    z3 = (INT32) wsptr[5];
    z4 = (INT32) wsptr[7];
    z4 <<= CONST_BITS;

    tmp14 = z1 + z3;
    tmp11 = MULTIPLY(z1 + z2, FIX(1.334852607));           /* c3 */
    tmp12 = MULTIPLY(tmp14, FIX(1.197448846));             /* c5 */
    tmp10 = tmp11 + tmp12 + z4 - MULTIPLY(z1, FIX(1.126980169)); /* c3+c5-c1 */
    tmp14 = MULTIPLY(tmp14, FIX(0.752406978));             /* c9 */
    tmp16 = tmp14 - MULTIPLY(z1, FIX(1.061150426));        /* c9+c11-c13 */
    z1    -= z2;
    tmp15 = MULTIPLY(z1, FIX(0.467085129)) - z4;           /* c11 */
    tmp16 += tmp15;
    tmp13 = MULTIPLY(z2 + z3, - FIX(0.158341681)) - z4;    /* -c13 */
    tmp11 += tmp13 - MULTIPLY(z2, FIX(0.424103948));       /* c3-c9-c13 */
    tmp12 += tmp13 - MULTIPLY(z3, FIX(2.373959773));       /* c3+c5-c13 */
    tmp13 = MULTIPLY(z3 - z2, FIX(1.405321284));           /* c1 */
    tmp14 += tmp13 + z4 - MULTIPLY(z3, FIX(1.6906431334)); /* c1+c9-c11 */
    tmp15 += tmp13 + MULTIPLY(z2, FIX(0.674957567));       /* c1+c11-c5 */

    tmp13 = ((z1 - z3) << CONST_BITS) + z4;

    /* Final output stage */

    outptr[0]  = range_limit[(int) RIGHT_SHIFT(tmp20 + tmp10,
					       CONST_BITS+PASS1_BITS+3)
			     & RANGE_MASK];
    outptr[13] = range_limit[(int) RIGHT_SHIFT(tmp20 - tmp10,
					       CONST_BITS+PASS1_BITS+3)
			     & RANGE_MASK];
    outptr[1]  = range_limit[(int) RIGHT_SHIFT(tmp21 + tmp11,
					       CONST_BITS+PASS1_BITS+3)
			     & RANGE_MASK];
    outptr[12] = range_limit[(int) RIGHT_SHIFT(tmp21 - tmp11,
					       CONST_BITS+PASS1_BITS+3)
			     & RANGE_MASK];
    outptr[2]  = range_limit[(int) RIGHT_SHIFT(tmp22 + tmp12,
					       CONST_BITS+PASS1_BITS+3)
			     & RANGE_MASK];
    outptr[11] = range_limit[(int) RIGHT_SHIFT(tmp22 - tmp12,
					       CONST_BITS+PASS1_BITS+3)
			     & RANGE_MASK];
    outptr[3]  = range_limit[(int) RIGHT_SHIFT(tmp23 + tmp13,
					       CONST_BITS+PASS1_BITS+3)
			     & RANGE_MASK];
    outptr[10] = range_limit[(int) RIGHT_SHIFT(tmp23 - tmp13,
					       CONST_BITS+PASS1_BITS+3)
			     & RANGE_MASK];
    outptr[4]  = range_limit[(int) RIGHT_SHIFT(tmp24 + tmp14,
					       CONST_BITS+PASS1_BITS+3)
			     & RANGE_MASK];
    outptr[9]  = range_limit[(int) RIGHT_SHIFT(tmp24 - tmp14,
					       CONST_BITS+PASS1_BITS+3)
			     & RANGE_MASK];
    outptr[5]  = range_limit[(int) RIGHT_SHIFT(tmp25 + tmp15,
					       CONST_BITS+PASS1_BITS+3)
			     & RANGE_MASK];
    outptr[8]  = range_limit[(int) RIGHT_SHIFT(tmp25 - tmp15,
					       CONST_BITS+PASS1_BITS+3)
			     & RANGE_MASK];
    outptr[6]  = range_limit[(int) RIGHT_SHIFT(tmp26 + tmp16,
					       CONST_BITS+PASS1_BITS+3)
			     & RANGE_MASK];
    outptr[7]  = range_limit[(int) RIGHT_SHIFT(tmp26 - tmp16,
					       CONST_BITS+PASS1_BITS+3)
			     & RANGE_MASK];

    wsptr += 8;		/* advance pointer to next row */
  }
}


/*
 * Perform dequantization and inverse DCT on one block of coefficients,
 * producing a 12x6 output block.
 *
 * 6-point IDCT in pass 1 (columns), 12-point in pass 2 (rows).
 */

GLOBAL(void)
jpeg_idct_12x6 (j_decompress_ptr cinfo, jpeg_component_info * compptr,
		JCOEFPTR coef_block,
		JSAMPARRAY output_buf, JDIMENSION output_col)
{
  INT32 tmp10, tmp11, tmp12, tmp13, tmp14, tmp15;
  INT32 tmp20, tmp21, tmp22, tmp23, tmp24, tmp25;
  INT32 z1, z2, z3, z4;
  JCOEFPTR inptr;
  ISLOW_MULT_TYPE * quantptr;
  int * wsptr;
  JSAMPROW outptr;
  JSAMPLE *range_limit = IDCT_range_limit(cinfo);
  int ctr;
  int workspace[8*6];	/* buffers data between passes */
  SHIFT_TEMPS

  /* Pass 1: process columns from input, store into work array.
   * 6-point IDCT kernel, cK represents sqrt(2) * cos(K*pi/12).
   */

  inptr = coef_block;
  quantptr = (ISLOW_MULT_TYPE *) compptr->dct_table;
  wsptr = workspace;
  for (ctr = 0; ctr < 8; ctr++, inptr++, quantptr++, wsptr++) {
    /* Even part */

    tmp10 = DEQUANTIZE(inptr[DCTSIZE*0], quantptr[DCTSIZE*0]);
    tmp10 <<= CONST_BITS;
    /* Add fudge factor here for final descale. */
    tmp10 += ONE << (CONST_BITS-PASS1_BITS-1);
    tmp12 = DEQUANTIZE(inptr[DCTSIZE*4], quantptr[DCTSIZE*4]);
    tmp20 = MULTIPLY(tmp12, FIX(0.707106781));   /* c4 */
    tmp11 = tmp10 + tmp20;
    tmp21 = RIGHT_SHIFT(tmp10 - tmp20 - tmp20, CONST_BITS-PASS1_BITS);
    tmp20 = DEQUANTIZE(inptr[DCTSIZE*2], quantptr[DCTSIZE*2]);
    tmp10 = MULTIPLY(tmp20, FIX(1.224744871));   /* c2 */
    tmp20 = tmp11 + tmp10;
    tmp22 = tmp11 - tmp10;

    /* Odd part */

    z1 = DEQUANTIZE(inptr[DCTSIZE*1], quantptr[DCTSIZE*1]);
    z2 = DEQUANTIZE(inptr[DCTSIZE*3], quantptr[DCTSIZE*3]);
    z3 = DEQUANTIZE(inptr[DCTSIZE*5], quantptr[DCTSIZE*5]);
    tmp11 = MULTIPLY(z1 + z3, FIX(0.366025404)); /* c5 */
    tmp10 = tmp11 + ((z1 + z2) << CONST_BITS);
    tmp12 = tmp11 + ((z3 - z2) << CONST_BITS);
    tmp11 = (z1 - z2 - z3) << PASS1_BITS;

    /* Final output stage */

    wsptr[8*0] = (int) RIGHT_SHIFT(tmp20 + tmp10, CONST_BITS-PASS1_BITS);
    wsptr[8*5] = (int) RIGHT_SHIFT(tmp20 - tmp10, CONST_BITS-PASS1_BITS);
    wsptr[8*1] = (int) (tmp21 + tmp11);
    wsptr[8*4] = (int) (tmp21 - tmp11);
    wsptr[8*2] = (int) RIGHT_SHIFT(tmp22 + tmp12, CONST_BITS-PASS1_BITS);
    wsptr[8*3] = (int) RIGHT_SHIFT(tmp22 - tmp12, CONST_BITS-PASS1_BITS);
  }

  /* Pass 2: process 6 rows from work array, store into output array.
   * 12-point IDCT kernel, cK represents sqrt(2) * cos(K*pi/24).
   */

  wsptr = workspace;
  for (ctr = 0; ctr < 6; ctr++) {
    outptr = output_buf[ctr] + output_col;

    /* Even part */

    /* Add range center and fudge factor for final descale and range-limit. */
    z3 = (INT32) wsptr[0] +
	   ((((INT32) RANGE_CENTER) << (PASS1_BITS+3)) +
	    (ONE << (PASS1_BITS+2)));
    z3 <<= CONST_BITS;

    z4 = (INT32) wsptr[4];
    z4 = MULTIPLY(z4, FIX(1.224744871)); /* c4 */

    tmp10 = z3 + z4;
    tmp11 = z3 - z4;

    z1 = (INT32) wsptr[2];
    z4 = MULTIPLY(z1, FIX(1.366025404)); /* c2 */
    z1 <<= CONST_BITS;
    z2 = (INT32) wsptr[6];
    z2 <<= CONST_BITS;

    tmp12 = z1 - z2;

    tmp21 = z3 + tmp12;
    tmp24 = z3 - tmp12;

    tmp12 = z4 + z2;

    tmp20 = tmp10 + tmp12;
    tmp25 = tmp10 - tmp12;

    tmp12 = z4 - z1 - z2;

    tmp22 = tmp11 + tmp12;
    tmp23 = tmp11 - tmp12;

    /* Odd part */

    z1 = (INT32) wsptr[1];
    z2 = (INT32) wsptr[3];
    z3 = (INT32) wsptr[5];
    z4 = (INT32) wsptr[7];

    tmp11 = MULTIPLY(z2, FIX(1.306562965));                  /* c3 */
    tmp14 = MULTIPLY(z2, - FIX_0_541196100);                 /* -c9 */

    tmp10 = z1 + z3;
    tmp15 = MULTIPLY(tmp10 + z4, FIX(0.860918669));          /* c7 */
    tmp12 = tmp15 + MULTIPLY(tmp10, FIX(0.261052384));       /* c5-c7 */
    tmp10 = tmp12 + tmp11 + MULTIPLY(z1, FIX(0.280143716));  /* c1-c5 */
    tmp13 = MULTIPLY(z3 + z4, - FIX(1.045510580));           /* -(c7+c11) */
    tmp12 += tmp13 + tmp14 - MULTIPLY(z3, FIX(1.478575242)); /* c1+c5-c7-c11 */
    tmp13 += tmp15 - tmp11 + MULTIPLY(z4, FIX(1.586706681)); /* c1+c11 */
    tmp15 += tmp14 - MULTIPLY(z1, FIX(0.676326758)) -        /* c7-c11 */
	     MULTIPLY(z4, FIX(1.982889723));                 /* c5+c7 */

    z1 -= z4;
    z2 -= z3;
    z3 = MULTIPLY(z1 + z2, FIX_0_541196100);                 /* c9 */
    tmp11 = z3 + MULTIPLY(z1, FIX_0_765366865);              /* c3-c9 */
    tmp14 = z3 - MULTIPLY(z2, FIX_1_847759065);              /* c3+c9 */

    /* Final output stage */

    outptr[0]  = range_limit[(int) RIGHT_SHIFT(tmp20 + tmp10,
					       CONST_BITS+PASS1_BITS+3)
			     & RANGE_MASK];
    outptr[11] = range_limit[(int) RIGHT_SHIFT(tmp20 - tmp10,
					       CONST_BITS+PASS1_BITS+3)
			     & RANGE_MASK];
    outptr[1]  = range_limit[(int) RIGHT_SHIFT(tmp21 + tmp11,
					       CONST_BITS+PASS1_BITS+3)
			     & RANGE_MASK];
    outptr[10] = range_limit[(int) RIGHT_SHIFT(tmp21 - tmp11,
					       CONST_BITS+PASS1_BITS+3)
			     & RANGE_MASK];
    outptr[2]  = range_limit[(int) RIGHT_SHIFT(tmp22 + tmp12,
					       CONST_BITS+PASS1_BITS+3)
			     & RANGE_MASK];
    outptr[9]  = range_limit[(int) RIGHT_SHIFT(tmp22 - tmp12,
					       CONST_BITS+PASS1_BITS+3)
			     & RANGE_MASK];
    outptr[3]  = range_limit[(int) RIGHT_SHIFT(tmp23 + tmp13,
					       CONST_BITS+PASS1_BITS+3)
			     & RANGE_MASK];
    outptr[8]  = range_limit[(int) RIGHT_SHIFT(tmp23 - tmp13,
					       CONST_BITS+PASS1_BITS+3)
			     & RANGE_MASK];
    outptr[4]  = range_limit[(int) RIGHT_SHIFT(tmp24 + tmp14,
					       CONST_BITS+PASS1_BITS+3)
			     & RANGE_MASK];
    outptr[7]  = range_limit[(int) RIGHT_SHIFT(tmp24 - tmp14,
					       CONST_BITS+PASS1_BITS+3)
			     & RANGE_MASK];
    outptr[5]  = range_limit[(int) RIGHT_SHIFT(tmp25 + tmp15,
					       CONST_BITS+PASS1_BITS+3)
			     & RANGE_MASK];
    outptr[6]  = range_limit[(int) RIGHT_SHIFT(tmp25 - tmp15,
					       CONST_BITS+PASS1_BITS+3)
			     & RANGE_MASK];

    wsptr += 8;		/* advance pointer to next row */
  }
}


/*
 * Perform dequantization and inverse DCT on one block of coefficients,
 * producing a 10x5 output block.
 *
 * 5-point IDCT in pass 1 (columns), 10-point in pass 2 (rows).
 */

GLOBAL(void)
jpeg_idct_10x5 (j_decompress_ptr cinfo, jpeg_component_info * compptr,
		JCOEFPTR coef_block,
		JSAMPARRAY output_buf, JDIMENSION output_col)
{
  INT32 tmp10, tmp11, tmp12, tmp13, tmp14;
  INT32 tmp20, tmp21, tmp22, tmp23, tmp24;
  INT32 z1, z2, z3, z4;
  JCOEFPTR inptr;
  ISLOW_MULT_TYPE * quantptr;
  int * wsptr;
  JSAMPROW outptr;
  JSAMPLE *range_limit = IDCT_range_limit(cinfo);
  int ctr;
  int workspace[8*5];	/* buffers data between passes */
  SHIFT_TEMPS

  /* Pass 1: process columns from input, store into work array.
   * 5-point IDCT kernel, cK represents sqrt(2) * cos(K*pi/10).
   */

  inptr = coef_block;
  quantptr = (ISLOW_MULT_TYPE *) compptr->dct_table;
  wsptr = workspace;
  for (ctr = 0; ctr < 8; ctr++, inptr++, quantptr++, wsptr++) {
    /* Even part */

    tmp12 = DEQUANTIZE(inptr[DCTSIZE*0], quantptr[DCTSIZE*0]);
    tmp12 <<= CONST_BITS;
    /* Add fudge factor here for final descale. */
    tmp12 += ONE << (CONST_BITS-PASS1_BITS-1);
    tmp13 = DEQUANTIZE(inptr[DCTSIZE*2], quantptr[DCTSIZE*2]);
    tmp14 = DEQUANTIZE(inptr[DCTSIZE*4], quantptr[DCTSIZE*4]);
    z1 = MULTIPLY(tmp13 + tmp14, FIX(0.790569415)); /* (c2+c4)/2 */
    z2 = MULTIPLY(tmp13 - tmp14, FIX(0.353553391)); /* (c2-c4)/2 */
    z3 = tmp12 + z2;
    tmp10 = z3 + z1;
    tmp11 = z3 - z1;
    tmp12 -= z2 << 2;

    /* Odd part */

    z2 = DEQUANTIZE(inptr[DCTSIZE*1], quantptr[DCTSIZE*1]);
    z3 = DEQUANTIZE(inptr[DCTSIZE*3], quantptr[DCTSIZE*3]);

    z1 = MULTIPLY(z2 + z3, FIX(0.831253876));       /* c3 */
    tmp13 = z1 + MULTIPLY(z2, FIX(0.513743148));    /* c1-c3 */
    tmp14 = z1 - MULTIPLY(z3, FIX(2.176250899));    /* c1+c3 */

    /* Final output stage */

    wsptr[8*0] = (int) RIGHT_SHIFT(tmp10 + tmp13, CONST_BITS-PASS1_BITS);
    wsptr[8*4] = (int) RIGHT_SHIFT(tmp10 - tmp13, CONST_BITS-PASS1_BITS);
    wsptr[8*1] = (int) RIGHT_SHIFT(tmp11 + tmp14, CONST_BITS-PASS1_BITS);
    wsptr[8*3] = (int) RIGHT_SHIFT(tmp11 - tmp14, CONST_BITS-PASS1_BITS);
    wsptr[8*2] = (int) RIGHT_SHIFT(tmp12, CONST_BITS-PASS1_BITS);
  }

  /* Pass 2: process 5 rows from work array, store into output array.
   * 10-point IDCT kernel, cK represents sqrt(2) * cos(K*pi/20).
   */

  wsptr = workspace;
  for (ctr = 0; ctr < 5; ctr++) {
    outptr = output_buf[ctr] + output_col;

    /* Even part */

    /* Add range center and fudge factor for final descale and range-limit. */
    z3 = (INT32) wsptr[0] +
	   ((((INT32) RANGE_CENTER) << (PASS1_BITS+3)) +
	    (ONE << (PASS1_BITS+2)));
    z3 <<= CONST_BITS;
    z4 = (INT32) wsptr[4];
    z1 = MULTIPLY(z4, FIX(1.144122806));         /* c4 */
    z2 = MULTIPLY(z4, FIX(0.437016024));         /* c8 */
    tmp10 = z3 + z1;
    tmp11 = z3 - z2;

    tmp22 = z3 - ((z1 - z2) << 1);               /* c0 = (c4-c8)*2 */

    z2 = (INT32) wsptr[2];
    z3 = (INT32) wsptr[6];

    z1 = MULTIPLY(z2 + z3, FIX(0.831253876));    /* c6 */
    tmp12 = z1 + MULTIPLY(z2, FIX(0.513743148)); /* c2-c6 */
    tmp13 = z1 - MULTIPLY(z3, FIX(2.176250899)); /* c2+c6 */

    tmp20 = tmp10 + tmp12;
    tmp24 = tmp10 - tmp12;
    tmp21 = tmp11 + tmp13;
    tmp23 = tmp11 - tmp13;

    /* Odd part */

    z1 = (INT32) wsptr[1];
    z2 = (INT32) wsptr[3];
    z3 = (INT32) wsptr[5];
    z3 <<= CONST_BITS;
    z4 = (INT32) wsptr[7];

    tmp11 = z2 + z4;
    tmp13 = z2 - z4;

    tmp12 = MULTIPLY(tmp13, FIX(0.309016994));        /* (c3-c7)/2 */

    z2 = MULTIPLY(tmp11, FIX(0.951056516));           /* (c3+c7)/2 */
    z4 = z3 + tmp12;

    tmp10 = MULTIPLY(z1, FIX(1.396802247)) + z2 + z4; /* c1 */
    tmp14 = MULTIPLY(z1, FIX(0.221231742)) - z2 + z4; /* c9 */

    z2 = MULTIPLY(tmp11, FIX(0.587785252));           /* (c1-c9)/2 */
    z4 = z3 - tmp12 - (tmp13 << (CONST_BITS - 1));

    tmp12 = ((z1 - tmp13) << CONST_BITS) - z3;

    tmp11 = MULTIPLY(z1, FIX(1.260073511)) - z2 - z4; /* c3 */
    tmp13 = MULTIPLY(z1, FIX(0.642039522)) - z2 + z4; /* c7 */

    /* Final output stage */

    outptr[0] = range_limit[(int) RIGHT_SHIFT(tmp20 + tmp10,
					      CONST_BITS+PASS1_BITS+3)
			    & RANGE_MASK];
    outptr[9] = range_limit[(int) RIGHT_SHIFT(tmp20 - tmp10,
					      CONST_BITS+PASS1_BITS+3)
			    & RANGE_MASK];
    outptr[1] = range_limit[(int) RIGHT_SHIFT(tmp21 + tmp11,
					      CONST_BITS+PASS1_BITS+3)
			    & RANGE_MASK];
    outptr[8] = range_limit[(int) RIGHT_SHIFT(tmp21 - tmp11,
					      CONST_BITS+PASS1_BITS+3)
			    & RANGE_MASK];
    outptr[2] = range_limit[(int) RIGHT_SHIFT(tmp22 + tmp12,
					      CONST_BITS+PASS1_BITS+3)
			    & RANGE_MASK];
    outptr[7] = range_limit[(int) RIGHT_SHIFT(tmp22 - tmp12,
					      CONST_BITS+PASS1_BITS+3)
			    & RANGE_MASK];
    outptr[3] = range_limit[(int) RIGHT_SHIFT(tmp23 + tmp13,
					      CONST_BITS+PASS1_BITS+3)
			    & RANGE_MASK];
    outptr[6] = range_limit[(int) RIGHT_SHIFT(tmp23 - tmp13,
					      CONST_BITS+PASS1_BITS+3)
			    & RANGE_MASK];
    outptr[4] = range_limit[(int) RIGHT_SHIFT(tmp24 + tmp14,
					      CONST_BITS+PASS1_BITS+3)
			    & RANGE_MASK];
    outptr[5] = range_limit[(int) RIGHT_SHIFT(tmp24 - tmp14,
					      CONST_BITS+PASS1_BITS+3)
			    & RANGE_MASK];

    wsptr += 8;		/* advance pointer to next row */
  }
}


/*
 * Perform dequantization and inverse DCT on one block of coefficients,
 * producing an 8x4 output block.
 *
 * 4-point IDCT in pass 1 (columns), 8-point in pass 2 (rows).
 */

GLOBAL(void)
jpeg_idct_8x4 (j_decompress_ptr cinfo, jpeg_component_info * compptr,
	       JCOEFPTR coef_block,
	       JSAMPARRAY output_buf, JDIMENSION output_col)
{
  INT32 tmp0, tmp1, tmp2, tmp3;
  INT32 tmp10, tmp11, tmp12, tmp13;
  INT32 z1, z2, z3;
  JCOEFPTR inptr;
  ISLOW_MULT_TYPE * quantptr;
  int * wsptr;
  JSAMPROW outptr;
  JSAMPLE *range_limit = IDCT_range_limit(cinfo);
  int ctr;
  int workspace[8*4];	/* buffers data between passes */
  SHIFT_TEMPS

  /* Pass 1: process columns from input, store into work array.
   * 4-point IDCT kernel,
   * cK represents sqrt(2) * cos(K*pi/16) [refers to 8-point IDCT].
   */

  inptr = coef_block;
  quantptr = (ISLOW_MULT_TYPE *) compptr->dct_table;
  wsptr = workspace;
  for (ctr = 0; ctr < 8; ctr++, inptr++, quantptr++, wsptr++) {
    /* Even part */

    tmp0 = DEQUANTIZE(inptr[DCTSIZE*0], quantptr[DCTSIZE*0]);
    tmp2 = DEQUANTIZE(inptr[DCTSIZE*2], quantptr[DCTSIZE*2]);

    tmp10 = (tmp0 + tmp2) << PASS1_BITS;
    tmp12 = (tmp0 - tmp2) << PASS1_BITS;

    /* Odd part */
    /* Same rotation as in the even part of the 8x8 LL&M IDCT */

    z2 = DEQUANTIZE(inptr[DCTSIZE*1], quantptr[DCTSIZE*1]);
    z3 = DEQUANTIZE(inptr[DCTSIZE*3], quantptr[DCTSIZE*3]);

    z1 = MULTIPLY(z2 + z3, FIX_0_541196100);               /* c6 */
    /* Add fudge factor here for final descale. */
    z1 += ONE << (CONST_BITS-PASS1_BITS-1);
    tmp0 = RIGHT_SHIFT(z1 + MULTIPLY(z2, FIX_0_765366865), /* c2-c6 */
		       CONST_BITS-PASS1_BITS);
    tmp2 = RIGHT_SHIFT(z1 - MULTIPLY(z3, FIX_1_847759065), /* c2+c6 */
		       CONST_BITS-PASS1_BITS);

    /* Final output stage */

    wsptr[8*0] = (int) (tmp10 + tmp0);
    wsptr[8*3] = (int) (tmp10 - tmp0);
    wsptr[8*1] = (int) (tmp12 + tmp2);
    wsptr[8*2] = (int) (tmp12 - tmp2);
  }

  /* Pass 2: process rows from work array, store into output array.
   * Note that we must descale the results by a factor of 8 == 2**3,
   * and also undo the PASS1_BITS scaling.
   * 8-point IDCT kernel, cK represents sqrt(2) * cos(K*pi/16).
   */

  wsptr = workspace;
  for (ctr = 0; ctr < 4; ctr++) {
    outptr = output_buf[ctr] + output_col;

    /* Even part: reverse the even part of the forward DCT.
     * The rotator is c(-6).
     */

    /* Add range center and fudge factor for final descale and range-limit. */
    z2 = (INT32) wsptr[0] +
	   ((((INT32) RANGE_CENTER) << (PASS1_BITS+3)) +
	    (ONE << (PASS1_BITS+2)));
    z3 = (INT32) wsptr[4];

    tmp0 = (z2 + z3) << CONST_BITS;
    tmp1 = (z2 - z3) << CONST_BITS;

    z2 = (INT32) wsptr[2];
    z3 = (INT32) wsptr[6];

    z1 = MULTIPLY(z2 + z3, FIX_0_541196100);       /* c6 */
    tmp2 = z1 + MULTIPLY(z2, FIX_0_765366865);     /* c2-c6 */
    tmp3 = z1 - MULTIPLY(z3, FIX_1_847759065);     /* c2+c6 */

    tmp10 = tmp0 + tmp2;
    tmp13 = tmp0 - tmp2;
    tmp11 = tmp1 + tmp3;
    tmp12 = tmp1 - tmp3;

    /* Odd part per figure 8; the matrix is unitary and hence its
     * transpose is its inverse.  i0..i3 are y7,y5,y3,y1 respectively.
     */

    tmp0 = (INT32) wsptr[7];
    tmp1 = (INT32) wsptr[5];
    tmp2 = (INT32) wsptr[3];
    tmp3 = (INT32) wsptr[1];

    z2 = tmp0 + tmp2;
    z3 = tmp1 + tmp3;

    z1 = MULTIPLY(z2 + z3, FIX_1_175875602);       /*  c3 */
    z2 = MULTIPLY(z2, - FIX_1_961570560);          /* -c3-c5 */
    z3 = MULTIPLY(z3, - FIX_0_390180644);          /* -c3+c5 */
    z2 += z1;
    z3 += z1;

    z1 = MULTIPLY(tmp0 + tmp3, - FIX_0_899976223); /* -c3+c7 */
    tmp0 = MULTIPLY(tmp0, FIX_0_298631336);        /* -c1+c3+c5-c7 */
    tmp3 = MULTIPLY(tmp3, FIX_1_501321110);        /*  c1+c3-c5-c7 */
    tmp0 += z1 + z2;
    tmp3 += z1 + z3;

    z1 = MULTIPLY(tmp1 + tmp2, - FIX_2_562915447); /* -c1-c3 */
    tmp1 = MULTIPLY(tmp1, FIX_2_053119869);        /*  c1+c3-c5+c7 */
    tmp2 = MULTIPLY(tmp2, FIX_3_072711026);        /*  c1+c3+c5-c7 */
    tmp1 += z1 + z3;
    tmp2 += z1 + z2;

    /* Final output stage: inputs are tmp10..tmp13, tmp0..tmp3 */

    outptr[0] = range_limit[(int) RIGHT_SHIFT(tmp10 + tmp3,
					      CONST_BITS+PASS1_BITS+3)
			    & RANGE_MASK];
    outptr[7] = range_limit[(int) RIGHT_SHIFT(tmp10 - tmp3,
					      CONST_BITS+PASS1_BITS+3)
			    & RANGE_MASK];
    outptr[1] = range_limit[(int) RIGHT_SHIFT(tmp11 + tmp2,
					      CONST_BITS+PASS1_BITS+3)
			    & RANGE_MASK];
    outptr[6] = range_limit[(int) RIGHT_SHIFT(tmp11 - tmp2,
					      CONST_BITS+PASS1_BITS+3)
			    & RANGE_MASK];
    outptr[2] = range_limit[(int) RIGHT_SHIFT(tmp12 + tmp1,
					      CONST_BITS+PASS1_BITS+3)
			    & RANGE_MASK];
    outptr[5] = range_limit[(int) RIGHT_SHIFT(tmp12 - tmp1,
					      CONST_BITS+PASS1_BITS+3)
			    & RANGE_MASK];
    outptr[3] = range_limit[(int) RIGHT_SHIFT(tmp13 + tmp0,
					      CONST_BITS+PASS1_BITS+3)
			    & RANGE_MASK];
    outptr[4] = range_limit[(int) RIGHT_SHIFT(tmp13 - tmp0,
					      CONST_BITS+PASS1_BITS+3)
			    & RANGE_MASK];

    wsptr += DCTSIZE;		/* advance pointer to next row */
  }
}


/*
 * Perform dequantization and inverse DCT on one block of coefficients,
 * producing a 6x3 output block.
 *
 * 3-point IDCT in pass 1 (columns), 6-point in pass 2 (rows).
 */

GLOBAL(void)
jpeg_idct_6x3 (j_decompress_ptr cinfo, jpeg_component_info * compptr,
	       JCOEFPTR coef_block,
	       JSAMPARRAY output_buf, JDIMENSION output_col)
{
  INT32 tmp0, tmp1, tmp2, tmp10, tmp11, tmp12;
  INT32 z1, z2, z3;
  JCOEFPTR inptr;
  ISLOW_MULT_TYPE * quantptr;
  int * wsptr;
  JSAMPROW outptr;
  JSAMPLE *range_limit = IDCT_range_limit(cinfo);
  int ctr;
  int workspace[6*3];	/* buffers data between passes */
  SHIFT_TEMPS

  /* Pass 1: process columns from input, store into work array.
   * 3-point IDCT kernel, cK represents sqrt(2) * cos(K*pi/6).
   */

  inptr = coef_block;
  quantptr = (ISLOW_MULT_TYPE *) compptr->dct_table;
  wsptr = workspace;
  for (ctr = 0; ctr < 6; ctr++, inptr++, quantptr++, wsptr++) {
    /* Even part */

    tmp0 = DEQUANTIZE(inptr[DCTSIZE*0], quantptr[DCTSIZE*0]);
    tmp0 <<= CONST_BITS;
    /* Add fudge factor here for final descale. */
    tmp0 += ONE << (CONST_BITS-PASS1_BITS-1);
    tmp2 = DEQUANTIZE(inptr[DCTSIZE*2], quantptr[DCTSIZE*2]);
    tmp12 = MULTIPLY(tmp2, FIX(0.707106781)); /* c2 */
    tmp10 = tmp0 + tmp12;
    tmp2 = tmp0 - tmp12 - tmp12;

    /* Odd part */

    tmp12 = DEQUANTIZE(inptr[DCTSIZE*1], quantptr[DCTSIZE*1]);
    tmp0 = MULTIPLY(tmp12, FIX(1.224744871)); /* c1 */

    /* Final output stage */

    wsptr[6*0] = (int) RIGHT_SHIFT(tmp10 + tmp0, CONST_BITS-PASS1_BITS);
    wsptr[6*2] = (int) RIGHT_SHIFT(tmp10 - tmp0, CONST_BITS-PASS1_BITS);
    wsptr[6*1] = (int) RIGHT_SHIFT(tmp2, CONST_BITS-PASS1_BITS);
  }
  
  /* Pass 2: process 3 rows from work array, store into output array.
   * 6-point IDCT kernel, cK represents sqrt(2) * cos(K*pi/12).
   */

  wsptr = workspace;
  for (ctr = 0; ctr < 3; ctr++) {
    outptr = output_buf[ctr] + output_col;

    /* Even part */

    /* Add range center and fudge factor for final descale and range-limit. */
    tmp0 = (INT32) wsptr[0] +
	     ((((INT32) RANGE_CENTER) << (PASS1_BITS+3)) +
	      (ONE << (PASS1_BITS+2)));
    tmp0 <<= CONST_BITS;
    tmp2 = (INT32) wsptr[4];
    tmp10 = MULTIPLY(tmp2, FIX(0.707106781));   /* c4 */
    tmp1 = tmp0 + tmp10;
    tmp11 = tmp0 - tmp10 - tmp10;
    tmp10 = (INT32) wsptr[2];
    tmp0 = MULTIPLY(tmp10, FIX(1.224744871));   /* c2 */
    tmp10 = tmp1 + tmp0;
    tmp12 = tmp1 - tmp0;

    /* Odd part */

    z1 = (INT32) wsptr[1];
    z2 = (INT32) wsptr[3];
    z3 = (INT32) wsptr[5];
    tmp1 = MULTIPLY(z1 + z3, FIX(0.366025404)); /* c5 */
    tmp0 = tmp1 + ((z1 + z2) << CONST_BITS);
    tmp2 = tmp1 + ((z3 - z2) << CONST_BITS);
    tmp1 = (z1 - z2 - z3) << CONST_BITS;

    /* Final output stage */

    outptr[0] = range_limit[(int) RIGHT_SHIFT(tmp10 + tmp0,
					      CONST_BITS+PASS1_BITS+3)
			    & RANGE_MASK];
    outptr[5] = range_limit[(int) RIGHT_SHIFT(tmp10 - tmp0,
					      CONST_BITS+PASS1_BITS+3)
			    & RANGE_MASK];
    outptr[1] = range_limit[(int) RIGHT_SHIFT(tmp11 + tmp1,
					      CONST_BITS+PASS1_BITS+3)
			    & RANGE_MASK];
    outptr[4] = range_limit[(int) RIGHT_SHIFT(tmp11 - tmp1,
					      CONST_BITS+PASS1_BITS+3)
			    & RANGE_MASK];
    outptr[2] = range_limit[(int) RIGHT_SHIFT(tmp12 + tmp2,
					      CONST_BITS+PASS1_BITS+3)
			    & RANGE_MASK];
    outptr[3] = range_limit[(int) RIGHT_SHIFT(tmp12 - tmp2,
					      CONST_BITS+PASS1_BITS+3)
			    & RANGE_MASK];

    wsptr += 6;		/* advance pointer to next row */
  }
}


/*
 * Perform dequantization and inverse DCT on one block of coefficients,
 * producing a 4x2 output block.
 *
 * 2-point IDCT in pass 1 (columns), 4-point in pass 2 (rows).
 */

GLOBAL(void)
jpeg_idct_4x2 (j_decompress_ptr cinfo, jpeg_component_info * compptr,
	       JCOEFPTR coef_block,
	       JSAMPARRAY output_buf, JDIMENSION output_col)
{
  INT32 tmp0, tmp2, tmp10, tmp12;
  INT32 z1, z2, z3;
  JCOEFPTR inptr;
  ISLOW_MULT_TYPE * quantptr;
  INT32 * wsptr;
  JSAMPROW outptr;
  JSAMPLE *range_limit = IDCT_range_limit(cinfo);
  int ctr;
  INT32 workspace[4*2];	/* buffers data between passes */
  SHIFT_TEMPS

  /* Pass 1: process columns from input, store into work array. */

  inptr = coef_block;
  quantptr = (ISLOW_MULT_TYPE *) compptr->dct_table;
  wsptr = workspace;
  for (ctr = 0; ctr < 4; ctr++, inptr++, quantptr++, wsptr++) {
    /* Even part */

    tmp10 = DEQUANTIZE(inptr[DCTSIZE*0], quantptr[DCTSIZE*0]);

    /* Odd part */

    tmp0 = DEQUANTIZE(inptr[DCTSIZE*1], quantptr[DCTSIZE*1]);

    /* Final output stage */

    wsptr[4*0] = tmp10 + tmp0;
    wsptr[4*1] = tmp10 - tmp0;
  }

  /* Pass 2: process 2 rows from work array, store into output array.
   * 4-point IDCT kernel,
   * cK represents sqrt(2) * cos(K*pi/16) [refers to 8-point IDCT].
   */

  wsptr = workspace;
  for (ctr = 0; ctr < 2; ctr++) {
    outptr = output_buf[ctr] + output_col;

    /* Even part */

    /* Add range center and fudge factor for final descale and range-limit. */
    tmp0 = wsptr[0] + ((((INT32) RANGE_CENTER) << 3) + (ONE << 2));
    tmp2 = wsptr[2];

    tmp10 = (tmp0 + tmp2) << CONST_BITS;
    tmp12 = (tmp0 - tmp2) << CONST_BITS;

    /* Odd part */
    /* Same rotation as in the even part of the 8x8 LL&M IDCT */

    z2 = wsptr[1];
    z3 = wsptr[3];

    z1 = MULTIPLY(z2 + z3, FIX_0_541196100);   /* c6 */
    tmp0 = z1 + MULTIPLY(z2, FIX_0_765366865); /* c2-c6 */
    tmp2 = z1 - MULTIPLY(z3, FIX_1_847759065); /* c2+c6 */

    /* Final output stage */

    outptr[0] = range_limit[(int) RIGHT_SHIFT(tmp10 + tmp0,
					      CONST_BITS+3)
			    & RANGE_MASK];
    outptr[3] = range_limit[(int) RIGHT_SHIFT(tmp10 - tmp0,
					      CONST_BITS+3)
			    & RANGE_MASK];
    outptr[1] = range_limit[(int) RIGHT_SHIFT(tmp12 + tmp2,
					      CONST_BITS+3)
			    & RANGE_MASK];
    outptr[2] = range_limit[(int) RIGHT_SHIFT(tmp12 - tmp2,
					      CONST_BITS+3)
			    & RANGE_MASK];

    wsptr += 4;		/* advance pointer to next row */
  }
}


/*
 * Perform dequantization and inverse DCT on one block of coefficients,
 * producing a 2x1 output block.
 *
 * 1-point IDCT in pass 1 (columns), 2-point in pass 2 (rows).
 */

GLOBAL(void)
jpeg_idct_2x1 (j_decompress_ptr cinfo, jpeg_component_info * compptr,
	       JCOEFPTR coef_block,
	       JSAMPARRAY output_buf, JDIMENSION output_col)
{
  DCTELEM tmp0, tmp1;
  ISLOW_MULT_TYPE * quantptr;
  JSAMPROW outptr;
  JSAMPLE *range_limit = IDCT_range_limit(cinfo);
  ISHIFT_TEMPS

  /* Pass 1: empty. */

  /* Pass 2: process 1 row from input, store into output array. */

  quantptr = (ISLOW_MULT_TYPE *) compptr->dct_table;
  outptr = output_buf[0] + output_col;

  /* Even part */

  tmp0 = DEQUANTIZE(coef_block[0], quantptr[0]);
  /* Add range center and fudge factor for final descale and range-limit. */
  tmp0 += (((DCTELEM) RANGE_CENTER) << 3) + (1 << 2);

  /* Odd part */

  tmp1 = DEQUANTIZE(coef_block[1], quantptr[1]);

  /* Final output stage */

  outptr[0] = range_limit[(int) IRIGHT_SHIFT(tmp0 + tmp1, 3) & RANGE_MASK];
  outptr[1] = range_limit[(int) IRIGHT_SHIFT(tmp0 - tmp1, 3) & RANGE_MASK];
}


/*
 * Perform dequantization and inverse DCT on one block of coefficients,
 * producing an 8x16 output block.
 *
 * 16-point IDCT in pass 1 (columns), 8-point in pass 2 (rows).
 */

GLOBAL(void)
jpeg_idct_8x16 (j_decompress_ptr cinfo, jpeg_component_info * compptr,
		JCOEFPTR coef_block,
		JSAMPARRAY output_buf, JDIMENSION output_col)
{
  INT32 tmp0, tmp1, tmp2, tmp3, tmp10, tmp11, tmp12, tmp13;
  INT32 tmp20, tmp21, tmp22, tmp23, tmp24, tmp25, tmp26, tmp27;
  INT32 z1, z2, z3, z4;
  JCOEFPTR inptr;
  ISLOW_MULT_TYPE * quantptr;
  int * wsptr;
  JSAMPROW outptr;
  JSAMPLE *range_limit = IDCT_range_limit(cinfo);
  int ctr;
  int workspace[8*16];	/* buffers data between passes */
  SHIFT_TEMPS

  /* Pass 1: process columns from input, store into work array.
   * 16-point IDCT kernel, cK represents sqrt(2) * cos(K*pi/32).
   */

  inptr = coef_block;
  quantptr = (ISLOW_MULT_TYPE *) compptr->dct_table;
  wsptr = workspace;
  for (ctr = 0; ctr < 8; ctr++, inptr++, quantptr++, wsptr++) {
    /* Even part */

    tmp0 = DEQUANTIZE(inptr[DCTSIZE*0], quantptr[DCTSIZE*0]);
    tmp0 <<= CONST_BITS;
    /* Add fudge factor here for final descale. */
    tmp0 += ONE << (CONST_BITS-PASS1_BITS-1);

    z1 = DEQUANTIZE(inptr[DCTSIZE*4], quantptr[DCTSIZE*4]);
    tmp1 = MULTIPLY(z1, FIX(1.306562965));      /* c4[16] = c2[8] */
    tmp2 = MULTIPLY(z1, FIX_0_541196100);       /* c12[16] = c6[8] */

    tmp10 = tmp0 + tmp1;
    tmp11 = tmp0 - tmp1;
    tmp12 = tmp0 + tmp2;
    tmp13 = tmp0 - tmp2;

    z1 = DEQUANTIZE(inptr[DCTSIZE*2], quantptr[DCTSIZE*2]);
    z2 = DEQUANTIZE(inptr[DCTSIZE*6], quantptr[DCTSIZE*6]);
    z3 = z1 - z2;
    z4 = MULTIPLY(z3, FIX(0.275899379));        /* c14[16] = c7[8] */
    z3 = MULTIPLY(z3, FIX(1.387039845));        /* c2[16] = c1[8] */

    tmp0 = z3 + MULTIPLY(z2, FIX_2_562915447);  /* (c6+c2)[16] = (c3+c1)[8] */
    tmp1 = z4 + MULTIPLY(z1, FIX_0_899976223);  /* (c6-c14)[16] = (c3-c7)[8] */
    tmp2 = z3 - MULTIPLY(z1, FIX(0.601344887)); /* (c2-c10)[16] = (c1-c5)[8] */
    tmp3 = z4 - MULTIPLY(z2, FIX(0.509795579)); /* (c10-c14)[16] = (c5-c7)[8] */

    tmp20 = tmp10 + tmp0;
    tmp27 = tmp10 - tmp0;
    tmp21 = tmp12 + tmp1;
    tmp26 = tmp12 - tmp1;
    tmp22 = tmp13 + tmp2;
    tmp25 = tmp13 - tmp2;
    tmp23 = tmp11 + tmp3;
    tmp24 = tmp11 - tmp3;

    /* Odd part */

    z1 = DEQUANTIZE(inptr[DCTSIZE*1], quantptr[DCTSIZE*1]);
    z2 = DEQUANTIZE(inptr[DCTSIZE*3], quantptr[DCTSIZE*3]);
    z3 = DEQUANTIZE(inptr[DCTSIZE*5], quantptr[DCTSIZE*5]);
    z4 = DEQUANTIZE(inptr[DCTSIZE*7], quantptr[DCTSIZE*7]);

    tmp11 = z1 + z3;

    tmp1  = MULTIPLY(z1 + z2, FIX(1.353318001));   /* c3 */
    tmp2  = MULTIPLY(tmp11,   FIX(1.247225013));   /* c5 */
    tmp3  = MULTIPLY(z1 + z4, FIX(1.093201867));   /* c7 */
    tmp10 = MULTIPLY(z1 - z4, FIX(0.897167586));   /* c9 */
    tmp11 = MULTIPLY(tmp11,   FIX(0.666655658));   /* c11 */
    tmp12 = MULTIPLY(z1 - z2, FIX(0.410524528));   /* c13 */
    tmp0  = tmp1 + tmp2 + tmp3 -
	    MULTIPLY(z1, FIX(2.286341144));        /* c7+c5+c3-c1 */
    tmp13 = tmp10 + tmp11 + tmp12 -
	    MULTIPLY(z1, FIX(1.835730603));        /* c9+c11+c13-c15 */
    z1    = MULTIPLY(z2 + z3, FIX(0.138617169));   /* c15 */
    tmp1  += z1 + MULTIPLY(z2, FIX(0.071888074));  /* c9+c11-c3-c15 */
    tmp2  += z1 - MULTIPLY(z3, FIX(1.125726048));  /* c5+c7+c15-c3 */
    z1    = MULTIPLY(z3 - z2, FIX(1.407403738));   /* c1 */
    tmp11 += z1 - MULTIPLY(z3, FIX(0.766367282));  /* c1+c11-c9-c13 */
    tmp12 += z1 + MULTIPLY(z2, FIX(1.971951411));  /* c1+c5+c13-c7 */
    z2    += z4;
    z1    = MULTIPLY(z2, - FIX(0.666655658));      /* -c11 */
    tmp1  += z1;
    tmp3  += z1 + MULTIPLY(z4, FIX(1.065388962));  /* c3+c11+c15-c7 */
    z2    = MULTIPLY(z2, - FIX(1.247225013));      /* -c5 */
    tmp10 += z2 + MULTIPLY(z4, FIX(3.141271809));  /* c1+c5+c9-c13 */
    tmp12 += z2;
    z2    = MULTIPLY(z3 + z4, - FIX(1.353318001)); /* -c3 */
    tmp2  += z2;
    tmp3  += z2;
    z2    = MULTIPLY(z4 - z3, FIX(0.410524528));   /* c13 */
    tmp10 += z2;
    tmp11 += z2;

    /* Final output stage */

    wsptr[8*0]  = (int) RIGHT_SHIFT(tmp20 + tmp0,  CONST_BITS-PASS1_BITS);
    wsptr[8*15] = (int) RIGHT_SHIFT(tmp20 - tmp0,  CONST_BITS-PASS1_BITS);
    wsptr[8*1]  = (int) RIGHT_SHIFT(tmp21 + tmp1,  CONST_BITS-PASS1_BITS);
    wsptr[8*14] = (int) RIGHT_SHIFT(tmp21 - tmp1,  CONST_BITS-PASS1_BITS);
    wsptr[8*2]  = (int) RIGHT_SHIFT(tmp22 + tmp2,  CONST_BITS-PASS1_BITS);
    wsptr[8*13] = (int) RIGHT_SHIFT(tmp22 - tmp2,  CONST_BITS-PASS1_BITS);
    wsptr[8*3]  = (int) RIGHT_SHIFT(tmp23 + tmp3,  CONST_BITS-PASS1_BITS);
    wsptr[8*12] = (int) RIGHT_SHIFT(tmp23 - tmp3,  CONST_BITS-PASS1_BITS);
    wsptr[8*4]  = (int) RIGHT_SHIFT(tmp24 + tmp10, CONST_BITS-PASS1_BITS);
    wsptr[8*11] = (int) RIGHT_SHIFT(tmp24 - tmp10, CONST_BITS-PASS1_BITS);
    wsptr[8*5]  = (int) RIGHT_SHIFT(tmp25 + tmp11, CONST_BITS-PASS1_BITS);
    wsptr[8*10] = (int) RIGHT_SHIFT(tmp25 - tmp11, CONST_BITS-PASS1_BITS);
    wsptr[8*6]  = (int) RIGHT_SHIFT(tmp26 + tmp12, CONST_BITS-PASS1_BITS);
    wsptr[8*9]  = (int) RIGHT_SHIFT(tmp26 - tmp12, CONST_BITS-PASS1_BITS);
    wsptr[8*7]  = (int) RIGHT_SHIFT(tmp27 + tmp13, CONST_BITS-PASS1_BITS);
    wsptr[8*8]  = (int) RIGHT_SHIFT(tmp27 - tmp13, CONST_BITS-PASS1_BITS);
  }

  /* Pass 2: process rows from work array, store into output array.
   * Note that we must descale the results by a factor of 8 == 2**3,
   * and also undo the PASS1_BITS scaling.
   * 8-point IDCT kernel, cK represents sqrt(2) * cos(K*pi/16).
   */

  wsptr = workspace;
  for (ctr = 0; ctr < 16; ctr++) {
    outptr = output_buf[ctr] + output_col;

    /* Even part: reverse the even part of the forward DCT.
     * The rotator is c(-6).
     */

    /* Add range center and fudge factor for final descale and range-limit. */
    z2 = (INT32) wsptr[0] +
	   ((((INT32) RANGE_CENTER) << (PASS1_BITS+3)) +
	    (ONE << (PASS1_BITS+2)));
    z3 = (INT32) wsptr[4];

    tmp0 = (z2 + z3) << CONST_BITS;
    tmp1 = (z2 - z3) << CONST_BITS;

    z2 = (INT32) wsptr[2];
    z3 = (INT32) wsptr[6];

    z1 = MULTIPLY(z2 + z3, FIX_0_541196100);       /* c6 */
    tmp2 = z1 + MULTIPLY(z2, FIX_0_765366865);     /* c2-c6 */
    tmp3 = z1 - MULTIPLY(z3, FIX_1_847759065);     /* c2+c6 */

    tmp10 = tmp0 + tmp2;
    tmp13 = tmp0 - tmp2;
    tmp11 = tmp1 + tmp3;
    tmp12 = tmp1 - tmp3;

    /* Odd part per figure 8; the matrix is unitary and hence its
     * transpose is its inverse.  i0..i3 are y7,y5,y3,y1 respectively.
     */

    tmp0 = (INT32) wsptr[7];
    tmp1 = (INT32) wsptr[5];
    tmp2 = (INT32) wsptr[3];
    tmp3 = (INT32) wsptr[1];

    z2 = tmp0 + tmp2;
    z3 = tmp1 + tmp3;

    z1 = MULTIPLY(z2 + z3, FIX_1_175875602);       /*  c3 */
    z2 = MULTIPLY(z2, - FIX_1_961570560);          /* -c3-c5 */
    z3 = MULTIPLY(z3, - FIX_0_390180644);          /* -c3+c5 */
    z2 += z1;
    z3 += z1;

    z1 = MULTIPLY(tmp0 + tmp3, - FIX_0_899976223); /* -c3+c7 */
    tmp0 = MULTIPLY(tmp0, FIX_0_298631336);        /* -c1+c3+c5-c7 */
    tmp3 = MULTIPLY(tmp3, FIX_1_501321110);        /*  c1+c3-c5-c7 */
    tmp0 += z1 + z2;
    tmp3 += z1 + z3;

    z1 = MULTIPLY(tmp1 + tmp2, - FIX_2_562915447); /* -c1-c3 */
    tmp1 = MULTIPLY(tmp1, FIX_2_053119869);        /*  c1+c3-c5+c7 */
    tmp2 = MULTIPLY(tmp2, FIX_3_072711026);        /*  c1+c3+c5-c7 */
    tmp1 += z1 + z3;
    tmp2 += z1 + z2;

    /* Final output stage: inputs are tmp10..tmp13, tmp0..tmp3 */

    outptr[0] = range_limit[(int) RIGHT_SHIFT(tmp10 + tmp3,
					      CONST_BITS+PASS1_BITS+3)
			    & RANGE_MASK];
    outptr[7] = range_limit[(int) RIGHT_SHIFT(tmp10 - tmp3,
					      CONST_BITS+PASS1_BITS+3)
			    & RANGE_MASK];
    outptr[1] = range_limit[(int) RIGHT_SHIFT(tmp11 + tmp2,
					      CONST_BITS+PASS1_BITS+3)
			    & RANGE_MASK];
    outptr[6] = range_limit[(int) RIGHT_SHIFT(tmp11 - tmp2,
					      CONST_BITS+PASS1_BITS+3)
			    & RANGE_MASK];
    outptr[2] = range_limit[(int) RIGHT_SHIFT(tmp12 + tmp1,
					      CONST_BITS+PASS1_BITS+3)
			    & RANGE_MASK];
    outptr[5] = range_limit[(int) RIGHT_SHIFT(tmp12 - tmp1,
					      CONST_BITS+PASS1_BITS+3)
			    & RANGE_MASK];
    outptr[3] = range_limit[(int) RIGHT_SHIFT(tmp13 + tmp0,
					      CONST_BITS+PASS1_BITS+3)
			    & RANGE_MASK];
    outptr[4] = range_limit[(int) RIGHT_SHIFT(tmp13 - tmp0,
					      CONST_BITS+PASS1_BITS+3)
			    & RANGE_MASK];

    wsptr += DCTSIZE;		/* advance pointer to next row */
  }
}


/*
 * Perform dequantization and inverse DCT on one block of coefficients,
 * producing a 7x14 output block.
 *
 * 14-point IDCT in pass 1 (columns), 7-point in pass 2 (rows).
 */

GLOBAL(void)
jpeg_idct_7x14 (j_decompress_ptr cinfo, jpeg_component_info * compptr,
		JCOEFPTR coef_block,
		JSAMPARRAY output_buf, JDIMENSION output_col)
{
  INT32 tmp10, tmp11, tmp12, tmp13, tmp14, tmp15, tmp16;
  INT32 tmp20, tmp21, tmp22, tmp23, tmp24, tmp25, tmp26;
  INT32 z1, z2, z3, z4;
  JCOEFPTR inptr;
  ISLOW_MULT_TYPE * quantptr;
  int * wsptr;
  JSAMPROW outptr;
  JSAMPLE *range_limit = IDCT_range_limit(cinfo);
  int ctr;
  int workspace[7*14];	/* buffers data between passes */
  SHIFT_TEMPS

  /* Pass 1: process columns from input, store into work array.
   * 14-point IDCT kernel, cK represents sqrt(2) * cos(K*pi/28).
   */

  inptr = coef_block;
  quantptr = (ISLOW_MULT_TYPE *) compptr->dct_table;
  wsptr = workspace;
  for (ctr = 0; ctr < 7; ctr++, inptr++, quantptr++, wsptr++) {
    /* Even part */

    z1 = DEQUANTIZE(inptr[DCTSIZE*0], quantptr[DCTSIZE*0]);
    z1 <<= CONST_BITS;
    /* Add fudge factor here for final descale. */
    z1 += ONE << (CONST_BITS-PASS1_BITS-1);
    z4 = DEQUANTIZE(inptr[DCTSIZE*4], quantptr[DCTSIZE*4]);
    z2 = MULTIPLY(z4, FIX(1.274162392));         /* c4 */
    z3 = MULTIPLY(z4, FIX(0.314692123));         /* c12 */
    z4 = MULTIPLY(z4, FIX(0.881747734));         /* c8 */

    tmp10 = z1 + z2;
    tmp11 = z1 + z3;
    tmp12 = z1 - z4;

    tmp23 = RIGHT_SHIFT(z1 - ((z2 + z3 - z4) << 1), /* c0 = (c4+c12-c8)*2 */
			CONST_BITS-PASS1_BITS);

    z1 = DEQUANTIZE(inptr[DCTSIZE*2], quantptr[DCTSIZE*2]);
    z2 = DEQUANTIZE(inptr[DCTSIZE*6], quantptr[DCTSIZE*6]);

    z3 = MULTIPLY(z1 + z2, FIX(1.105676686));    /* c6 */

    tmp13 = z3 + MULTIPLY(z1, FIX(0.273079590)); /* c2-c6 */
    tmp14 = z3 - MULTIPLY(z2, FIX(1.719280954)); /* c6+c10 */
    tmp15 = MULTIPLY(z1, FIX(0.613604268)) -     /* c10 */
	    MULTIPLY(z2, FIX(1.378756276));      /* c2 */

    tmp20 = tmp10 + tmp13;
    tmp26 = tmp10 - tmp13;
    tmp21 = tmp11 + tmp14;
    tmp25 = tmp11 - tmp14;
    tmp22 = tmp12 + tmp15;
    tmp24 = tmp12 - tmp15;

    /* Odd part */

    z1 = DEQUANTIZE(inptr[DCTSIZE*1], quantptr[DCTSIZE*1]);
    z2 = DEQUANTIZE(inptr[DCTSIZE*3], quantptr[DCTSIZE*3]);
    z3 = DEQUANTIZE(inptr[DCTSIZE*5], quantptr[DCTSIZE*5]);
    z4 = DEQUANTIZE(inptr[DCTSIZE*7], quantptr[DCTSIZE*7]);
    tmp13 = z4 << CONST_BITS;

    tmp14 = z1 + z3;
    tmp11 = MULTIPLY(z1 + z2, FIX(1.334852607));           /* c3 */
    tmp12 = MULTIPLY(tmp14, FIX(1.197448846));             /* c5 */
    tmp10 = tmp11 + tmp12 + tmp13 - MULTIPLY(z1, FIX(1.126980169)); /* c3+c5-c1 */
    tmp14 = MULTIPLY(tmp14, FIX(0.752406978));             /* c9 */
    tmp16 = tmp14 - MULTIPLY(z1, FIX(1.061150426));        /* c9+c11-c13 */
    z1    -= z2;
    tmp15 = MULTIPLY(z1, FIX(0.467085129)) - tmp13;        /* c11 */
    tmp16 += tmp15;
    z1    += z4;
    z4    = MULTIPLY(z2 + z3, - FIX(0.158341681)) - tmp13; /* -c13 */
    tmp11 += z4 - MULTIPLY(z2, FIX(0.424103948));          /* c3-c9-c13 */
    tmp12 += z4 - MULTIPLY(z3, FIX(2.373959773));          /* c3+c5-c13 */
    z4    = MULTIPLY(z3 - z2, FIX(1.405321284));           /* c1 */
    tmp14 += z4 + tmp13 - MULTIPLY(z3, FIX(1.6906431334)); /* c1+c9-c11 */
    tmp15 += z4 + MULTIPLY(z2, FIX(0.674957567));          /* c1+c11-c5 */

    tmp13 = (z1 - z3) << PASS1_BITS;

    /* Final output stage */

    wsptr[7*0]  = (int) RIGHT_SHIFT(tmp20 + tmp10, CONST_BITS-PASS1_BITS);
    wsptr[7*13] = (int) RIGHT_SHIFT(tmp20 - tmp10, CONST_BITS-PASS1_BITS);
    wsptr[7*1]  = (int) RIGHT_SHIFT(tmp21 + tmp11, CONST_BITS-PASS1_BITS);
    wsptr[7*12] = (int) RIGHT_SHIFT(tmp21 - tmp11, CONST_BITS-PASS1_BITS);
    wsptr[7*2]  = (int) RIGHT_SHIFT(tmp22 + tmp12, CONST_BITS-PASS1_BITS);
    wsptr[7*11] = (int) RIGHT_SHIFT(tmp22 - tmp12, CONST_BITS-PASS1_BITS);
    wsptr[7*3]  = (int) (tmp23 + tmp13);
    wsptr[7*10] = (int) (tmp23 - tmp13);
    wsptr[7*4]  = (int) RIGHT_SHIFT(tmp24 + tmp14, CONST_BITS-PASS1_BITS);
    wsptr[7*9]  = (int) RIGHT_SHIFT(tmp24 - tmp14, CONST_BITS-PASS1_BITS);
    wsptr[7*5]  = (int) RIGHT_SHIFT(tmp25 + tmp15, CONST_BITS-PASS1_BITS);
    wsptr[7*8]  = (int) RIGHT_SHIFT(tmp25 - tmp15, CONST_BITS-PASS1_BITS);
    wsptr[7*6]  = (int) RIGHT_SHIFT(tmp26 + tmp16, CONST_BITS-PASS1_BITS);
    wsptr[7*7]  = (int) RIGHT_SHIFT(tmp26 - tmp16, CONST_BITS-PASS1_BITS);
  }

  /* Pass 2: process 14 rows from work array, store into output array.
   * 7-point IDCT kernel, cK represents sqrt(2) * cos(K*pi/14).
   */

  wsptr = workspace;
  for (ctr = 0; ctr < 14; ctr++) {
    outptr = output_buf[ctr] + output_col;

    /* Even part */

    /* Add range center and fudge factor for final descale and range-limit. */
    tmp23 = (INT32) wsptr[0] +
	      ((((INT32) RANGE_CENTER) << (PASS1_BITS+3)) +
	       (ONE << (PASS1_BITS+2)));
    tmp23 <<= CONST_BITS;

    z1 = (INT32) wsptr[2];
    z2 = (INT32) wsptr[4];
    z3 = (INT32) wsptr[6];

    tmp20 = MULTIPLY(z2 - z3, FIX(0.881747734));       /* c4 */
    tmp22 = MULTIPLY(z1 - z2, FIX(0.314692123));       /* c6 */
    tmp21 = tmp20 + tmp22 + tmp23 - MULTIPLY(z2, FIX(1.841218003)); /* c2+c4-c6 */
    tmp10 = z1 + z3;
    z2 -= tmp10;
    tmp10 = MULTIPLY(tmp10, FIX(1.274162392)) + tmp23; /* c2 */
    tmp20 += tmp10 - MULTIPLY(z3, FIX(0.077722536));   /* c2-c4-c6 */
    tmp22 += tmp10 - MULTIPLY(z1, FIX(2.470602249));   /* c2+c4+c6 */
    tmp23 += MULTIPLY(z2, FIX(1.414213562));           /* c0 */

    /* Odd part */

    z1 = (INT32) wsptr[1];
    z2 = (INT32) wsptr[3];
    z3 = (INT32) wsptr[5];

    tmp11 = MULTIPLY(z1 + z2, FIX(0.935414347));       /* (c3+c1-c5)/2 */
    tmp12 = MULTIPLY(z1 - z2, FIX(0.170262339));       /* (c3+c5-c1)/2 */
    tmp10 = tmp11 - tmp12;
    tmp11 += tmp12;
    tmp12 = MULTIPLY(z2 + z3, - FIX(1.378756276));     /* -c1 */
    tmp11 += tmp12;
    z2 = MULTIPLY(z1 + z3, FIX(0.613604268));          /* c5 */
    tmp10 += z2;
    tmp12 += z2 + MULTIPLY(z3, FIX(1.870828693));      /* c3+c1-c5 */

    /* Final output stage */

    outptr[0] = range_limit[(int) RIGHT_SHIFT(tmp20 + tmp10,
					      CONST_BITS+PASS1_BITS+3)
			    & RANGE_MASK];
    outptr[6] = range_limit[(int) RIGHT_SHIFT(tmp20 - tmp10,
					      CONST_BITS+PASS1_BITS+3)
			    & RANGE_MASK];
    outptr[1] = range_limit[(int) RIGHT_SHIFT(tmp21 + tmp11,
					      CONST_BITS+PASS1_BITS+3)
			    & RANGE_MASK];
    outptr[5] = range_limit[(int) RIGHT_SHIFT(tmp21 - tmp11,
					      CONST_BITS+PASS1_BITS+3)
			    & RANGE_MASK];
    outptr[2] = range_limit[(int) RIGHT_SHIFT(tmp22 + tmp12,
					      CONST_BITS+PASS1_BITS+3)
			    & RANGE_MASK];
    outptr[4] = range_limit[(int) RIGHT_SHIFT(tmp22 - tmp12,
					      CONST_BITS+PASS1_BITS+3)
			    & RANGE_MASK];
    outptr[3] = range_limit[(int) RIGHT_SHIFT(tmp23,
					      CONST_BITS+PASS1_BITS+3)
			    & RANGE_MASK];

    wsptr += 7;		/* advance pointer to next row */
  }
}


/*
 * Perform dequantization and inverse DCT on one block of coefficients,
 * producing a 6x12 output block.
 *
 * 12-point IDCT in pass 1 (columns), 6-point in pass 2 (rows).
 */

GLOBAL(void)
jpeg_idct_6x12 (j_decompress_ptr cinfo, jpeg_component_info * compptr,
		JCOEFPTR coef_block,
		JSAMPARRAY output_buf, JDIMENSION output_col)
{
  INT32 tmp10, tmp11, tmp12, tmp13, tmp14, tmp15;
  INT32 tmp20, tmp21, tmp22, tmp23, tmp24, tmp25;
  INT32 z1, z2, z3, z4;
  JCOEFPTR inptr;
  ISLOW_MULT_TYPE * quantptr;
  int * wsptr;
  JSAMPROW outptr;
  JSAMPLE *range_limit = IDCT_range_limit(cinfo);
  int ctr;
  int workspace[6*12];	/* buffers data between passes */
  SHIFT_TEMPS

  /* Pass 1: process columns from input, store into work array.
   * 12-point IDCT kernel, cK represents sqrt(2) * cos(K*pi/24).
   */

  inptr = coef_block;
  quantptr = (ISLOW_MULT_TYPE *) compptr->dct_table;
  wsptr = workspace;
  for (ctr = 0; ctr < 6; ctr++, inptr++, quantptr++, wsptr++) {
    /* Even part */

    z3 = DEQUANTIZE(inptr[DCTSIZE*0], quantptr[DCTSIZE*0]);
    z3 <<= CONST_BITS;
    /* Add fudge factor here for final descale. */
    z3 += ONE << (CONST_BITS-PASS1_BITS-1);

    z4 = DEQUANTIZE(inptr[DCTSIZE*4], quantptr[DCTSIZE*4]);
    z4 = MULTIPLY(z4, FIX(1.224744871)); /* c4 */

    tmp10 = z3 + z4;
    tmp11 = z3 - z4;

    z1 = DEQUANTIZE(inptr[DCTSIZE*2], quantptr[DCTSIZE*2]);
    z4 = MULTIPLY(z1, FIX(1.366025404)); /* c2 */
    z1 <<= CONST_BITS;
    z2 = DEQUANTIZE(inptr[DCTSIZE*6], quantptr[DCTSIZE*6]);
    z2 <<= CONST_BITS;

    tmp12 = z1 - z2;

    tmp21 = z3 + tmp12;
    tmp24 = z3 - tmp12;

    tmp12 = z4 + z2;

    tmp20 = tmp10 + tmp12;
    tmp25 = tmp10 - tmp12;

    tmp12 = z4 - z1 - z2;

    tmp22 = tmp11 + tmp12;
    tmp23 = tmp11 - tmp12;

    /* Odd part */

    z1 = DEQUANTIZE(inptr[DCTSIZE*1], quantptr[DCTSIZE*1]);
    z2 = DEQUANTIZE(inptr[DCTSIZE*3], quantptr[DCTSIZE*3]);
    z3 = DEQUANTIZE(inptr[DCTSIZE*5], quantptr[DCTSIZE*5]);
    z4 = DEQUANTIZE(inptr[DCTSIZE*7], quantptr[DCTSIZE*7]);

    tmp11 = MULTIPLY(z2, FIX(1.306562965));                  /* c3 */
    tmp14 = MULTIPLY(z2, - FIX_0_541196100);                 /* -c9 */

    tmp10 = z1 + z3;
    tmp15 = MULTIPLY(tmp10 + z4, FIX(0.860918669));          /* c7 */
    tmp12 = tmp15 + MULTIPLY(tmp10, FIX(0.261052384));       /* c5-c7 */
    tmp10 = tmp12 + tmp11 + MULTIPLY(z1, FIX(0.280143716));  /* c1-c5 */
    tmp13 = MULTIPLY(z3 + z4, - FIX(1.045510580));           /* -(c7+c11) */
    tmp12 += tmp13 + tmp14 - MULTIPLY(z3, FIX(1.478575242)); /* c1+c5-c7-c11 */
    tmp13 += tmp15 - tmp11 + MULTIPLY(z4, FIX(1.586706681)); /* c1+c11 */
    tmp15 += tmp14 - MULTIPLY(z1, FIX(0.676326758)) -        /* c7-c11 */
	     MULTIPLY(z4, FIX(1.982889723));                 /* c5+c7 */

    z1 -= z4;
    z2 -= z3;
    z3 = MULTIPLY(z1 + z2, FIX_0_541196100);                 /* c9 */
    tmp11 = z3 + MULTIPLY(z1, FIX_0_765366865);              /* c3-c9 */
    tmp14 = z3 - MULTIPLY(z2, FIX_1_847759065);              /* c3+c9 */

    /* Final output stage */

    wsptr[6*0]  = (int) RIGHT_SHIFT(tmp20 + tmp10, CONST_BITS-PASS1_BITS);
    wsptr[6*11] = (int) RIGHT_SHIFT(tmp20 - tmp10, CONST_BITS-PASS1_BITS);
    wsptr[6*1]  = (int) RIGHT_SHIFT(tmp21 + tmp11, CONST_BITS-PASS1_BITS);
    wsptr[6*10] = (int) RIGHT_SHIFT(tmp21 - tmp11, CONST_BITS-PASS1_BITS);
    wsptr[6*2]  = (int) RIGHT_SHIFT(tmp22 + tmp12, CONST_BITS-PASS1_BITS);
    wsptr[6*9]  = (int) RIGHT_SHIFT(tmp22 - tmp12, CONST_BITS-PASS1_BITS);
    wsptr[6*3]  = (int) RIGHT_SHIFT(tmp23 + tmp13, CONST_BITS-PASS1_BITS);
    wsptr[6*8]  = (int) RIGHT_SHIFT(tmp23 - tmp13, CONST_BITS-PASS1_BITS);
    wsptr[6*4]  = (int) RIGHT_SHIFT(tmp24 + tmp14, CONST_BITS-PASS1_BITS);
    wsptr[6*7]  = (int) RIGHT_SHIFT(tmp24 - tmp14, CONST_BITS-PASS1_BITS);
    wsptr[6*5]  = (int) RIGHT_SHIFT(tmp25 + tmp15, CONST_BITS-PASS1_BITS);
    wsptr[6*6]  = (int) RIGHT_SHIFT(tmp25 - tmp15, CONST_BITS-PASS1_BITS);
  }

  /* Pass 2: process 12 rows from work array, store into output array.
   * 6-point IDCT kernel, cK represents sqrt(2) * cos(K*pi/12).
   */

  wsptr = workspace;
  for (ctr = 0; ctr < 12; ctr++) {
    outptr = output_buf[ctr] + output_col;

    /* Even part */

    /* Add range center and fudge factor for final descale and range-limit. */
    tmp10 = (INT32) wsptr[0] +
	      ((((INT32) RANGE_CENTER) << (PASS1_BITS+3)) +
	       (ONE << (PASS1_BITS+2)));
    tmp10 <<= CONST_BITS;
    tmp12 = (INT32) wsptr[4];
    tmp20 = MULTIPLY(tmp12, FIX(0.707106781));   /* c4 */
    tmp11 = tmp10 + tmp20;
    tmp21 = tmp10 - tmp20 - tmp20;
    tmp20 = (INT32) wsptr[2];
    tmp10 = MULTIPLY(tmp20, FIX(1.224744871));   /* c2 */
    tmp20 = tmp11 + tmp10;
    tmp22 = tmp11 - tmp10;

    /* Odd part */

    z1 = (INT32) wsptr[1];
    z2 = (INT32) wsptr[3];
    z3 = (INT32) wsptr[5];
    tmp11 = MULTIPLY(z1 + z3, FIX(0.366025404)); /* c5 */
    tmp10 = tmp11 + ((z1 + z2) << CONST_BITS);
    tmp12 = tmp11 + ((z3 - z2) << CONST_BITS);
    tmp11 = (z1 - z2 - z3) << CONST_BITS;

    /* Final output stage */

    outptr[0] = range_limit[(int) RIGHT_SHIFT(tmp20 + tmp10,
					      CONST_BITS+PASS1_BITS+3)
			    & RANGE_MASK];
    outptr[5] = range_limit[(int) RIGHT_SHIFT(tmp20 - tmp10,
					      CONST_BITS+PASS1_BITS+3)
			    & RANGE_MASK];
    outptr[1] = range_limit[(int) RIGHT_SHIFT(tmp21 + tmp11,
					      CONST_BITS+PASS1_BITS+3)
			    & RANGE_MASK];
    outptr[4] = range_limit[(int) RIGHT_SHIFT(tmp21 - tmp11,
					      CONST_BITS+PASS1_BITS+3)
			    & RANGE_MASK];
    outptr[2] = range_limit[(int) RIGHT_SHIFT(tmp22 + tmp12,
					      CONST_BITS+PASS1_BITS+3)
			    & RANGE_MASK];
    outptr[3] = range_limit[(int) RIGHT_SHIFT(tmp22 - tmp12,
					      CONST_BITS+PASS1_BITS+3)
			    & RANGE_MASK];

    wsptr += 6;		/* advance pointer to next row */
  }
}


/*
 * Perform dequantization and inverse DCT on one block of coefficients,
 * producing a 5x10 output block.
 *
 * 10-point IDCT in pass 1 (columns), 5-point in pass 2 (rows).
 */

GLOBAL(void)
jpeg_idct_5x10 (j_decompress_ptr cinfo, jpeg_component_info * compptr,
		JCOEFPTR coef_block,
		JSAMPARRAY output_buf, JDIMENSION output_col)
{
  INT32 tmp10, tmp11, tmp12, tmp13, tmp14;
  INT32 tmp20, tmp21, tmp22, tmp23, tmp24;
  INT32 z1, z2, z3, z4, z5;
  JCOEFPTR inptr;
  ISLOW_MULT_TYPE * quantptr;
  int * wsptr;
  JSAMPROW outptr;
  JSAMPLE *range_limit = IDCT_range_limit(cinfo);
  int ctr;
  int workspace[5*10];	/* buffers data between passes */
  SHIFT_TEMPS

  /* Pass 1: process columns from input, store into work array.
   * 10-point IDCT kernel, cK represents sqrt(2) * cos(K*pi/20).
   */

  inptr = coef_block;
  quantptr = (ISLOW_MULT_TYPE *) compptr->dct_table;
  wsptr = workspace;
  for (ctr = 0; ctr < 5; ctr++, inptr++, quantptr++, wsptr++) {
    /* Even part */

    z3 = DEQUANTIZE(inptr[DCTSIZE*0], quantptr[DCTSIZE*0]);
    z3 <<= CONST_BITS;
    /* Add fudge factor here for final descale. */
    z3 += ONE << (CONST_BITS-PASS1_BITS-1);
    z4 = DEQUANTIZE(inptr[DCTSIZE*4], quantptr[DCTSIZE*4]);
    z1 = MULTIPLY(z4, FIX(1.144122806));         /* c4 */
    z2 = MULTIPLY(z4, FIX(0.437016024));         /* c8 */
    tmp10 = z3 + z1;
    tmp11 = z3 - z2;

    tmp22 = RIGHT_SHIFT(z3 - ((z1 - z2) << 1),   /* c0 = (c4-c8)*2 */
			CONST_BITS-PASS1_BITS);

    z2 = DEQUANTIZE(inptr[DCTSIZE*2], quantptr[DCTSIZE*2]);
    z3 = DEQUANTIZE(inptr[DCTSIZE*6], quantptr[DCTSIZE*6]);

    z1 = MULTIPLY(z2 + z3, FIX(0.831253876));    /* c6 */
    tmp12 = z1 + MULTIPLY(z2, FIX(0.513743148)); /* c2-c6 */
    tmp13 = z1 - MULTIPLY(z3, FIX(2.176250899)); /* c2+c6 */

    tmp20 = tmp10 + tmp12;
    tmp24 = tmp10 - tmp12;
    tmp21 = tmp11 + tmp13;
    tmp23 = tmp11 - tmp13;

    /* Odd part */

    z1 = DEQUANTIZE(inptr[DCTSIZE*1], quantptr[DCTSIZE*1]);
    z2 = DEQUANTIZE(inptr[DCTSIZE*3], quantptr[DCTSIZE*3]);
    z3 = DEQUANTIZE(inptr[DCTSIZE*5], quantptr[DCTSIZE*5]);
    z4 = DEQUANTIZE(inptr[DCTSIZE*7], quantptr[DCTSIZE*7]);

    tmp11 = z2 + z4;
    tmp13 = z2 - z4;

    tmp12 = MULTIPLY(tmp13, FIX(0.309016994));        /* (c3-c7)/2 */
    z5 = z3 << CONST_BITS;

    z2 = MULTIPLY(tmp11, FIX(0.951056516));           /* (c3+c7)/2 */
    z4 = z5 + tmp12;

    tmp10 = MULTIPLY(z1, FIX(1.396802247)) + z2 + z4; /* c1 */
    tmp14 = MULTIPLY(z1, FIX(0.221231742)) - z2 + z4; /* c9 */

    z2 = MULTIPLY(tmp11, FIX(0.587785252));           /* (c1-c9)/2 */
    z4 = z5 - tmp12 - (tmp13 << (CONST_BITS - 1));

    tmp12 = (z1 - tmp13 - z3) << PASS1_BITS;

    tmp11 = MULTIPLY(z1, FIX(1.260073511)) - z2 - z4; /* c3 */
    tmp13 = MULTIPLY(z1, FIX(0.642039522)) - z2 + z4; /* c7 */

    /* Final output stage */

    wsptr[5*0] = (int) RIGHT_SHIFT(tmp20 + tmp10, CONST_BITS-PASS1_BITS);
    wsptr[5*9] = (int) RIGHT_SHIFT(tmp20 - tmp10, CONST_BITS-PASS1_BITS);
    wsptr[5*1] = (int) RIGHT_SHIFT(tmp21 + tmp11, CONST_BITS-PASS1_BITS);
    wsptr[5*8] = (int) RIGHT_SHIFT(tmp21 - tmp11, CONST_BITS-PASS1_BITS);
    wsptr[5*2] = (int) (tmp22 + tmp12);
    wsptr[5*7] = (int) (tmp22 - tmp12);
    wsptr[5*3] = (int) RIGHT_SHIFT(tmp23 + tmp13, CONST_BITS-PASS1_BITS);
    wsptr[5*6] = (int) RIGHT_SHIFT(tmp23 - tmp13, CONST_BITS-PASS1_BITS);
    wsptr[5*4] = (int) RIGHT_SHIFT(tmp24 + tmp14, CONST_BITS-PASS1_BITS);
    wsptr[5*5] = (int) RIGHT_SHIFT(tmp24 - tmp14, CONST_BITS-PASS1_BITS);
  }

  /* Pass 2: process 10 rows from work array, store into output array.
   * 5-point IDCT kernel, cK represents sqrt(2) * cos(K*pi/10).
   */

  wsptr = workspace;
  for (ctr = 0; ctr < 10; ctr++) {
    outptr = output_buf[ctr] + output_col;

    /* Even part */

    /* Add range center and fudge factor for final descale and range-limit. */
    tmp12 = (INT32) wsptr[0] +
	      ((((INT32) RANGE_CENTER) << (PASS1_BITS+3)) +
	       (ONE << (PASS1_BITS+2)));
    tmp12 <<= CONST_BITS;
    tmp13 = (INT32) wsptr[2];
    tmp14 = (INT32) wsptr[4];
    z1 = MULTIPLY(tmp13 + tmp14, FIX(0.790569415)); /* (c2+c4)/2 */
    z2 = MULTIPLY(tmp13 - tmp14, FIX(0.353553391)); /* (c2-c4)/2 */
    z3 = tmp12 + z2;
    tmp10 = z3 + z1;
    tmp11 = z3 - z1;
    tmp12 -= z2 << 2;

    /* Odd part */

    z2 = (INT32) wsptr[1];
    z3 = (INT32) wsptr[3];

    z1 = MULTIPLY(z2 + z3, FIX(0.831253876));       /* c3 */
    tmp13 = z1 + MULTIPLY(z2, FIX(0.513743148));    /* c1-c3 */
    tmp14 = z1 - MULTIPLY(z3, FIX(2.176250899));    /* c1+c3 */

    /* Final output stage */

    outptr[0] = range_limit[(int) RIGHT_SHIFT(tmp10 + tmp13,
					      CONST_BITS+PASS1_BITS+3)
			    & RANGE_MASK];
    outptr[4] = range_limit[(int) RIGHT_SHIFT(tmp10 - tmp13,
					      CONST_BITS+PASS1_BITS+3)
			    & RANGE_MASK];
    outptr[1] = range_limit[(int) RIGHT_SHIFT(tmp11 + tmp14,
					      CONST_BITS+PASS1_BITS+3)
			    & RANGE_MASK];
    outptr[3] = range_limit[(int) RIGHT_SHIFT(tmp11 - tmp14,
					      CONST_BITS+PASS1_BITS+3)
			    & RANGE_MASK];
    outptr[2] = range_limit[(int) RIGHT_SHIFT(tmp12,
					      CONST_BITS+PASS1_BITS+3)
			    & RANGE_MASK];

    wsptr += 5;		/* advance pointer to next row */
  }
}


/*
 * Perform dequantization and inverse DCT on one block of coefficients,
 * producing a 4x8 output block.
 *
 * 8-point IDCT in pass 1 (columns), 4-point in pass 2 (rows).
 */

GLOBAL(void)
jpeg_idct_4x8 (j_decompress_ptr cinfo, jpeg_component_info * compptr,
	       JCOEFPTR coef_block,
	       JSAMPARRAY output_buf, JDIMENSION output_col)
{
  INT32 tmp0, tmp1, tmp2, tmp3;
  INT32 tmp10, tmp11, tmp12, tmp13;
  INT32 z1, z2, z3;
  JCOEFPTR inptr;
  ISLOW_MULT_TYPE * quantptr;
  int * wsptr;
  JSAMPROW outptr;
  JSAMPLE *range_limit = IDCT_range_limit(cinfo);
  int ctr;
  int workspace[4*8];	/* buffers data between passes */
  SHIFT_TEMPS

  /* Pass 1: process columns from input, store into work array.
   * Note results are scaled up by sqrt(8) compared to a true IDCT;
   * furthermore, we scale the results by 2**PASS1_BITS.
   * 8-point IDCT kernel, cK represents sqrt(2) * cos(K*pi/16).
   */

  inptr = coef_block;
  quantptr = (ISLOW_MULT_TYPE *) compptr->dct_table;
  wsptr = workspace;
  for (ctr = 4; ctr > 0; ctr--) {
    /* Due to quantization, we will usually find that many of the input
     * coefficients are zero, especially the AC terms.  We can exploit this
     * by short-circuiting the IDCT calculation for any column in which all
     * the AC terms are zero.  In that case each output is equal to the
     * DC coefficient (with scale factor as needed).
     * With typical images and quantization tables, half or more of the
     * column DCT calculations can be simplified this way.
     */

    if (inptr[DCTSIZE*1] == 0 && inptr[DCTSIZE*2] == 0 &&
	inptr[DCTSIZE*3] == 0 && inptr[DCTSIZE*4] == 0 &&
	inptr[DCTSIZE*5] == 0 && inptr[DCTSIZE*6] == 0 &&
	inptr[DCTSIZE*7] == 0) {
      /* AC terms all zero */
      int dcval = DEQUANTIZE(inptr[DCTSIZE*0], quantptr[DCTSIZE*0]) << PASS1_BITS;

      wsptr[4*0] = dcval;
      wsptr[4*1] = dcval;
      wsptr[4*2] = dcval;
      wsptr[4*3] = dcval;
      wsptr[4*4] = dcval;
      wsptr[4*5] = dcval;
      wsptr[4*6] = dcval;
      wsptr[4*7] = dcval;

      inptr++;			/* advance pointers to next column */
      quantptr++;
      wsptr++;
      continue;
    }

    /* Even part: reverse the even part of the forward DCT.
     * The rotator is c(-6).
     */

    z2 = DEQUANTIZE(inptr[DCTSIZE*0], quantptr[DCTSIZE*0]);
    z3 = DEQUANTIZE(inptr[DCTSIZE*4], quantptr[DCTSIZE*4]);
    z2 <<= CONST_BITS;
    z3 <<= CONST_BITS;
    /* Add fudge factor here for final descale. */
    z2 += ONE << (CONST_BITS-PASS1_BITS-1);

    tmp0 = z2 + z3;
    tmp1 = z2 - z3;

    z2 = DEQUANTIZE(inptr[DCTSIZE*2], quantptr[DCTSIZE*2]);
    z3 = DEQUANTIZE(inptr[DCTSIZE*6], quantptr[DCTSIZE*6]);

    z1 = MULTIPLY(z2 + z3, FIX_0_541196100);       /* c6 */
    tmp2 = z1 + MULTIPLY(z2, FIX_0_765366865);     /* c2-c6 */
    tmp3 = z1 - MULTIPLY(z3, FIX_1_847759065);     /* c2+c6 */

    tmp10 = tmp0 + tmp2;
    tmp13 = tmp0 - tmp2;
    tmp11 = tmp1 + tmp3;
    tmp12 = tmp1 - tmp3;

    /* Odd part per figure 8; the matrix is unitary and hence its
     * transpose is its inverse.  i0..i3 are y7,y5,y3,y1 respectively.
     */

    tmp0 = DEQUANTIZE(inptr[DCTSIZE*7], quantptr[DCTSIZE*7]);
    tmp1 = DEQUANTIZE(inptr[DCTSIZE*5], quantptr[DCTSIZE*5]);
    tmp2 = DEQUANTIZE(inptr[DCTSIZE*3], quantptr[DCTSIZE*3]);
    tmp3 = DEQUANTIZE(inptr[DCTSIZE*1], quantptr[DCTSIZE*1]);

    z2 = tmp0 + tmp2;
    z3 = tmp1 + tmp3;

    z1 = MULTIPLY(z2 + z3, FIX_1_175875602);       /*  c3 */
    z2 = MULTIPLY(z2, - FIX_1_961570560);          /* -c3-c5 */
    z3 = MULTIPLY(z3, - FIX_0_390180644);          /* -c3+c5 */
    z2 += z1;
    z3 += z1;

    z1 = MULTIPLY(tmp0 + tmp3, - FIX_0_899976223); /* -c3+c7 */
    tmp0 = MULTIPLY(tmp0, FIX_0_298631336);        /* -c1+c3+c5-c7 */
    tmp3 = MULTIPLY(tmp3, FIX_1_501321110);        /*  c1+c3-c5-c7 */
    tmp0 += z1 + z2;
    tmp3 += z1 + z3;

    z1 = MULTIPLY(tmp1 + tmp2, - FIX_2_562915447); /* -c1-c3 */
    tmp1 = MULTIPLY(tmp1, FIX_2_053119869);        /*  c1+c3-c5+c7 */
    tmp2 = MULTIPLY(tmp2, FIX_3_072711026);        /*  c1+c3+c5-c7 */
    tmp1 += z1 + z3;
    tmp2 += z1 + z2;

    /* Final output stage: inputs are tmp10..tmp13, tmp0..tmp3 */

    wsptr[4*0] = (int) RIGHT_SHIFT(tmp10 + tmp3, CONST_BITS-PASS1_BITS);
    wsptr[4*7] = (int) RIGHT_SHIFT(tmp10 - tmp3, CONST_BITS-PASS1_BITS);
    wsptr[4*1] = (int) RIGHT_SHIFT(tmp11 + tmp2, CONST_BITS-PASS1_BITS);
    wsptr[4*6] = (int) RIGHT_SHIFT(tmp11 - tmp2, CONST_BITS-PASS1_BITS);
    wsptr[4*2] = (int) RIGHT_SHIFT(tmp12 + tmp1, CONST_BITS-PASS1_BITS);
    wsptr[4*5] = (int) RIGHT_SHIFT(tmp12 - tmp1, CONST_BITS-PASS1_BITS);
    wsptr[4*3] = (int) RIGHT_SHIFT(tmp13 + tmp0, CONST_BITS-PASS1_BITS);
    wsptr[4*4] = (int) RIGHT_SHIFT(tmp13 - tmp0, CONST_BITS-PASS1_BITS);

    inptr++;			/* advance pointers to next column */
    quantptr++;
    wsptr++;
  }

  /* Pass 2: process 8 rows from work array, store into output array.
   * 4-point IDCT kernel,
   * cK represents sqrt(2) * cos(K*pi/16) [refers to 8-point IDCT].
   */

  wsptr = workspace;
  for (ctr = 0; ctr < 8; ctr++) {
    outptr = output_buf[ctr] + output_col;

    /* Even part */

    /* Add range center and fudge factor for final descale and range-limit. */
    tmp0 = (INT32) wsptr[0] +
	     ((((INT32) RANGE_CENTER) << (PASS1_BITS+3)) +
	      (ONE << (PASS1_BITS+2)));
    tmp2 = (INT32) wsptr[2];

    tmp10 = (tmp0 + tmp2) << CONST_BITS;
    tmp12 = (tmp0 - tmp2) << CONST_BITS;

    /* Odd part */
    /* Same rotation as in the even part of the 8x8 LL&M IDCT */

    z2 = (INT32) wsptr[1];
    z3 = (INT32) wsptr[3];

    z1 = MULTIPLY(z2 + z3, FIX_0_541196100);   /* c6 */
    tmp0 = z1 + MULTIPLY(z2, FIX_0_765366865); /* c2-c6 */
    tmp2 = z1 - MULTIPLY(z3, FIX_1_847759065); /* c2+c6 */

    /* Final output stage */

    outptr[0] = range_limit[(int) RIGHT_SHIFT(tmp10 + tmp0,
					      CONST_BITS+PASS1_BITS+3)
			    & RANGE_MASK];
    outptr[3] = range_limit[(int) RIGHT_SHIFT(tmp10 - tmp0,
					      CONST_BITS+PASS1_BITS+3)
			    & RANGE_MASK];
    outptr[1] = range_limit[(int) RIGHT_SHIFT(tmp12 + tmp2,
					      CONST_BITS+PASS1_BITS+3)
			    & RANGE_MASK];
    outptr[2] = range_limit[(int) RIGHT_SHIFT(tmp12 - tmp2,
					      CONST_BITS+PASS1_BITS+3)
			    & RANGE_MASK];

    wsptr += 4;		/* advance pointer to next row */
  }
}


/*
 * Perform dequantization and inverse DCT on one block of coefficients,
 * producing a 3x6 output block.
 *
 * 6-point IDCT in pass 1 (columns), 3-point in pass 2 (rows).
 */

GLOBAL(void)
jpeg_idct_3x6 (j_decompress_ptr cinfo, jpeg_component_info * compptr,
	       JCOEFPTR coef_block,
	       JSAMPARRAY output_buf, JDIMENSION output_col)
{
  INT32 tmp0, tmp1, tmp2, tmp10, tmp11, tmp12;
  INT32 z1, z2, z3;
  JCOEFPTR inptr;
  ISLOW_MULT_TYPE * quantptr;
  int * wsptr;
  JSAMPROW outptr;
  JSAMPLE *range_limit = IDCT_range_limit(cinfo);
  int ctr;
  int workspace[3*6];	/* buffers data between passes */
  SHIFT_TEMPS

  /* Pass 1: process columns from input, store into work array.
   * 6-point IDCT kernel, cK represents sqrt(2) * cos(K*pi/12).
   */

  inptr = coef_block;
  quantptr = (ISLOW_MULT_TYPE *) compptr->dct_table;
  wsptr = workspace;
  for (ctr = 0; ctr < 3; ctr++, inptr++, quantptr++, wsptr++) {
    /* Even part */

    tmp0 = DEQUANTIZE(inptr[DCTSIZE*0], quantptr[DCTSIZE*0]);
    tmp0 <<= CONST_BITS;
    /* Add fudge factor here for final descale. */
    tmp0 += ONE << (CONST_BITS-PASS1_BITS-1);
    tmp2 = DEQUANTIZE(inptr[DCTSIZE*4], quantptr[DCTSIZE*4]);
    tmp10 = MULTIPLY(tmp2, FIX(0.707106781));   /* c4 */
    tmp1 = tmp0 + tmp10;
    tmp11 = RIGHT_SHIFT(tmp0 - tmp10 - tmp10, CONST_BITS-PASS1_BITS);
    tmp10 = DEQUANTIZE(inptr[DCTSIZE*2], quantptr[DCTSIZE*2]);
    tmp0 = MULTIPLY(tmp10, FIX(1.224744871));   /* c2 */
    tmp10 = tmp1 + tmp0;
    tmp12 = tmp1 - tmp0;

    /* Odd part */

    z1 = DEQUANTIZE(inptr[DCTSIZE*1], quantptr[DCTSIZE*1]);
    z2 = DEQUANTIZE(inptr[DCTSIZE*3], quantptr[DCTSIZE*3]);
    z3 = DEQUANTIZE(inptr[DCTSIZE*5], quantptr[DCTSIZE*5]);
    tmp1 = MULTIPLY(z1 + z3, FIX(0.366025404)); /* c5 */
    tmp0 = tmp1 + ((z1 + z2) << CONST_BITS);
    tmp2 = tmp1 + ((z3 - z2) << CONST_BITS);
    tmp1 = (z1 - z2 - z3) << PASS1_BITS;

    /* Final output stage */

    wsptr[3*0] = (int) RIGHT_SHIFT(tmp10 + tmp0, CONST_BITS-PASS1_BITS);
    wsptr[3*5] = (int) RIGHT_SHIFT(tmp10 - tmp0, CONST_BITS-PASS1_BITS);
    wsptr[3*1] = (int) (tmp11 + tmp1);
    wsptr[3*4] = (int) (tmp11 - tmp1);
    wsptr[3*2] = (int) RIGHT_SHIFT(tmp12 + tmp2, CONST_BITS-PASS1_BITS);
    wsptr[3*3] = (int) RIGHT_SHIFT(tmp12 - tmp2, CONST_BITS-PASS1_BITS);
  }

  /* Pass 2: process 6 rows from work array, store into output array.
   * 3-point IDCT kernel, cK represents sqrt(2) * cos(K*pi/6).
   */

  wsptr = workspace;
  for (ctr = 0; ctr < 6; ctr++) {
    outptr = output_buf[ctr] + output_col;

    /* Even part */

    /* Add range center and fudge factor for final descale and range-limit. */
    tmp0 = (INT32) wsptr[0] +
	     ((((INT32) RANGE_CENTER) << (PASS1_BITS+3)) +
	      (ONE << (PASS1_BITS+2)));
    tmp0 <<= CONST_BITS;
    tmp2 = (INT32) wsptr[2];
    tmp12 = MULTIPLY(tmp2, FIX(0.707106781)); /* c2 */
    tmp10 = tmp0 + tmp12;
    tmp2 = tmp0 - tmp12 - tmp12;

    /* Odd part */

    tmp12 = (INT32) wsptr[1];
    tmp0 = MULTIPLY(tmp12, FIX(1.224744871)); /* c1 */

    /* Final output stage */

    outptr[0] = range_limit[(int) RIGHT_SHIFT(tmp10 + tmp0,
					      CONST_BITS+PASS1_BITS+3)
			    & RANGE_MASK];
    outptr[2] = range_limit[(int) RIGHT_SHIFT(tmp10 - tmp0,
					      CONST_BITS+PASS1_BITS+3)
			    & RANGE_MASK];
    outptr[1] = range_limit[(int) RIGHT_SHIFT(tmp2,
					      CONST_BITS+PASS1_BITS+3)
			    & RANGE_MASK];

    wsptr += 3;		/* advance pointer to next row */
  }
}


/*
 * Perform dequantization and inverse DCT on one block of coefficients,
 * producing a 2x4 output block.
 *
 * 4-point IDCT in pass 1 (columns), 2-point in pass 2 (rows).
 */

GLOBAL(void)
jpeg_idct_2x4 (j_decompress_ptr cinfo, jpeg_component_info * compptr,
	       JCOEFPTR coef_block,
	       JSAMPARRAY output_buf, JDIMENSION output_col)
{
  INT32 tmp0, tmp2, tmp10, tmp12;
  INT32 z1, z2, z3;
  JCOEFPTR inptr;
  ISLOW_MULT_TYPE * quantptr;
  INT32 * wsptr;
  JSAMPROW outptr;
  JSAMPLE *range_limit = IDCT_range_limit(cinfo);
  int ctr;
  INT32 workspace[2*4];	/* buffers data between passes */
  SHIFT_TEMPS

  /* Pass 1: process columns from input, store into work array.
   * 4-point IDCT kernel,
   * cK represents sqrt(2) * cos(K*pi/16) [refers to 8-point IDCT].
   */

  inptr = coef_block;
  quantptr = (ISLOW_MULT_TYPE *) compptr->dct_table;
  wsptr = workspace;
  for (ctr = 0; ctr < 2; ctr++, inptr++, quantptr++, wsptr++) {
    /* Even part */

    tmp0 = DEQUANTIZE(inptr[DCTSIZE*0], quantptr[DCTSIZE*0]);
    tmp2 = DEQUANTIZE(inptr[DCTSIZE*2], quantptr[DCTSIZE*2]);

    tmp10 = (tmp0 + tmp2) << CONST_BITS;
    tmp12 = (tmp0 - tmp2) << CONST_BITS;

    /* Odd part */
    /* Same rotation as in the even part of the 8x8 LL&M IDCT */

    z2 = DEQUANTIZE(inptr[DCTSIZE*1], quantptr[DCTSIZE*1]);
    z3 = DEQUANTIZE(inptr[DCTSIZE*3], quantptr[DCTSIZE*3]);

    z1 = MULTIPLY(z2 + z3, FIX_0_541196100);   /* c6 */
    tmp0 = z1 + MULTIPLY(z2, FIX_0_765366865); /* c2-c6 */
    tmp2 = z1 - MULTIPLY(z3, FIX_1_847759065); /* c2+c6 */

    /* Final output stage */

    wsptr[2*0] = tmp10 + tmp0;
    wsptr[2*3] = tmp10 - tmp0;
    wsptr[2*1] = tmp12 + tmp2;
    wsptr[2*2] = tmp12 - tmp2;
  }

  /* Pass 2: process 4 rows from work array, store into output array. */

  wsptr = workspace;
  for (ctr = 0; ctr < 4; ctr++) {
    outptr = output_buf[ctr] + output_col;

    /* Even part */

    /* Add range center and fudge factor for final descale and range-limit. */
    tmp10 = wsptr[0] +
	      ((((INT32) RANGE_CENTER) << (CONST_BITS+3)) +
	       (ONE << (CONST_BITS+2)));

    /* Odd part */

    tmp0 = wsptr[1];

    /* Final output stage */

    outptr[0] = range_limit[(int) RIGHT_SHIFT(tmp10 + tmp0, CONST_BITS+3)
			    & RANGE_MASK];
    outptr[1] = range_limit[(int) RIGHT_SHIFT(tmp10 - tmp0, CONST_BITS+3)
			    & RANGE_MASK];

    wsptr += 2;		/* advance pointer to next row */
  }
}


/*
 * Perform dequantization and inverse DCT on one block of coefficients,
 * producing a 1x2 output block.
 *
 * 2-point IDCT in pass 1 (columns), 1-point in pass 2 (rows).
 */

GLOBAL(void)
jpeg_idct_1x2 (j_decompress_ptr cinfo, jpeg_component_info * compptr,
	       JCOEFPTR coef_block,
	       JSAMPARRAY output_buf, JDIMENSION output_col)
{
  DCTELEM tmp0, tmp1;
  ISLOW_MULT_TYPE * quantptr;
  JSAMPLE *range_limit = IDCT_range_limit(cinfo);
  ISHIFT_TEMPS

  /* Process 1 column from input, store into output array. */

  quantptr = (ISLOW_MULT_TYPE *) compptr->dct_table;

  /* Even part */

  tmp0 = DEQUANTIZE(coef_block[DCTSIZE*0], quantptr[DCTSIZE*0]);
  /* Add range center and fudge factor for final descale and range-limit. */
  tmp0 += (((DCTELEM) RANGE_CENTER) << 3) + (1 << 2);

  /* Odd part */

  tmp1 = DEQUANTIZE(coef_block[DCTSIZE*1], quantptr[DCTSIZE*1]);

  /* Final output stage */

  output_buf[0][output_col] =
    range_limit[(int) IRIGHT_SHIFT(tmp0 + tmp1, 3) & RANGE_MASK];
  output_buf[1][output_col] =
    range_limit[(int) IRIGHT_SHIFT(tmp0 - tmp1, 3) & RANGE_MASK];
}

>>>>>>> 9fc018fd
#endif /* IDCT_SCALING_SUPPORTED */
#endif /* DCT_ISLOW_SUPPORTED */<|MERGE_RESOLUTION|>--- conflicted
+++ resolved
@@ -3,17 +3,11 @@
  *
  * This file was part of the Independent JPEG Group's software:
  * Copyright (C) 1991-1998, Thomas G. Lane.
-<<<<<<< HEAD
- * Modification developed 2002-2009 by Guido Vollbeding.
+ * Modification developed 2002-2018 by Guido Vollbeding.
  * libjpeg-turbo Modifications:
  * Copyright (C) 2015, D. R. Commander.
  * For conditions of distribution and use, see the accompanying README.ijg
  * file.
-=======
- * Modification developed 2002-2018 by Guido Vollbeding.
- * This file is part of the Independent JPEG Group's software.
- * For conditions of distribution and use, see the accompanying README file.
->>>>>>> 9fc018fd
  *
  * This file contains a slow-but-accurate integer implementation of the
  * inverse DCT (Discrete Cosine Transform).  In the IJG code, this routine
@@ -173,12 +167,6 @@
 
 /*
  * Perform dequantization and inverse DCT on one block of coefficients.
-<<<<<<< HEAD
-=======
- *
- * Optimized algorithm with 12 multiplications in the 1-D kernel.
- * cK represents sqrt(2) * cos(K*pi/16).
->>>>>>> 9fc018fd
  */
 
 GLOBAL(void)
@@ -2410,11 +2398,7 @@
     tmp0 = DEQUANTIZE(inptr[DCTSIZE * 0], quantptr[DCTSIZE * 0]);
     tmp0 = LEFT_SHIFT(tmp0, CONST_BITS);
     /* Add fudge factor here for final descale. */
-<<<<<<< HEAD
-    tmp0 += 1 << (CONST_BITS - PASS1_BITS - 1);
-=======
-    tmp0 += ONE << (CONST_BITS-PASS1_BITS-1);
->>>>>>> 9fc018fd
+    tmp0 += ONE << (CONST_BITS - PASS1_BITS - 1);
 
     z1 = DEQUANTIZE(inptr[DCTSIZE * 4], quantptr[DCTSIZE * 4]);
     tmp1 = MULTIPLY(z1, FIX(1.306562965));      /* c4[16] = c2[8] */
@@ -2512,250 +2496,9 @@
 
     /* Even part */
 
-<<<<<<< HEAD
     /* Add fudge factor here for final descale. */
     tmp0 = (JLONG)wsptr[0] + (ONE << (PASS1_BITS + 2));
     tmp0 = LEFT_SHIFT(tmp0, CONST_BITS);
-=======
-    /* Add range center and fudge factor for final descale and range-limit. */
-    tmp0 = (INT32) wsptr[0] +
-	     ((((INT32) RANGE_CENTER) << (PASS1_BITS+3)) +
-	      (ONE << (PASS1_BITS+2)));
-    tmp0 <<= CONST_BITS;
-
-    z1 = (INT32) wsptr[4];
-    tmp1 = MULTIPLY(z1, FIX(1.306562965));      /* c4[16] = c2[8] */
-    tmp2 = MULTIPLY(z1, FIX_0_541196100);       /* c12[16] = c6[8] */
-
-    tmp10 = tmp0 + tmp1;
-    tmp11 = tmp0 - tmp1;
-    tmp12 = tmp0 + tmp2;
-    tmp13 = tmp0 - tmp2;
-
-    z1 = (INT32) wsptr[2];
-    z2 = (INT32) wsptr[6];
-    z3 = z1 - z2;
-    z4 = MULTIPLY(z3, FIX(0.275899379));        /* c14[16] = c7[8] */
-    z3 = MULTIPLY(z3, FIX(1.387039845));        /* c2[16] = c1[8] */
-
-    tmp0 = z3 + MULTIPLY(z2, FIX_2_562915447);  /* (c6+c2)[16] = (c3+c1)[8] */
-    tmp1 = z4 + MULTIPLY(z1, FIX_0_899976223);  /* (c6-c14)[16] = (c3-c7)[8] */
-    tmp2 = z3 - MULTIPLY(z1, FIX(0.601344887)); /* (c2-c10)[16] = (c1-c5)[8] */
-    tmp3 = z4 - MULTIPLY(z2, FIX(0.509795579)); /* (c10-c14)[16] = (c5-c7)[8] */
-
-    tmp20 = tmp10 + tmp0;
-    tmp27 = tmp10 - tmp0;
-    tmp21 = tmp12 + tmp1;
-    tmp26 = tmp12 - tmp1;
-    tmp22 = tmp13 + tmp2;
-    tmp25 = tmp13 - tmp2;
-    tmp23 = tmp11 + tmp3;
-    tmp24 = tmp11 - tmp3;
-
-    /* Odd part */
-
-    z1 = (INT32) wsptr[1];
-    z2 = (INT32) wsptr[3];
-    z3 = (INT32) wsptr[5];
-    z4 = (INT32) wsptr[7];
-
-    tmp11 = z1 + z3;
-
-    tmp1  = MULTIPLY(z1 + z2, FIX(1.353318001));   /* c3 */
-    tmp2  = MULTIPLY(tmp11,   FIX(1.247225013));   /* c5 */
-    tmp3  = MULTIPLY(z1 + z4, FIX(1.093201867));   /* c7 */
-    tmp10 = MULTIPLY(z1 - z4, FIX(0.897167586));   /* c9 */
-    tmp11 = MULTIPLY(tmp11,   FIX(0.666655658));   /* c11 */
-    tmp12 = MULTIPLY(z1 - z2, FIX(0.410524528));   /* c13 */
-    tmp0  = tmp1 + tmp2 + tmp3 -
-	    MULTIPLY(z1, FIX(2.286341144));        /* c7+c5+c3-c1 */
-    tmp13 = tmp10 + tmp11 + tmp12 -
-	    MULTIPLY(z1, FIX(1.835730603));        /* c9+c11+c13-c15 */
-    z1    = MULTIPLY(z2 + z3, FIX(0.138617169));   /* c15 */
-    tmp1  += z1 + MULTIPLY(z2, FIX(0.071888074));  /* c9+c11-c3-c15 */
-    tmp2  += z1 - MULTIPLY(z3, FIX(1.125726048));  /* c5+c7+c15-c3 */
-    z1    = MULTIPLY(z3 - z2, FIX(1.407403738));   /* c1 */
-    tmp11 += z1 - MULTIPLY(z3, FIX(0.766367282));  /* c1+c11-c9-c13 */
-    tmp12 += z1 + MULTIPLY(z2, FIX(1.971951411));  /* c1+c5+c13-c7 */
-    z2    += z4;
-    z1    = MULTIPLY(z2, - FIX(0.666655658));      /* -c11 */
-    tmp1  += z1;
-    tmp3  += z1 + MULTIPLY(z4, FIX(1.065388962));  /* c3+c11+c15-c7 */
-    z2    = MULTIPLY(z2, - FIX(1.247225013));      /* -c5 */
-    tmp10 += z2 + MULTIPLY(z4, FIX(3.141271809));  /* c1+c5+c9-c13 */
-    tmp12 += z2;
-    z2    = MULTIPLY(z3 + z4, - FIX(1.353318001)); /* -c3 */
-    tmp2  += z2;
-    tmp3  += z2;
-    z2    = MULTIPLY(z4 - z3, FIX(0.410524528));   /* c13 */
-    tmp10 += z2;
-    tmp11 += z2;
-
-    /* Final output stage */
-
-    outptr[0]  = range_limit[(int) RIGHT_SHIFT(tmp20 + tmp0,
-					       CONST_BITS+PASS1_BITS+3)
-			     & RANGE_MASK];
-    outptr[15] = range_limit[(int) RIGHT_SHIFT(tmp20 - tmp0,
-					       CONST_BITS+PASS1_BITS+3)
-			     & RANGE_MASK];
-    outptr[1]  = range_limit[(int) RIGHT_SHIFT(tmp21 + tmp1,
-					       CONST_BITS+PASS1_BITS+3)
-			     & RANGE_MASK];
-    outptr[14] = range_limit[(int) RIGHT_SHIFT(tmp21 - tmp1,
-					       CONST_BITS+PASS1_BITS+3)
-			     & RANGE_MASK];
-    outptr[2]  = range_limit[(int) RIGHT_SHIFT(tmp22 + tmp2,
-					       CONST_BITS+PASS1_BITS+3)
-			     & RANGE_MASK];
-    outptr[13] = range_limit[(int) RIGHT_SHIFT(tmp22 - tmp2,
-					       CONST_BITS+PASS1_BITS+3)
-			     & RANGE_MASK];
-    outptr[3]  = range_limit[(int) RIGHT_SHIFT(tmp23 + tmp3,
-					       CONST_BITS+PASS1_BITS+3)
-			     & RANGE_MASK];
-    outptr[12] = range_limit[(int) RIGHT_SHIFT(tmp23 - tmp3,
-					       CONST_BITS+PASS1_BITS+3)
-			     & RANGE_MASK];
-    outptr[4]  = range_limit[(int) RIGHT_SHIFT(tmp24 + tmp10,
-					       CONST_BITS+PASS1_BITS+3)
-			     & RANGE_MASK];
-    outptr[11] = range_limit[(int) RIGHT_SHIFT(tmp24 - tmp10,
-					       CONST_BITS+PASS1_BITS+3)
-			     & RANGE_MASK];
-    outptr[5]  = range_limit[(int) RIGHT_SHIFT(tmp25 + tmp11,
-					       CONST_BITS+PASS1_BITS+3)
-			     & RANGE_MASK];
-    outptr[10] = range_limit[(int) RIGHT_SHIFT(tmp25 - tmp11,
-					       CONST_BITS+PASS1_BITS+3)
-			     & RANGE_MASK];
-    outptr[6]  = range_limit[(int) RIGHT_SHIFT(tmp26 + tmp12,
-					       CONST_BITS+PASS1_BITS+3)
-			     & RANGE_MASK];
-    outptr[9]  = range_limit[(int) RIGHT_SHIFT(tmp26 - tmp12,
-					       CONST_BITS+PASS1_BITS+3)
-			     & RANGE_MASK];
-    outptr[7]  = range_limit[(int) RIGHT_SHIFT(tmp27 + tmp13,
-					       CONST_BITS+PASS1_BITS+3)
-			     & RANGE_MASK];
-    outptr[8]  = range_limit[(int) RIGHT_SHIFT(tmp27 - tmp13,
-					       CONST_BITS+PASS1_BITS+3)
-			     & RANGE_MASK];
-
-    wsptr += 8;		/* advance pointer to next row */
-  }
-}
-
-
-/*
- * Perform dequantization and inverse DCT on one block of coefficients,
- * producing a 16x8 output block.
- *
- * 8-point IDCT in pass 1 (columns), 16-point in pass 2 (rows).
- */
-
-GLOBAL(void)
-jpeg_idct_16x8 (j_decompress_ptr cinfo, jpeg_component_info * compptr,
-		JCOEFPTR coef_block,
-		JSAMPARRAY output_buf, JDIMENSION output_col)
-{
-  INT32 tmp0, tmp1, tmp2, tmp3, tmp10, tmp11, tmp12, tmp13;
-  INT32 tmp20, tmp21, tmp22, tmp23, tmp24, tmp25, tmp26, tmp27;
-  INT32 z1, z2, z3, z4;
-  JCOEFPTR inptr;
-  ISLOW_MULT_TYPE * quantptr;
-  int * wsptr;
-  JSAMPROW outptr;
-  JSAMPLE *range_limit = IDCT_range_limit(cinfo);
-  int ctr;
-  int workspace[8*8];	/* buffers data between passes */
-  SHIFT_TEMPS
-
-  /* Pass 1: process columns from input, store into work array.
-   * Note results are scaled up by sqrt(8) compared to a true IDCT;
-   * furthermore, we scale the results by 2**PASS1_BITS.
-   * 8-point IDCT kernel, cK represents sqrt(2) * cos(K*pi/16).
-   */
-
-  inptr = coef_block;
-  quantptr = (ISLOW_MULT_TYPE *) compptr->dct_table;
-  wsptr = workspace;
-  for (ctr = DCTSIZE; ctr > 0; ctr--) {
-    /* Due to quantization, we will usually find that many of the input
-     * coefficients are zero, especially the AC terms.  We can exploit this
-     * by short-circuiting the IDCT calculation for any column in which all
-     * the AC terms are zero.  In that case each output is equal to the
-     * DC coefficient (with scale factor as needed).
-     * With typical images and quantization tables, half or more of the
-     * column DCT calculations can be simplified this way.
-     */
-
-    if (inptr[DCTSIZE*1] == 0 && inptr[DCTSIZE*2] == 0 &&
-	inptr[DCTSIZE*3] == 0 && inptr[DCTSIZE*4] == 0 &&
-	inptr[DCTSIZE*5] == 0 && inptr[DCTSIZE*6] == 0 &&
-	inptr[DCTSIZE*7] == 0) {
-      /* AC terms all zero */
-      int dcval = DEQUANTIZE(inptr[DCTSIZE*0], quantptr[DCTSIZE*0]) << PASS1_BITS;
-
-      wsptr[DCTSIZE*0] = dcval;
-      wsptr[DCTSIZE*1] = dcval;
-      wsptr[DCTSIZE*2] = dcval;
-      wsptr[DCTSIZE*3] = dcval;
-      wsptr[DCTSIZE*4] = dcval;
-      wsptr[DCTSIZE*5] = dcval;
-      wsptr[DCTSIZE*6] = dcval;
-      wsptr[DCTSIZE*7] = dcval;
-
-      inptr++;			/* advance pointers to next column */
-      quantptr++;
-      wsptr++;
-      continue;
-    }
-
-    /* Even part: reverse the even part of the forward DCT.
-     * The rotator is c(-6).
-     */
-
-    z2 = DEQUANTIZE(inptr[DCTSIZE*0], quantptr[DCTSIZE*0]);
-    z3 = DEQUANTIZE(inptr[DCTSIZE*4], quantptr[DCTSIZE*4]);
-    z2 <<= CONST_BITS;
-    z3 <<= CONST_BITS;
-    /* Add fudge factor here for final descale. */
-    z2 += ONE << (CONST_BITS-PASS1_BITS-1);
-
-    tmp0 = z2 + z3;
-    tmp1 = z2 - z3;
-
-    z2 = DEQUANTIZE(inptr[DCTSIZE*2], quantptr[DCTSIZE*2]);
-    z3 = DEQUANTIZE(inptr[DCTSIZE*6], quantptr[DCTSIZE*6]);
-
-    z1 = MULTIPLY(z2 + z3, FIX_0_541196100);       /* c6 */
-    tmp2 = z1 + MULTIPLY(z2, FIX_0_765366865);     /* c2-c6 */
-    tmp3 = z1 - MULTIPLY(z3, FIX_1_847759065);     /* c2+c6 */
-
-    tmp10 = tmp0 + tmp2;
-    tmp13 = tmp0 - tmp2;
-    tmp11 = tmp1 + tmp3;
-    tmp12 = tmp1 - tmp3;
-
-    /* Odd part per figure 8; the matrix is unitary and hence its
-     * transpose is its inverse.  i0..i3 are y7,y5,y3,y1 respectively.
-     */
-
-    tmp0 = DEQUANTIZE(inptr[DCTSIZE*7], quantptr[DCTSIZE*7]);
-    tmp1 = DEQUANTIZE(inptr[DCTSIZE*5], quantptr[DCTSIZE*5]);
-    tmp2 = DEQUANTIZE(inptr[DCTSIZE*3], quantptr[DCTSIZE*3]);
-    tmp3 = DEQUANTIZE(inptr[DCTSIZE*1], quantptr[DCTSIZE*1]);
-
-    z2 = tmp0 + tmp2;
-    z3 = tmp1 + tmp3;
-
-    z1 = MULTIPLY(z2 + z3, FIX_1_175875602);       /*  c3 */
-    z2 = MULTIPLY(z2, - FIX_1_961570560);          /* -c3-c5 */
-    z3 = MULTIPLY(z3, - FIX_0_390180644);          /* -c3+c5 */
-    z2 += z1;
-    z3 += z1;
->>>>>>> 9fc018fd
 
     z1 = (JLONG)wsptr[4];
     tmp1 = MULTIPLY(z1, FIX(1.306562965));      /* c4[16] = c2[8] */
@@ -2880,2116 +2623,5 @@
   }
 }
 
-<<<<<<< HEAD
-=======
-
-/*
- * Perform dequantization and inverse DCT on one block of coefficients,
- * producing a 14x7 output block.
- *
- * 7-point IDCT in pass 1 (columns), 14-point in pass 2 (rows).
- */
-
-GLOBAL(void)
-jpeg_idct_14x7 (j_decompress_ptr cinfo, jpeg_component_info * compptr,
-		JCOEFPTR coef_block,
-		JSAMPARRAY output_buf, JDIMENSION output_col)
-{
-  INT32 tmp10, tmp11, tmp12, tmp13, tmp14, tmp15, tmp16;
-  INT32 tmp20, tmp21, tmp22, tmp23, tmp24, tmp25, tmp26;
-  INT32 z1, z2, z3, z4;
-  JCOEFPTR inptr;
-  ISLOW_MULT_TYPE * quantptr;
-  int * wsptr;
-  JSAMPROW outptr;
-  JSAMPLE *range_limit = IDCT_range_limit(cinfo);
-  int ctr;
-  int workspace[8*7];	/* buffers data between passes */
-  SHIFT_TEMPS
-
-  /* Pass 1: process columns from input, store into work array.
-   * 7-point IDCT kernel, cK represents sqrt(2) * cos(K*pi/14).
-   */
-
-  inptr = coef_block;
-  quantptr = (ISLOW_MULT_TYPE *) compptr->dct_table;
-  wsptr = workspace;
-  for (ctr = 0; ctr < 8; ctr++, inptr++, quantptr++, wsptr++) {
-    /* Even part */
-
-    tmp23 = DEQUANTIZE(inptr[DCTSIZE*0], quantptr[DCTSIZE*0]);
-    tmp23 <<= CONST_BITS;
-    /* Add fudge factor here for final descale. */
-    tmp23 += ONE << (CONST_BITS-PASS1_BITS-1);
-
-    z1 = DEQUANTIZE(inptr[DCTSIZE*2], quantptr[DCTSIZE*2]);
-    z2 = DEQUANTIZE(inptr[DCTSIZE*4], quantptr[DCTSIZE*4]);
-    z3 = DEQUANTIZE(inptr[DCTSIZE*6], quantptr[DCTSIZE*6]);
-
-    tmp20 = MULTIPLY(z2 - z3, FIX(0.881747734));       /* c4 */
-    tmp22 = MULTIPLY(z1 - z2, FIX(0.314692123));       /* c6 */
-    tmp21 = tmp20 + tmp22 + tmp23 - MULTIPLY(z2, FIX(1.841218003)); /* c2+c4-c6 */
-    tmp10 = z1 + z3;
-    z2 -= tmp10;
-    tmp10 = MULTIPLY(tmp10, FIX(1.274162392)) + tmp23; /* c2 */
-    tmp20 += tmp10 - MULTIPLY(z3, FIX(0.077722536));   /* c2-c4-c6 */
-    tmp22 += tmp10 - MULTIPLY(z1, FIX(2.470602249));   /* c2+c4+c6 */
-    tmp23 += MULTIPLY(z2, FIX(1.414213562));           /* c0 */
-
-    /* Odd part */
-
-    z1 = DEQUANTIZE(inptr[DCTSIZE*1], quantptr[DCTSIZE*1]);
-    z2 = DEQUANTIZE(inptr[DCTSIZE*3], quantptr[DCTSIZE*3]);
-    z3 = DEQUANTIZE(inptr[DCTSIZE*5], quantptr[DCTSIZE*5]);
-
-    tmp11 = MULTIPLY(z1 + z2, FIX(0.935414347));       /* (c3+c1-c5)/2 */
-    tmp12 = MULTIPLY(z1 - z2, FIX(0.170262339));       /* (c3+c5-c1)/2 */
-    tmp10 = tmp11 - tmp12;
-    tmp11 += tmp12;
-    tmp12 = MULTIPLY(z2 + z3, - FIX(1.378756276));     /* -c1 */
-    tmp11 += tmp12;
-    z2 = MULTIPLY(z1 + z3, FIX(0.613604268));          /* c5 */
-    tmp10 += z2;
-    tmp12 += z2 + MULTIPLY(z3, FIX(1.870828693));      /* c3+c1-c5 */
-
-    /* Final output stage */
-
-    wsptr[8*0] = (int) RIGHT_SHIFT(tmp20 + tmp10, CONST_BITS-PASS1_BITS);
-    wsptr[8*6] = (int) RIGHT_SHIFT(tmp20 - tmp10, CONST_BITS-PASS1_BITS);
-    wsptr[8*1] = (int) RIGHT_SHIFT(tmp21 + tmp11, CONST_BITS-PASS1_BITS);
-    wsptr[8*5] = (int) RIGHT_SHIFT(tmp21 - tmp11, CONST_BITS-PASS1_BITS);
-    wsptr[8*2] = (int) RIGHT_SHIFT(tmp22 + tmp12, CONST_BITS-PASS1_BITS);
-    wsptr[8*4] = (int) RIGHT_SHIFT(tmp22 - tmp12, CONST_BITS-PASS1_BITS);
-    wsptr[8*3] = (int) RIGHT_SHIFT(tmp23, CONST_BITS-PASS1_BITS);
-  }
-
-  /* Pass 2: process 7 rows from work array, store into output array.
-   * 14-point IDCT kernel, cK represents sqrt(2) * cos(K*pi/28).
-   */
-
-  wsptr = workspace;
-  for (ctr = 0; ctr < 7; ctr++) {
-    outptr = output_buf[ctr] + output_col;
-
-    /* Even part */
-
-    /* Add range center and fudge factor for final descale and range-limit. */
-    z1 = (INT32) wsptr[0] +
-	   ((((INT32) RANGE_CENTER) << (PASS1_BITS+3)) +
-	    (ONE << (PASS1_BITS+2)));
-    z1 <<= CONST_BITS;
-    z4 = (INT32) wsptr[4];
-    z2 = MULTIPLY(z4, FIX(1.274162392));         /* c4 */
-    z3 = MULTIPLY(z4, FIX(0.314692123));         /* c12 */
-    z4 = MULTIPLY(z4, FIX(0.881747734));         /* c8 */
-
-    tmp10 = z1 + z2;
-    tmp11 = z1 + z3;
-    tmp12 = z1 - z4;
-
-    tmp23 = z1 - ((z2 + z3 - z4) << 1);          /* c0 = (c4+c12-c8)*2 */
-
-    z1 = (INT32) wsptr[2];
-    z2 = (INT32) wsptr[6];
-
-    z3 = MULTIPLY(z1 + z2, FIX(1.105676686));    /* c6 */
-
-    tmp13 = z3 + MULTIPLY(z1, FIX(0.273079590)); /* c2-c6 */
-    tmp14 = z3 - MULTIPLY(z2, FIX(1.719280954)); /* c6+c10 */
-    tmp15 = MULTIPLY(z1, FIX(0.613604268)) -     /* c10 */
-	    MULTIPLY(z2, FIX(1.378756276));      /* c2 */
-
-    tmp20 = tmp10 + tmp13;
-    tmp26 = tmp10 - tmp13;
-    tmp21 = tmp11 + tmp14;
-    tmp25 = tmp11 - tmp14;
-    tmp22 = tmp12 + tmp15;
-    tmp24 = tmp12 - tmp15;
-
-    /* Odd part */
-
-    z1 = (INT32) wsptr[1];
-    z2 = (INT32) wsptr[3];
-    z3 = (INT32) wsptr[5];
-    z4 = (INT32) wsptr[7];
-    z4 <<= CONST_BITS;
-
-    tmp14 = z1 + z3;
-    tmp11 = MULTIPLY(z1 + z2, FIX(1.334852607));           /* c3 */
-    tmp12 = MULTIPLY(tmp14, FIX(1.197448846));             /* c5 */
-    tmp10 = tmp11 + tmp12 + z4 - MULTIPLY(z1, FIX(1.126980169)); /* c3+c5-c1 */
-    tmp14 = MULTIPLY(tmp14, FIX(0.752406978));             /* c9 */
-    tmp16 = tmp14 - MULTIPLY(z1, FIX(1.061150426));        /* c9+c11-c13 */
-    z1    -= z2;
-    tmp15 = MULTIPLY(z1, FIX(0.467085129)) - z4;           /* c11 */
-    tmp16 += tmp15;
-    tmp13 = MULTIPLY(z2 + z3, - FIX(0.158341681)) - z4;    /* -c13 */
-    tmp11 += tmp13 - MULTIPLY(z2, FIX(0.424103948));       /* c3-c9-c13 */
-    tmp12 += tmp13 - MULTIPLY(z3, FIX(2.373959773));       /* c3+c5-c13 */
-    tmp13 = MULTIPLY(z3 - z2, FIX(1.405321284));           /* c1 */
-    tmp14 += tmp13 + z4 - MULTIPLY(z3, FIX(1.6906431334)); /* c1+c9-c11 */
-    tmp15 += tmp13 + MULTIPLY(z2, FIX(0.674957567));       /* c1+c11-c5 */
-
-    tmp13 = ((z1 - z3) << CONST_BITS) + z4;
-
-    /* Final output stage */
-
-    outptr[0]  = range_limit[(int) RIGHT_SHIFT(tmp20 + tmp10,
-					       CONST_BITS+PASS1_BITS+3)
-			     & RANGE_MASK];
-    outptr[13] = range_limit[(int) RIGHT_SHIFT(tmp20 - tmp10,
-					       CONST_BITS+PASS1_BITS+3)
-			     & RANGE_MASK];
-    outptr[1]  = range_limit[(int) RIGHT_SHIFT(tmp21 + tmp11,
-					       CONST_BITS+PASS1_BITS+3)
-			     & RANGE_MASK];
-    outptr[12] = range_limit[(int) RIGHT_SHIFT(tmp21 - tmp11,
-					       CONST_BITS+PASS1_BITS+3)
-			     & RANGE_MASK];
-    outptr[2]  = range_limit[(int) RIGHT_SHIFT(tmp22 + tmp12,
-					       CONST_BITS+PASS1_BITS+3)
-			     & RANGE_MASK];
-    outptr[11] = range_limit[(int) RIGHT_SHIFT(tmp22 - tmp12,
-					       CONST_BITS+PASS1_BITS+3)
-			     & RANGE_MASK];
-    outptr[3]  = range_limit[(int) RIGHT_SHIFT(tmp23 + tmp13,
-					       CONST_BITS+PASS1_BITS+3)
-			     & RANGE_MASK];
-    outptr[10] = range_limit[(int) RIGHT_SHIFT(tmp23 - tmp13,
-					       CONST_BITS+PASS1_BITS+3)
-			     & RANGE_MASK];
-    outptr[4]  = range_limit[(int) RIGHT_SHIFT(tmp24 + tmp14,
-					       CONST_BITS+PASS1_BITS+3)
-			     & RANGE_MASK];
-    outptr[9]  = range_limit[(int) RIGHT_SHIFT(tmp24 - tmp14,
-					       CONST_BITS+PASS1_BITS+3)
-			     & RANGE_MASK];
-    outptr[5]  = range_limit[(int) RIGHT_SHIFT(tmp25 + tmp15,
-					       CONST_BITS+PASS1_BITS+3)
-			     & RANGE_MASK];
-    outptr[8]  = range_limit[(int) RIGHT_SHIFT(tmp25 - tmp15,
-					       CONST_BITS+PASS1_BITS+3)
-			     & RANGE_MASK];
-    outptr[6]  = range_limit[(int) RIGHT_SHIFT(tmp26 + tmp16,
-					       CONST_BITS+PASS1_BITS+3)
-			     & RANGE_MASK];
-    outptr[7]  = range_limit[(int) RIGHT_SHIFT(tmp26 - tmp16,
-					       CONST_BITS+PASS1_BITS+3)
-			     & RANGE_MASK];
-
-    wsptr += 8;		/* advance pointer to next row */
-  }
-}
-
-
-/*
- * Perform dequantization and inverse DCT on one block of coefficients,
- * producing a 12x6 output block.
- *
- * 6-point IDCT in pass 1 (columns), 12-point in pass 2 (rows).
- */
-
-GLOBAL(void)
-jpeg_idct_12x6 (j_decompress_ptr cinfo, jpeg_component_info * compptr,
-		JCOEFPTR coef_block,
-		JSAMPARRAY output_buf, JDIMENSION output_col)
-{
-  INT32 tmp10, tmp11, tmp12, tmp13, tmp14, tmp15;
-  INT32 tmp20, tmp21, tmp22, tmp23, tmp24, tmp25;
-  INT32 z1, z2, z3, z4;
-  JCOEFPTR inptr;
-  ISLOW_MULT_TYPE * quantptr;
-  int * wsptr;
-  JSAMPROW outptr;
-  JSAMPLE *range_limit = IDCT_range_limit(cinfo);
-  int ctr;
-  int workspace[8*6];	/* buffers data between passes */
-  SHIFT_TEMPS
-
-  /* Pass 1: process columns from input, store into work array.
-   * 6-point IDCT kernel, cK represents sqrt(2) * cos(K*pi/12).
-   */
-
-  inptr = coef_block;
-  quantptr = (ISLOW_MULT_TYPE *) compptr->dct_table;
-  wsptr = workspace;
-  for (ctr = 0; ctr < 8; ctr++, inptr++, quantptr++, wsptr++) {
-    /* Even part */
-
-    tmp10 = DEQUANTIZE(inptr[DCTSIZE*0], quantptr[DCTSIZE*0]);
-    tmp10 <<= CONST_BITS;
-    /* Add fudge factor here for final descale. */
-    tmp10 += ONE << (CONST_BITS-PASS1_BITS-1);
-    tmp12 = DEQUANTIZE(inptr[DCTSIZE*4], quantptr[DCTSIZE*4]);
-    tmp20 = MULTIPLY(tmp12, FIX(0.707106781));   /* c4 */
-    tmp11 = tmp10 + tmp20;
-    tmp21 = RIGHT_SHIFT(tmp10 - tmp20 - tmp20, CONST_BITS-PASS1_BITS);
-    tmp20 = DEQUANTIZE(inptr[DCTSIZE*2], quantptr[DCTSIZE*2]);
-    tmp10 = MULTIPLY(tmp20, FIX(1.224744871));   /* c2 */
-    tmp20 = tmp11 + tmp10;
-    tmp22 = tmp11 - tmp10;
-
-    /* Odd part */
-
-    z1 = DEQUANTIZE(inptr[DCTSIZE*1], quantptr[DCTSIZE*1]);
-    z2 = DEQUANTIZE(inptr[DCTSIZE*3], quantptr[DCTSIZE*3]);
-    z3 = DEQUANTIZE(inptr[DCTSIZE*5], quantptr[DCTSIZE*5]);
-    tmp11 = MULTIPLY(z1 + z3, FIX(0.366025404)); /* c5 */
-    tmp10 = tmp11 + ((z1 + z2) << CONST_BITS);
-    tmp12 = tmp11 + ((z3 - z2) << CONST_BITS);
-    tmp11 = (z1 - z2 - z3) << PASS1_BITS;
-
-    /* Final output stage */
-
-    wsptr[8*0] = (int) RIGHT_SHIFT(tmp20 + tmp10, CONST_BITS-PASS1_BITS);
-    wsptr[8*5] = (int) RIGHT_SHIFT(tmp20 - tmp10, CONST_BITS-PASS1_BITS);
-    wsptr[8*1] = (int) (tmp21 + tmp11);
-    wsptr[8*4] = (int) (tmp21 - tmp11);
-    wsptr[8*2] = (int) RIGHT_SHIFT(tmp22 + tmp12, CONST_BITS-PASS1_BITS);
-    wsptr[8*3] = (int) RIGHT_SHIFT(tmp22 - tmp12, CONST_BITS-PASS1_BITS);
-  }
-
-  /* Pass 2: process 6 rows from work array, store into output array.
-   * 12-point IDCT kernel, cK represents sqrt(2) * cos(K*pi/24).
-   */
-
-  wsptr = workspace;
-  for (ctr = 0; ctr < 6; ctr++) {
-    outptr = output_buf[ctr] + output_col;
-
-    /* Even part */
-
-    /* Add range center and fudge factor for final descale and range-limit. */
-    z3 = (INT32) wsptr[0] +
-	   ((((INT32) RANGE_CENTER) << (PASS1_BITS+3)) +
-	    (ONE << (PASS1_BITS+2)));
-    z3 <<= CONST_BITS;
-
-    z4 = (INT32) wsptr[4];
-    z4 = MULTIPLY(z4, FIX(1.224744871)); /* c4 */
-
-    tmp10 = z3 + z4;
-    tmp11 = z3 - z4;
-
-    z1 = (INT32) wsptr[2];
-    z4 = MULTIPLY(z1, FIX(1.366025404)); /* c2 */
-    z1 <<= CONST_BITS;
-    z2 = (INT32) wsptr[6];
-    z2 <<= CONST_BITS;
-
-    tmp12 = z1 - z2;
-
-    tmp21 = z3 + tmp12;
-    tmp24 = z3 - tmp12;
-
-    tmp12 = z4 + z2;
-
-    tmp20 = tmp10 + tmp12;
-    tmp25 = tmp10 - tmp12;
-
-    tmp12 = z4 - z1 - z2;
-
-    tmp22 = tmp11 + tmp12;
-    tmp23 = tmp11 - tmp12;
-
-    /* Odd part */
-
-    z1 = (INT32) wsptr[1];
-    z2 = (INT32) wsptr[3];
-    z3 = (INT32) wsptr[5];
-    z4 = (INT32) wsptr[7];
-
-    tmp11 = MULTIPLY(z2, FIX(1.306562965));                  /* c3 */
-    tmp14 = MULTIPLY(z2, - FIX_0_541196100);                 /* -c9 */
-
-    tmp10 = z1 + z3;
-    tmp15 = MULTIPLY(tmp10 + z4, FIX(0.860918669));          /* c7 */
-    tmp12 = tmp15 + MULTIPLY(tmp10, FIX(0.261052384));       /* c5-c7 */
-    tmp10 = tmp12 + tmp11 + MULTIPLY(z1, FIX(0.280143716));  /* c1-c5 */
-    tmp13 = MULTIPLY(z3 + z4, - FIX(1.045510580));           /* -(c7+c11) */
-    tmp12 += tmp13 + tmp14 - MULTIPLY(z3, FIX(1.478575242)); /* c1+c5-c7-c11 */
-    tmp13 += tmp15 - tmp11 + MULTIPLY(z4, FIX(1.586706681)); /* c1+c11 */
-    tmp15 += tmp14 - MULTIPLY(z1, FIX(0.676326758)) -        /* c7-c11 */
-	     MULTIPLY(z4, FIX(1.982889723));                 /* c5+c7 */
-
-    z1 -= z4;
-    z2 -= z3;
-    z3 = MULTIPLY(z1 + z2, FIX_0_541196100);                 /* c9 */
-    tmp11 = z3 + MULTIPLY(z1, FIX_0_765366865);              /* c3-c9 */
-    tmp14 = z3 - MULTIPLY(z2, FIX_1_847759065);              /* c3+c9 */
-
-    /* Final output stage */
-
-    outptr[0]  = range_limit[(int) RIGHT_SHIFT(tmp20 + tmp10,
-					       CONST_BITS+PASS1_BITS+3)
-			     & RANGE_MASK];
-    outptr[11] = range_limit[(int) RIGHT_SHIFT(tmp20 - tmp10,
-					       CONST_BITS+PASS1_BITS+3)
-			     & RANGE_MASK];
-    outptr[1]  = range_limit[(int) RIGHT_SHIFT(tmp21 + tmp11,
-					       CONST_BITS+PASS1_BITS+3)
-			     & RANGE_MASK];
-    outptr[10] = range_limit[(int) RIGHT_SHIFT(tmp21 - tmp11,
-					       CONST_BITS+PASS1_BITS+3)
-			     & RANGE_MASK];
-    outptr[2]  = range_limit[(int) RIGHT_SHIFT(tmp22 + tmp12,
-					       CONST_BITS+PASS1_BITS+3)
-			     & RANGE_MASK];
-    outptr[9]  = range_limit[(int) RIGHT_SHIFT(tmp22 - tmp12,
-					       CONST_BITS+PASS1_BITS+3)
-			     & RANGE_MASK];
-    outptr[3]  = range_limit[(int) RIGHT_SHIFT(tmp23 + tmp13,
-					       CONST_BITS+PASS1_BITS+3)
-			     & RANGE_MASK];
-    outptr[8]  = range_limit[(int) RIGHT_SHIFT(tmp23 - tmp13,
-					       CONST_BITS+PASS1_BITS+3)
-			     & RANGE_MASK];
-    outptr[4]  = range_limit[(int) RIGHT_SHIFT(tmp24 + tmp14,
-					       CONST_BITS+PASS1_BITS+3)
-			     & RANGE_MASK];
-    outptr[7]  = range_limit[(int) RIGHT_SHIFT(tmp24 - tmp14,
-					       CONST_BITS+PASS1_BITS+3)
-			     & RANGE_MASK];
-    outptr[5]  = range_limit[(int) RIGHT_SHIFT(tmp25 + tmp15,
-					       CONST_BITS+PASS1_BITS+3)
-			     & RANGE_MASK];
-    outptr[6]  = range_limit[(int) RIGHT_SHIFT(tmp25 - tmp15,
-					       CONST_BITS+PASS1_BITS+3)
-			     & RANGE_MASK];
-
-    wsptr += 8;		/* advance pointer to next row */
-  }
-}
-
-
-/*
- * Perform dequantization and inverse DCT on one block of coefficients,
- * producing a 10x5 output block.
- *
- * 5-point IDCT in pass 1 (columns), 10-point in pass 2 (rows).
- */
-
-GLOBAL(void)
-jpeg_idct_10x5 (j_decompress_ptr cinfo, jpeg_component_info * compptr,
-		JCOEFPTR coef_block,
-		JSAMPARRAY output_buf, JDIMENSION output_col)
-{
-  INT32 tmp10, tmp11, tmp12, tmp13, tmp14;
-  INT32 tmp20, tmp21, tmp22, tmp23, tmp24;
-  INT32 z1, z2, z3, z4;
-  JCOEFPTR inptr;
-  ISLOW_MULT_TYPE * quantptr;
-  int * wsptr;
-  JSAMPROW outptr;
-  JSAMPLE *range_limit = IDCT_range_limit(cinfo);
-  int ctr;
-  int workspace[8*5];	/* buffers data between passes */
-  SHIFT_TEMPS
-
-  /* Pass 1: process columns from input, store into work array.
-   * 5-point IDCT kernel, cK represents sqrt(2) * cos(K*pi/10).
-   */
-
-  inptr = coef_block;
-  quantptr = (ISLOW_MULT_TYPE *) compptr->dct_table;
-  wsptr = workspace;
-  for (ctr = 0; ctr < 8; ctr++, inptr++, quantptr++, wsptr++) {
-    /* Even part */
-
-    tmp12 = DEQUANTIZE(inptr[DCTSIZE*0], quantptr[DCTSIZE*0]);
-    tmp12 <<= CONST_BITS;
-    /* Add fudge factor here for final descale. */
-    tmp12 += ONE << (CONST_BITS-PASS1_BITS-1);
-    tmp13 = DEQUANTIZE(inptr[DCTSIZE*2], quantptr[DCTSIZE*2]);
-    tmp14 = DEQUANTIZE(inptr[DCTSIZE*4], quantptr[DCTSIZE*4]);
-    z1 = MULTIPLY(tmp13 + tmp14, FIX(0.790569415)); /* (c2+c4)/2 */
-    z2 = MULTIPLY(tmp13 - tmp14, FIX(0.353553391)); /* (c2-c4)/2 */
-    z3 = tmp12 + z2;
-    tmp10 = z3 + z1;
-    tmp11 = z3 - z1;
-    tmp12 -= z2 << 2;
-
-    /* Odd part */
-
-    z2 = DEQUANTIZE(inptr[DCTSIZE*1], quantptr[DCTSIZE*1]);
-    z3 = DEQUANTIZE(inptr[DCTSIZE*3], quantptr[DCTSIZE*3]);
-
-    z1 = MULTIPLY(z2 + z3, FIX(0.831253876));       /* c3 */
-    tmp13 = z1 + MULTIPLY(z2, FIX(0.513743148));    /* c1-c3 */
-    tmp14 = z1 - MULTIPLY(z3, FIX(2.176250899));    /* c1+c3 */
-
-    /* Final output stage */
-
-    wsptr[8*0] = (int) RIGHT_SHIFT(tmp10 + tmp13, CONST_BITS-PASS1_BITS);
-    wsptr[8*4] = (int) RIGHT_SHIFT(tmp10 - tmp13, CONST_BITS-PASS1_BITS);
-    wsptr[8*1] = (int) RIGHT_SHIFT(tmp11 + tmp14, CONST_BITS-PASS1_BITS);
-    wsptr[8*3] = (int) RIGHT_SHIFT(tmp11 - tmp14, CONST_BITS-PASS1_BITS);
-    wsptr[8*2] = (int) RIGHT_SHIFT(tmp12, CONST_BITS-PASS1_BITS);
-  }
-
-  /* Pass 2: process 5 rows from work array, store into output array.
-   * 10-point IDCT kernel, cK represents sqrt(2) * cos(K*pi/20).
-   */
-
-  wsptr = workspace;
-  for (ctr = 0; ctr < 5; ctr++) {
-    outptr = output_buf[ctr] + output_col;
-
-    /* Even part */
-
-    /* Add range center and fudge factor for final descale and range-limit. */
-    z3 = (INT32) wsptr[0] +
-	   ((((INT32) RANGE_CENTER) << (PASS1_BITS+3)) +
-	    (ONE << (PASS1_BITS+2)));
-    z3 <<= CONST_BITS;
-    z4 = (INT32) wsptr[4];
-    z1 = MULTIPLY(z4, FIX(1.144122806));         /* c4 */
-    z2 = MULTIPLY(z4, FIX(0.437016024));         /* c8 */
-    tmp10 = z3 + z1;
-    tmp11 = z3 - z2;
-
-    tmp22 = z3 - ((z1 - z2) << 1);               /* c0 = (c4-c8)*2 */
-
-    z2 = (INT32) wsptr[2];
-    z3 = (INT32) wsptr[6];
-
-    z1 = MULTIPLY(z2 + z3, FIX(0.831253876));    /* c6 */
-    tmp12 = z1 + MULTIPLY(z2, FIX(0.513743148)); /* c2-c6 */
-    tmp13 = z1 - MULTIPLY(z3, FIX(2.176250899)); /* c2+c6 */
-
-    tmp20 = tmp10 + tmp12;
-    tmp24 = tmp10 - tmp12;
-    tmp21 = tmp11 + tmp13;
-    tmp23 = tmp11 - tmp13;
-
-    /* Odd part */
-
-    z1 = (INT32) wsptr[1];
-    z2 = (INT32) wsptr[3];
-    z3 = (INT32) wsptr[5];
-    z3 <<= CONST_BITS;
-    z4 = (INT32) wsptr[7];
-
-    tmp11 = z2 + z4;
-    tmp13 = z2 - z4;
-
-    tmp12 = MULTIPLY(tmp13, FIX(0.309016994));        /* (c3-c7)/2 */
-
-    z2 = MULTIPLY(tmp11, FIX(0.951056516));           /* (c3+c7)/2 */
-    z4 = z3 + tmp12;
-
-    tmp10 = MULTIPLY(z1, FIX(1.396802247)) + z2 + z4; /* c1 */
-    tmp14 = MULTIPLY(z1, FIX(0.221231742)) - z2 + z4; /* c9 */
-
-    z2 = MULTIPLY(tmp11, FIX(0.587785252));           /* (c1-c9)/2 */
-    z4 = z3 - tmp12 - (tmp13 << (CONST_BITS - 1));
-
-    tmp12 = ((z1 - tmp13) << CONST_BITS) - z3;
-
-    tmp11 = MULTIPLY(z1, FIX(1.260073511)) - z2 - z4; /* c3 */
-    tmp13 = MULTIPLY(z1, FIX(0.642039522)) - z2 + z4; /* c7 */
-
-    /* Final output stage */
-
-    outptr[0] = range_limit[(int) RIGHT_SHIFT(tmp20 + tmp10,
-					      CONST_BITS+PASS1_BITS+3)
-			    & RANGE_MASK];
-    outptr[9] = range_limit[(int) RIGHT_SHIFT(tmp20 - tmp10,
-					      CONST_BITS+PASS1_BITS+3)
-			    & RANGE_MASK];
-    outptr[1] = range_limit[(int) RIGHT_SHIFT(tmp21 + tmp11,
-					      CONST_BITS+PASS1_BITS+3)
-			    & RANGE_MASK];
-    outptr[8] = range_limit[(int) RIGHT_SHIFT(tmp21 - tmp11,
-					      CONST_BITS+PASS1_BITS+3)
-			    & RANGE_MASK];
-    outptr[2] = range_limit[(int) RIGHT_SHIFT(tmp22 + tmp12,
-					      CONST_BITS+PASS1_BITS+3)
-			    & RANGE_MASK];
-    outptr[7] = range_limit[(int) RIGHT_SHIFT(tmp22 - tmp12,
-					      CONST_BITS+PASS1_BITS+3)
-			    & RANGE_MASK];
-    outptr[3] = range_limit[(int) RIGHT_SHIFT(tmp23 + tmp13,
-					      CONST_BITS+PASS1_BITS+3)
-			    & RANGE_MASK];
-    outptr[6] = range_limit[(int) RIGHT_SHIFT(tmp23 - tmp13,
-					      CONST_BITS+PASS1_BITS+3)
-			    & RANGE_MASK];
-    outptr[4] = range_limit[(int) RIGHT_SHIFT(tmp24 + tmp14,
-					      CONST_BITS+PASS1_BITS+3)
-			    & RANGE_MASK];
-    outptr[5] = range_limit[(int) RIGHT_SHIFT(tmp24 - tmp14,
-					      CONST_BITS+PASS1_BITS+3)
-			    & RANGE_MASK];
-
-    wsptr += 8;		/* advance pointer to next row */
-  }
-}
-
-
-/*
- * Perform dequantization and inverse DCT on one block of coefficients,
- * producing an 8x4 output block.
- *
- * 4-point IDCT in pass 1 (columns), 8-point in pass 2 (rows).
- */
-
-GLOBAL(void)
-jpeg_idct_8x4 (j_decompress_ptr cinfo, jpeg_component_info * compptr,
-	       JCOEFPTR coef_block,
-	       JSAMPARRAY output_buf, JDIMENSION output_col)
-{
-  INT32 tmp0, tmp1, tmp2, tmp3;
-  INT32 tmp10, tmp11, tmp12, tmp13;
-  INT32 z1, z2, z3;
-  JCOEFPTR inptr;
-  ISLOW_MULT_TYPE * quantptr;
-  int * wsptr;
-  JSAMPROW outptr;
-  JSAMPLE *range_limit = IDCT_range_limit(cinfo);
-  int ctr;
-  int workspace[8*4];	/* buffers data between passes */
-  SHIFT_TEMPS
-
-  /* Pass 1: process columns from input, store into work array.
-   * 4-point IDCT kernel,
-   * cK represents sqrt(2) * cos(K*pi/16) [refers to 8-point IDCT].
-   */
-
-  inptr = coef_block;
-  quantptr = (ISLOW_MULT_TYPE *) compptr->dct_table;
-  wsptr = workspace;
-  for (ctr = 0; ctr < 8; ctr++, inptr++, quantptr++, wsptr++) {
-    /* Even part */
-
-    tmp0 = DEQUANTIZE(inptr[DCTSIZE*0], quantptr[DCTSIZE*0]);
-    tmp2 = DEQUANTIZE(inptr[DCTSIZE*2], quantptr[DCTSIZE*2]);
-
-    tmp10 = (tmp0 + tmp2) << PASS1_BITS;
-    tmp12 = (tmp0 - tmp2) << PASS1_BITS;
-
-    /* Odd part */
-    /* Same rotation as in the even part of the 8x8 LL&M IDCT */
-
-    z2 = DEQUANTIZE(inptr[DCTSIZE*1], quantptr[DCTSIZE*1]);
-    z3 = DEQUANTIZE(inptr[DCTSIZE*3], quantptr[DCTSIZE*3]);
-
-    z1 = MULTIPLY(z2 + z3, FIX_0_541196100);               /* c6 */
-    /* Add fudge factor here for final descale. */
-    z1 += ONE << (CONST_BITS-PASS1_BITS-1);
-    tmp0 = RIGHT_SHIFT(z1 + MULTIPLY(z2, FIX_0_765366865), /* c2-c6 */
-		       CONST_BITS-PASS1_BITS);
-    tmp2 = RIGHT_SHIFT(z1 - MULTIPLY(z3, FIX_1_847759065), /* c2+c6 */
-		       CONST_BITS-PASS1_BITS);
-
-    /* Final output stage */
-
-    wsptr[8*0] = (int) (tmp10 + tmp0);
-    wsptr[8*3] = (int) (tmp10 - tmp0);
-    wsptr[8*1] = (int) (tmp12 + tmp2);
-    wsptr[8*2] = (int) (tmp12 - tmp2);
-  }
-
-  /* Pass 2: process rows from work array, store into output array.
-   * Note that we must descale the results by a factor of 8 == 2**3,
-   * and also undo the PASS1_BITS scaling.
-   * 8-point IDCT kernel, cK represents sqrt(2) * cos(K*pi/16).
-   */
-
-  wsptr = workspace;
-  for (ctr = 0; ctr < 4; ctr++) {
-    outptr = output_buf[ctr] + output_col;
-
-    /* Even part: reverse the even part of the forward DCT.
-     * The rotator is c(-6).
-     */
-
-    /* Add range center and fudge factor for final descale and range-limit. */
-    z2 = (INT32) wsptr[0] +
-	   ((((INT32) RANGE_CENTER) << (PASS1_BITS+3)) +
-	    (ONE << (PASS1_BITS+2)));
-    z3 = (INT32) wsptr[4];
-
-    tmp0 = (z2 + z3) << CONST_BITS;
-    tmp1 = (z2 - z3) << CONST_BITS;
-
-    z2 = (INT32) wsptr[2];
-    z3 = (INT32) wsptr[6];
-
-    z1 = MULTIPLY(z2 + z3, FIX_0_541196100);       /* c6 */
-    tmp2 = z1 + MULTIPLY(z2, FIX_0_765366865);     /* c2-c6 */
-    tmp3 = z1 - MULTIPLY(z3, FIX_1_847759065);     /* c2+c6 */
-
-    tmp10 = tmp0 + tmp2;
-    tmp13 = tmp0 - tmp2;
-    tmp11 = tmp1 + tmp3;
-    tmp12 = tmp1 - tmp3;
-
-    /* Odd part per figure 8; the matrix is unitary and hence its
-     * transpose is its inverse.  i0..i3 are y7,y5,y3,y1 respectively.
-     */
-
-    tmp0 = (INT32) wsptr[7];
-    tmp1 = (INT32) wsptr[5];
-    tmp2 = (INT32) wsptr[3];
-    tmp3 = (INT32) wsptr[1];
-
-    z2 = tmp0 + tmp2;
-    z3 = tmp1 + tmp3;
-
-    z1 = MULTIPLY(z2 + z3, FIX_1_175875602);       /*  c3 */
-    z2 = MULTIPLY(z2, - FIX_1_961570560);          /* -c3-c5 */
-    z3 = MULTIPLY(z3, - FIX_0_390180644);          /* -c3+c5 */
-    z2 += z1;
-    z3 += z1;
-
-    z1 = MULTIPLY(tmp0 + tmp3, - FIX_0_899976223); /* -c3+c7 */
-    tmp0 = MULTIPLY(tmp0, FIX_0_298631336);        /* -c1+c3+c5-c7 */
-    tmp3 = MULTIPLY(tmp3, FIX_1_501321110);        /*  c1+c3-c5-c7 */
-    tmp0 += z1 + z2;
-    tmp3 += z1 + z3;
-
-    z1 = MULTIPLY(tmp1 + tmp2, - FIX_2_562915447); /* -c1-c3 */
-    tmp1 = MULTIPLY(tmp1, FIX_2_053119869);        /*  c1+c3-c5+c7 */
-    tmp2 = MULTIPLY(tmp2, FIX_3_072711026);        /*  c1+c3+c5-c7 */
-    tmp1 += z1 + z3;
-    tmp2 += z1 + z2;
-
-    /* Final output stage: inputs are tmp10..tmp13, tmp0..tmp3 */
-
-    outptr[0] = range_limit[(int) RIGHT_SHIFT(tmp10 + tmp3,
-					      CONST_BITS+PASS1_BITS+3)
-			    & RANGE_MASK];
-    outptr[7] = range_limit[(int) RIGHT_SHIFT(tmp10 - tmp3,
-					      CONST_BITS+PASS1_BITS+3)
-			    & RANGE_MASK];
-    outptr[1] = range_limit[(int) RIGHT_SHIFT(tmp11 + tmp2,
-					      CONST_BITS+PASS1_BITS+3)
-			    & RANGE_MASK];
-    outptr[6] = range_limit[(int) RIGHT_SHIFT(tmp11 - tmp2,
-					      CONST_BITS+PASS1_BITS+3)
-			    & RANGE_MASK];
-    outptr[2] = range_limit[(int) RIGHT_SHIFT(tmp12 + tmp1,
-					      CONST_BITS+PASS1_BITS+3)
-			    & RANGE_MASK];
-    outptr[5] = range_limit[(int) RIGHT_SHIFT(tmp12 - tmp1,
-					      CONST_BITS+PASS1_BITS+3)
-			    & RANGE_MASK];
-    outptr[3] = range_limit[(int) RIGHT_SHIFT(tmp13 + tmp0,
-					      CONST_BITS+PASS1_BITS+3)
-			    & RANGE_MASK];
-    outptr[4] = range_limit[(int) RIGHT_SHIFT(tmp13 - tmp0,
-					      CONST_BITS+PASS1_BITS+3)
-			    & RANGE_MASK];
-
-    wsptr += DCTSIZE;		/* advance pointer to next row */
-  }
-}
-
-
-/*
- * Perform dequantization and inverse DCT on one block of coefficients,
- * producing a 6x3 output block.
- *
- * 3-point IDCT in pass 1 (columns), 6-point in pass 2 (rows).
- */
-
-GLOBAL(void)
-jpeg_idct_6x3 (j_decompress_ptr cinfo, jpeg_component_info * compptr,
-	       JCOEFPTR coef_block,
-	       JSAMPARRAY output_buf, JDIMENSION output_col)
-{
-  INT32 tmp0, tmp1, tmp2, tmp10, tmp11, tmp12;
-  INT32 z1, z2, z3;
-  JCOEFPTR inptr;
-  ISLOW_MULT_TYPE * quantptr;
-  int * wsptr;
-  JSAMPROW outptr;
-  JSAMPLE *range_limit = IDCT_range_limit(cinfo);
-  int ctr;
-  int workspace[6*3];	/* buffers data between passes */
-  SHIFT_TEMPS
-
-  /* Pass 1: process columns from input, store into work array.
-   * 3-point IDCT kernel, cK represents sqrt(2) * cos(K*pi/6).
-   */
-
-  inptr = coef_block;
-  quantptr = (ISLOW_MULT_TYPE *) compptr->dct_table;
-  wsptr = workspace;
-  for (ctr = 0; ctr < 6; ctr++, inptr++, quantptr++, wsptr++) {
-    /* Even part */
-
-    tmp0 = DEQUANTIZE(inptr[DCTSIZE*0], quantptr[DCTSIZE*0]);
-    tmp0 <<= CONST_BITS;
-    /* Add fudge factor here for final descale. */
-    tmp0 += ONE << (CONST_BITS-PASS1_BITS-1);
-    tmp2 = DEQUANTIZE(inptr[DCTSIZE*2], quantptr[DCTSIZE*2]);
-    tmp12 = MULTIPLY(tmp2, FIX(0.707106781)); /* c2 */
-    tmp10 = tmp0 + tmp12;
-    tmp2 = tmp0 - tmp12 - tmp12;
-
-    /* Odd part */
-
-    tmp12 = DEQUANTIZE(inptr[DCTSIZE*1], quantptr[DCTSIZE*1]);
-    tmp0 = MULTIPLY(tmp12, FIX(1.224744871)); /* c1 */
-
-    /* Final output stage */
-
-    wsptr[6*0] = (int) RIGHT_SHIFT(tmp10 + tmp0, CONST_BITS-PASS1_BITS);
-    wsptr[6*2] = (int) RIGHT_SHIFT(tmp10 - tmp0, CONST_BITS-PASS1_BITS);
-    wsptr[6*1] = (int) RIGHT_SHIFT(tmp2, CONST_BITS-PASS1_BITS);
-  }
-  
-  /* Pass 2: process 3 rows from work array, store into output array.
-   * 6-point IDCT kernel, cK represents sqrt(2) * cos(K*pi/12).
-   */
-
-  wsptr = workspace;
-  for (ctr = 0; ctr < 3; ctr++) {
-    outptr = output_buf[ctr] + output_col;
-
-    /* Even part */
-
-    /* Add range center and fudge factor for final descale and range-limit. */
-    tmp0 = (INT32) wsptr[0] +
-	     ((((INT32) RANGE_CENTER) << (PASS1_BITS+3)) +
-	      (ONE << (PASS1_BITS+2)));
-    tmp0 <<= CONST_BITS;
-    tmp2 = (INT32) wsptr[4];
-    tmp10 = MULTIPLY(tmp2, FIX(0.707106781));   /* c4 */
-    tmp1 = tmp0 + tmp10;
-    tmp11 = tmp0 - tmp10 - tmp10;
-    tmp10 = (INT32) wsptr[2];
-    tmp0 = MULTIPLY(tmp10, FIX(1.224744871));   /* c2 */
-    tmp10 = tmp1 + tmp0;
-    tmp12 = tmp1 - tmp0;
-
-    /* Odd part */
-
-    z1 = (INT32) wsptr[1];
-    z2 = (INT32) wsptr[3];
-    z3 = (INT32) wsptr[5];
-    tmp1 = MULTIPLY(z1 + z3, FIX(0.366025404)); /* c5 */
-    tmp0 = tmp1 + ((z1 + z2) << CONST_BITS);
-    tmp2 = tmp1 + ((z3 - z2) << CONST_BITS);
-    tmp1 = (z1 - z2 - z3) << CONST_BITS;
-
-    /* Final output stage */
-
-    outptr[0] = range_limit[(int) RIGHT_SHIFT(tmp10 + tmp0,
-					      CONST_BITS+PASS1_BITS+3)
-			    & RANGE_MASK];
-    outptr[5] = range_limit[(int) RIGHT_SHIFT(tmp10 - tmp0,
-					      CONST_BITS+PASS1_BITS+3)
-			    & RANGE_MASK];
-    outptr[1] = range_limit[(int) RIGHT_SHIFT(tmp11 + tmp1,
-					      CONST_BITS+PASS1_BITS+3)
-			    & RANGE_MASK];
-    outptr[4] = range_limit[(int) RIGHT_SHIFT(tmp11 - tmp1,
-					      CONST_BITS+PASS1_BITS+3)
-			    & RANGE_MASK];
-    outptr[2] = range_limit[(int) RIGHT_SHIFT(tmp12 + tmp2,
-					      CONST_BITS+PASS1_BITS+3)
-			    & RANGE_MASK];
-    outptr[3] = range_limit[(int) RIGHT_SHIFT(tmp12 - tmp2,
-					      CONST_BITS+PASS1_BITS+3)
-			    & RANGE_MASK];
-
-    wsptr += 6;		/* advance pointer to next row */
-  }
-}
-
-
-/*
- * Perform dequantization and inverse DCT on one block of coefficients,
- * producing a 4x2 output block.
- *
- * 2-point IDCT in pass 1 (columns), 4-point in pass 2 (rows).
- */
-
-GLOBAL(void)
-jpeg_idct_4x2 (j_decompress_ptr cinfo, jpeg_component_info * compptr,
-	       JCOEFPTR coef_block,
-	       JSAMPARRAY output_buf, JDIMENSION output_col)
-{
-  INT32 tmp0, tmp2, tmp10, tmp12;
-  INT32 z1, z2, z3;
-  JCOEFPTR inptr;
-  ISLOW_MULT_TYPE * quantptr;
-  INT32 * wsptr;
-  JSAMPROW outptr;
-  JSAMPLE *range_limit = IDCT_range_limit(cinfo);
-  int ctr;
-  INT32 workspace[4*2];	/* buffers data between passes */
-  SHIFT_TEMPS
-
-  /* Pass 1: process columns from input, store into work array. */
-
-  inptr = coef_block;
-  quantptr = (ISLOW_MULT_TYPE *) compptr->dct_table;
-  wsptr = workspace;
-  for (ctr = 0; ctr < 4; ctr++, inptr++, quantptr++, wsptr++) {
-    /* Even part */
-
-    tmp10 = DEQUANTIZE(inptr[DCTSIZE*0], quantptr[DCTSIZE*0]);
-
-    /* Odd part */
-
-    tmp0 = DEQUANTIZE(inptr[DCTSIZE*1], quantptr[DCTSIZE*1]);
-
-    /* Final output stage */
-
-    wsptr[4*0] = tmp10 + tmp0;
-    wsptr[4*1] = tmp10 - tmp0;
-  }
-
-  /* Pass 2: process 2 rows from work array, store into output array.
-   * 4-point IDCT kernel,
-   * cK represents sqrt(2) * cos(K*pi/16) [refers to 8-point IDCT].
-   */
-
-  wsptr = workspace;
-  for (ctr = 0; ctr < 2; ctr++) {
-    outptr = output_buf[ctr] + output_col;
-
-    /* Even part */
-
-    /* Add range center and fudge factor for final descale and range-limit. */
-    tmp0 = wsptr[0] + ((((INT32) RANGE_CENTER) << 3) + (ONE << 2));
-    tmp2 = wsptr[2];
-
-    tmp10 = (tmp0 + tmp2) << CONST_BITS;
-    tmp12 = (tmp0 - tmp2) << CONST_BITS;
-
-    /* Odd part */
-    /* Same rotation as in the even part of the 8x8 LL&M IDCT */
-
-    z2 = wsptr[1];
-    z3 = wsptr[3];
-
-    z1 = MULTIPLY(z2 + z3, FIX_0_541196100);   /* c6 */
-    tmp0 = z1 + MULTIPLY(z2, FIX_0_765366865); /* c2-c6 */
-    tmp2 = z1 - MULTIPLY(z3, FIX_1_847759065); /* c2+c6 */
-
-    /* Final output stage */
-
-    outptr[0] = range_limit[(int) RIGHT_SHIFT(tmp10 + tmp0,
-					      CONST_BITS+3)
-			    & RANGE_MASK];
-    outptr[3] = range_limit[(int) RIGHT_SHIFT(tmp10 - tmp0,
-					      CONST_BITS+3)
-			    & RANGE_MASK];
-    outptr[1] = range_limit[(int) RIGHT_SHIFT(tmp12 + tmp2,
-					      CONST_BITS+3)
-			    & RANGE_MASK];
-    outptr[2] = range_limit[(int) RIGHT_SHIFT(tmp12 - tmp2,
-					      CONST_BITS+3)
-			    & RANGE_MASK];
-
-    wsptr += 4;		/* advance pointer to next row */
-  }
-}
-
-
-/*
- * Perform dequantization and inverse DCT on one block of coefficients,
- * producing a 2x1 output block.
- *
- * 1-point IDCT in pass 1 (columns), 2-point in pass 2 (rows).
- */
-
-GLOBAL(void)
-jpeg_idct_2x1 (j_decompress_ptr cinfo, jpeg_component_info * compptr,
-	       JCOEFPTR coef_block,
-	       JSAMPARRAY output_buf, JDIMENSION output_col)
-{
-  DCTELEM tmp0, tmp1;
-  ISLOW_MULT_TYPE * quantptr;
-  JSAMPROW outptr;
-  JSAMPLE *range_limit = IDCT_range_limit(cinfo);
-  ISHIFT_TEMPS
-
-  /* Pass 1: empty. */
-
-  /* Pass 2: process 1 row from input, store into output array. */
-
-  quantptr = (ISLOW_MULT_TYPE *) compptr->dct_table;
-  outptr = output_buf[0] + output_col;
-
-  /* Even part */
-
-  tmp0 = DEQUANTIZE(coef_block[0], quantptr[0]);
-  /* Add range center and fudge factor for final descale and range-limit. */
-  tmp0 += (((DCTELEM) RANGE_CENTER) << 3) + (1 << 2);
-
-  /* Odd part */
-
-  tmp1 = DEQUANTIZE(coef_block[1], quantptr[1]);
-
-  /* Final output stage */
-
-  outptr[0] = range_limit[(int) IRIGHT_SHIFT(tmp0 + tmp1, 3) & RANGE_MASK];
-  outptr[1] = range_limit[(int) IRIGHT_SHIFT(tmp0 - tmp1, 3) & RANGE_MASK];
-}
-
-
-/*
- * Perform dequantization and inverse DCT on one block of coefficients,
- * producing an 8x16 output block.
- *
- * 16-point IDCT in pass 1 (columns), 8-point in pass 2 (rows).
- */
-
-GLOBAL(void)
-jpeg_idct_8x16 (j_decompress_ptr cinfo, jpeg_component_info * compptr,
-		JCOEFPTR coef_block,
-		JSAMPARRAY output_buf, JDIMENSION output_col)
-{
-  INT32 tmp0, tmp1, tmp2, tmp3, tmp10, tmp11, tmp12, tmp13;
-  INT32 tmp20, tmp21, tmp22, tmp23, tmp24, tmp25, tmp26, tmp27;
-  INT32 z1, z2, z3, z4;
-  JCOEFPTR inptr;
-  ISLOW_MULT_TYPE * quantptr;
-  int * wsptr;
-  JSAMPROW outptr;
-  JSAMPLE *range_limit = IDCT_range_limit(cinfo);
-  int ctr;
-  int workspace[8*16];	/* buffers data between passes */
-  SHIFT_TEMPS
-
-  /* Pass 1: process columns from input, store into work array.
-   * 16-point IDCT kernel, cK represents sqrt(2) * cos(K*pi/32).
-   */
-
-  inptr = coef_block;
-  quantptr = (ISLOW_MULT_TYPE *) compptr->dct_table;
-  wsptr = workspace;
-  for (ctr = 0; ctr < 8; ctr++, inptr++, quantptr++, wsptr++) {
-    /* Even part */
-
-    tmp0 = DEQUANTIZE(inptr[DCTSIZE*0], quantptr[DCTSIZE*0]);
-    tmp0 <<= CONST_BITS;
-    /* Add fudge factor here for final descale. */
-    tmp0 += ONE << (CONST_BITS-PASS1_BITS-1);
-
-    z1 = DEQUANTIZE(inptr[DCTSIZE*4], quantptr[DCTSIZE*4]);
-    tmp1 = MULTIPLY(z1, FIX(1.306562965));      /* c4[16] = c2[8] */
-    tmp2 = MULTIPLY(z1, FIX_0_541196100);       /* c12[16] = c6[8] */
-
-    tmp10 = tmp0 + tmp1;
-    tmp11 = tmp0 - tmp1;
-    tmp12 = tmp0 + tmp2;
-    tmp13 = tmp0 - tmp2;
-
-    z1 = DEQUANTIZE(inptr[DCTSIZE*2], quantptr[DCTSIZE*2]);
-    z2 = DEQUANTIZE(inptr[DCTSIZE*6], quantptr[DCTSIZE*6]);
-    z3 = z1 - z2;
-    z4 = MULTIPLY(z3, FIX(0.275899379));        /* c14[16] = c7[8] */
-    z3 = MULTIPLY(z3, FIX(1.387039845));        /* c2[16] = c1[8] */
-
-    tmp0 = z3 + MULTIPLY(z2, FIX_2_562915447);  /* (c6+c2)[16] = (c3+c1)[8] */
-    tmp1 = z4 + MULTIPLY(z1, FIX_0_899976223);  /* (c6-c14)[16] = (c3-c7)[8] */
-    tmp2 = z3 - MULTIPLY(z1, FIX(0.601344887)); /* (c2-c10)[16] = (c1-c5)[8] */
-    tmp3 = z4 - MULTIPLY(z2, FIX(0.509795579)); /* (c10-c14)[16] = (c5-c7)[8] */
-
-    tmp20 = tmp10 + tmp0;
-    tmp27 = tmp10 - tmp0;
-    tmp21 = tmp12 + tmp1;
-    tmp26 = tmp12 - tmp1;
-    tmp22 = tmp13 + tmp2;
-    tmp25 = tmp13 - tmp2;
-    tmp23 = tmp11 + tmp3;
-    tmp24 = tmp11 - tmp3;
-
-    /* Odd part */
-
-    z1 = DEQUANTIZE(inptr[DCTSIZE*1], quantptr[DCTSIZE*1]);
-    z2 = DEQUANTIZE(inptr[DCTSIZE*3], quantptr[DCTSIZE*3]);
-    z3 = DEQUANTIZE(inptr[DCTSIZE*5], quantptr[DCTSIZE*5]);
-    z4 = DEQUANTIZE(inptr[DCTSIZE*7], quantptr[DCTSIZE*7]);
-
-    tmp11 = z1 + z3;
-
-    tmp1  = MULTIPLY(z1 + z2, FIX(1.353318001));   /* c3 */
-    tmp2  = MULTIPLY(tmp11,   FIX(1.247225013));   /* c5 */
-    tmp3  = MULTIPLY(z1 + z4, FIX(1.093201867));   /* c7 */
-    tmp10 = MULTIPLY(z1 - z4, FIX(0.897167586));   /* c9 */
-    tmp11 = MULTIPLY(tmp11,   FIX(0.666655658));   /* c11 */
-    tmp12 = MULTIPLY(z1 - z2, FIX(0.410524528));   /* c13 */
-    tmp0  = tmp1 + tmp2 + tmp3 -
-	    MULTIPLY(z1, FIX(2.286341144));        /* c7+c5+c3-c1 */
-    tmp13 = tmp10 + tmp11 + tmp12 -
-	    MULTIPLY(z1, FIX(1.835730603));        /* c9+c11+c13-c15 */
-    z1    = MULTIPLY(z2 + z3, FIX(0.138617169));   /* c15 */
-    tmp1  += z1 + MULTIPLY(z2, FIX(0.071888074));  /* c9+c11-c3-c15 */
-    tmp2  += z1 - MULTIPLY(z3, FIX(1.125726048));  /* c5+c7+c15-c3 */
-    z1    = MULTIPLY(z3 - z2, FIX(1.407403738));   /* c1 */
-    tmp11 += z1 - MULTIPLY(z3, FIX(0.766367282));  /* c1+c11-c9-c13 */
-    tmp12 += z1 + MULTIPLY(z2, FIX(1.971951411));  /* c1+c5+c13-c7 */
-    z2    += z4;
-    z1    = MULTIPLY(z2, - FIX(0.666655658));      /* -c11 */
-    tmp1  += z1;
-    tmp3  += z1 + MULTIPLY(z4, FIX(1.065388962));  /* c3+c11+c15-c7 */
-    z2    = MULTIPLY(z2, - FIX(1.247225013));      /* -c5 */
-    tmp10 += z2 + MULTIPLY(z4, FIX(3.141271809));  /* c1+c5+c9-c13 */
-    tmp12 += z2;
-    z2    = MULTIPLY(z3 + z4, - FIX(1.353318001)); /* -c3 */
-    tmp2  += z2;
-    tmp3  += z2;
-    z2    = MULTIPLY(z4 - z3, FIX(0.410524528));   /* c13 */
-    tmp10 += z2;
-    tmp11 += z2;
-
-    /* Final output stage */
-
-    wsptr[8*0]  = (int) RIGHT_SHIFT(tmp20 + tmp0,  CONST_BITS-PASS1_BITS);
-    wsptr[8*15] = (int) RIGHT_SHIFT(tmp20 - tmp0,  CONST_BITS-PASS1_BITS);
-    wsptr[8*1]  = (int) RIGHT_SHIFT(tmp21 + tmp1,  CONST_BITS-PASS1_BITS);
-    wsptr[8*14] = (int) RIGHT_SHIFT(tmp21 - tmp1,  CONST_BITS-PASS1_BITS);
-    wsptr[8*2]  = (int) RIGHT_SHIFT(tmp22 + tmp2,  CONST_BITS-PASS1_BITS);
-    wsptr[8*13] = (int) RIGHT_SHIFT(tmp22 - tmp2,  CONST_BITS-PASS1_BITS);
-    wsptr[8*3]  = (int) RIGHT_SHIFT(tmp23 + tmp3,  CONST_BITS-PASS1_BITS);
-    wsptr[8*12] = (int) RIGHT_SHIFT(tmp23 - tmp3,  CONST_BITS-PASS1_BITS);
-    wsptr[8*4]  = (int) RIGHT_SHIFT(tmp24 + tmp10, CONST_BITS-PASS1_BITS);
-    wsptr[8*11] = (int) RIGHT_SHIFT(tmp24 - tmp10, CONST_BITS-PASS1_BITS);
-    wsptr[8*5]  = (int) RIGHT_SHIFT(tmp25 + tmp11, CONST_BITS-PASS1_BITS);
-    wsptr[8*10] = (int) RIGHT_SHIFT(tmp25 - tmp11, CONST_BITS-PASS1_BITS);
-    wsptr[8*6]  = (int) RIGHT_SHIFT(tmp26 + tmp12, CONST_BITS-PASS1_BITS);
-    wsptr[8*9]  = (int) RIGHT_SHIFT(tmp26 - tmp12, CONST_BITS-PASS1_BITS);
-    wsptr[8*7]  = (int) RIGHT_SHIFT(tmp27 + tmp13, CONST_BITS-PASS1_BITS);
-    wsptr[8*8]  = (int) RIGHT_SHIFT(tmp27 - tmp13, CONST_BITS-PASS1_BITS);
-  }
-
-  /* Pass 2: process rows from work array, store into output array.
-   * Note that we must descale the results by a factor of 8 == 2**3,
-   * and also undo the PASS1_BITS scaling.
-   * 8-point IDCT kernel, cK represents sqrt(2) * cos(K*pi/16).
-   */
-
-  wsptr = workspace;
-  for (ctr = 0; ctr < 16; ctr++) {
-    outptr = output_buf[ctr] + output_col;
-
-    /* Even part: reverse the even part of the forward DCT.
-     * The rotator is c(-6).
-     */
-
-    /* Add range center and fudge factor for final descale and range-limit. */
-    z2 = (INT32) wsptr[0] +
-	   ((((INT32) RANGE_CENTER) << (PASS1_BITS+3)) +
-	    (ONE << (PASS1_BITS+2)));
-    z3 = (INT32) wsptr[4];
-
-    tmp0 = (z2 + z3) << CONST_BITS;
-    tmp1 = (z2 - z3) << CONST_BITS;
-
-    z2 = (INT32) wsptr[2];
-    z3 = (INT32) wsptr[6];
-
-    z1 = MULTIPLY(z2 + z3, FIX_0_541196100);       /* c6 */
-    tmp2 = z1 + MULTIPLY(z2, FIX_0_765366865);     /* c2-c6 */
-    tmp3 = z1 - MULTIPLY(z3, FIX_1_847759065);     /* c2+c6 */
-
-    tmp10 = tmp0 + tmp2;
-    tmp13 = tmp0 - tmp2;
-    tmp11 = tmp1 + tmp3;
-    tmp12 = tmp1 - tmp3;
-
-    /* Odd part per figure 8; the matrix is unitary and hence its
-     * transpose is its inverse.  i0..i3 are y7,y5,y3,y1 respectively.
-     */
-
-    tmp0 = (INT32) wsptr[7];
-    tmp1 = (INT32) wsptr[5];
-    tmp2 = (INT32) wsptr[3];
-    tmp3 = (INT32) wsptr[1];
-
-    z2 = tmp0 + tmp2;
-    z3 = tmp1 + tmp3;
-
-    z1 = MULTIPLY(z2 + z3, FIX_1_175875602);       /*  c3 */
-    z2 = MULTIPLY(z2, - FIX_1_961570560);          /* -c3-c5 */
-    z3 = MULTIPLY(z3, - FIX_0_390180644);          /* -c3+c5 */
-    z2 += z1;
-    z3 += z1;
-
-    z1 = MULTIPLY(tmp0 + tmp3, - FIX_0_899976223); /* -c3+c7 */
-    tmp0 = MULTIPLY(tmp0, FIX_0_298631336);        /* -c1+c3+c5-c7 */
-    tmp3 = MULTIPLY(tmp3, FIX_1_501321110);        /*  c1+c3-c5-c7 */
-    tmp0 += z1 + z2;
-    tmp3 += z1 + z3;
-
-    z1 = MULTIPLY(tmp1 + tmp2, - FIX_2_562915447); /* -c1-c3 */
-    tmp1 = MULTIPLY(tmp1, FIX_2_053119869);        /*  c1+c3-c5+c7 */
-    tmp2 = MULTIPLY(tmp2, FIX_3_072711026);        /*  c1+c3+c5-c7 */
-    tmp1 += z1 + z3;
-    tmp2 += z1 + z2;
-
-    /* Final output stage: inputs are tmp10..tmp13, tmp0..tmp3 */
-
-    outptr[0] = range_limit[(int) RIGHT_SHIFT(tmp10 + tmp3,
-					      CONST_BITS+PASS1_BITS+3)
-			    & RANGE_MASK];
-    outptr[7] = range_limit[(int) RIGHT_SHIFT(tmp10 - tmp3,
-					      CONST_BITS+PASS1_BITS+3)
-			    & RANGE_MASK];
-    outptr[1] = range_limit[(int) RIGHT_SHIFT(tmp11 + tmp2,
-					      CONST_BITS+PASS1_BITS+3)
-			    & RANGE_MASK];
-    outptr[6] = range_limit[(int) RIGHT_SHIFT(tmp11 - tmp2,
-					      CONST_BITS+PASS1_BITS+3)
-			    & RANGE_MASK];
-    outptr[2] = range_limit[(int) RIGHT_SHIFT(tmp12 + tmp1,
-					      CONST_BITS+PASS1_BITS+3)
-			    & RANGE_MASK];
-    outptr[5] = range_limit[(int) RIGHT_SHIFT(tmp12 - tmp1,
-					      CONST_BITS+PASS1_BITS+3)
-			    & RANGE_MASK];
-    outptr[3] = range_limit[(int) RIGHT_SHIFT(tmp13 + tmp0,
-					      CONST_BITS+PASS1_BITS+3)
-			    & RANGE_MASK];
-    outptr[4] = range_limit[(int) RIGHT_SHIFT(tmp13 - tmp0,
-					      CONST_BITS+PASS1_BITS+3)
-			    & RANGE_MASK];
-
-    wsptr += DCTSIZE;		/* advance pointer to next row */
-  }
-}
-
-
-/*
- * Perform dequantization and inverse DCT on one block of coefficients,
- * producing a 7x14 output block.
- *
- * 14-point IDCT in pass 1 (columns), 7-point in pass 2 (rows).
- */
-
-GLOBAL(void)
-jpeg_idct_7x14 (j_decompress_ptr cinfo, jpeg_component_info * compptr,
-		JCOEFPTR coef_block,
-		JSAMPARRAY output_buf, JDIMENSION output_col)
-{
-  INT32 tmp10, tmp11, tmp12, tmp13, tmp14, tmp15, tmp16;
-  INT32 tmp20, tmp21, tmp22, tmp23, tmp24, tmp25, tmp26;
-  INT32 z1, z2, z3, z4;
-  JCOEFPTR inptr;
-  ISLOW_MULT_TYPE * quantptr;
-  int * wsptr;
-  JSAMPROW outptr;
-  JSAMPLE *range_limit = IDCT_range_limit(cinfo);
-  int ctr;
-  int workspace[7*14];	/* buffers data between passes */
-  SHIFT_TEMPS
-
-  /* Pass 1: process columns from input, store into work array.
-   * 14-point IDCT kernel, cK represents sqrt(2) * cos(K*pi/28).
-   */
-
-  inptr = coef_block;
-  quantptr = (ISLOW_MULT_TYPE *) compptr->dct_table;
-  wsptr = workspace;
-  for (ctr = 0; ctr < 7; ctr++, inptr++, quantptr++, wsptr++) {
-    /* Even part */
-
-    z1 = DEQUANTIZE(inptr[DCTSIZE*0], quantptr[DCTSIZE*0]);
-    z1 <<= CONST_BITS;
-    /* Add fudge factor here for final descale. */
-    z1 += ONE << (CONST_BITS-PASS1_BITS-1);
-    z4 = DEQUANTIZE(inptr[DCTSIZE*4], quantptr[DCTSIZE*4]);
-    z2 = MULTIPLY(z4, FIX(1.274162392));         /* c4 */
-    z3 = MULTIPLY(z4, FIX(0.314692123));         /* c12 */
-    z4 = MULTIPLY(z4, FIX(0.881747734));         /* c8 */
-
-    tmp10 = z1 + z2;
-    tmp11 = z1 + z3;
-    tmp12 = z1 - z4;
-
-    tmp23 = RIGHT_SHIFT(z1 - ((z2 + z3 - z4) << 1), /* c0 = (c4+c12-c8)*2 */
-			CONST_BITS-PASS1_BITS);
-
-    z1 = DEQUANTIZE(inptr[DCTSIZE*2], quantptr[DCTSIZE*2]);
-    z2 = DEQUANTIZE(inptr[DCTSIZE*6], quantptr[DCTSIZE*6]);
-
-    z3 = MULTIPLY(z1 + z2, FIX(1.105676686));    /* c6 */
-
-    tmp13 = z3 + MULTIPLY(z1, FIX(0.273079590)); /* c2-c6 */
-    tmp14 = z3 - MULTIPLY(z2, FIX(1.719280954)); /* c6+c10 */
-    tmp15 = MULTIPLY(z1, FIX(0.613604268)) -     /* c10 */
-	    MULTIPLY(z2, FIX(1.378756276));      /* c2 */
-
-    tmp20 = tmp10 + tmp13;
-    tmp26 = tmp10 - tmp13;
-    tmp21 = tmp11 + tmp14;
-    tmp25 = tmp11 - tmp14;
-    tmp22 = tmp12 + tmp15;
-    tmp24 = tmp12 - tmp15;
-
-    /* Odd part */
-
-    z1 = DEQUANTIZE(inptr[DCTSIZE*1], quantptr[DCTSIZE*1]);
-    z2 = DEQUANTIZE(inptr[DCTSIZE*3], quantptr[DCTSIZE*3]);
-    z3 = DEQUANTIZE(inptr[DCTSIZE*5], quantptr[DCTSIZE*5]);
-    z4 = DEQUANTIZE(inptr[DCTSIZE*7], quantptr[DCTSIZE*7]);
-    tmp13 = z4 << CONST_BITS;
-
-    tmp14 = z1 + z3;
-    tmp11 = MULTIPLY(z1 + z2, FIX(1.334852607));           /* c3 */
-    tmp12 = MULTIPLY(tmp14, FIX(1.197448846));             /* c5 */
-    tmp10 = tmp11 + tmp12 + tmp13 - MULTIPLY(z1, FIX(1.126980169)); /* c3+c5-c1 */
-    tmp14 = MULTIPLY(tmp14, FIX(0.752406978));             /* c9 */
-    tmp16 = tmp14 - MULTIPLY(z1, FIX(1.061150426));        /* c9+c11-c13 */
-    z1    -= z2;
-    tmp15 = MULTIPLY(z1, FIX(0.467085129)) - tmp13;        /* c11 */
-    tmp16 += tmp15;
-    z1    += z4;
-    z4    = MULTIPLY(z2 + z3, - FIX(0.158341681)) - tmp13; /* -c13 */
-    tmp11 += z4 - MULTIPLY(z2, FIX(0.424103948));          /* c3-c9-c13 */
-    tmp12 += z4 - MULTIPLY(z3, FIX(2.373959773));          /* c3+c5-c13 */
-    z4    = MULTIPLY(z3 - z2, FIX(1.405321284));           /* c1 */
-    tmp14 += z4 + tmp13 - MULTIPLY(z3, FIX(1.6906431334)); /* c1+c9-c11 */
-    tmp15 += z4 + MULTIPLY(z2, FIX(0.674957567));          /* c1+c11-c5 */
-
-    tmp13 = (z1 - z3) << PASS1_BITS;
-
-    /* Final output stage */
-
-    wsptr[7*0]  = (int) RIGHT_SHIFT(tmp20 + tmp10, CONST_BITS-PASS1_BITS);
-    wsptr[7*13] = (int) RIGHT_SHIFT(tmp20 - tmp10, CONST_BITS-PASS1_BITS);
-    wsptr[7*1]  = (int) RIGHT_SHIFT(tmp21 + tmp11, CONST_BITS-PASS1_BITS);
-    wsptr[7*12] = (int) RIGHT_SHIFT(tmp21 - tmp11, CONST_BITS-PASS1_BITS);
-    wsptr[7*2]  = (int) RIGHT_SHIFT(tmp22 + tmp12, CONST_BITS-PASS1_BITS);
-    wsptr[7*11] = (int) RIGHT_SHIFT(tmp22 - tmp12, CONST_BITS-PASS1_BITS);
-    wsptr[7*3]  = (int) (tmp23 + tmp13);
-    wsptr[7*10] = (int) (tmp23 - tmp13);
-    wsptr[7*4]  = (int) RIGHT_SHIFT(tmp24 + tmp14, CONST_BITS-PASS1_BITS);
-    wsptr[7*9]  = (int) RIGHT_SHIFT(tmp24 - tmp14, CONST_BITS-PASS1_BITS);
-    wsptr[7*5]  = (int) RIGHT_SHIFT(tmp25 + tmp15, CONST_BITS-PASS1_BITS);
-    wsptr[7*8]  = (int) RIGHT_SHIFT(tmp25 - tmp15, CONST_BITS-PASS1_BITS);
-    wsptr[7*6]  = (int) RIGHT_SHIFT(tmp26 + tmp16, CONST_BITS-PASS1_BITS);
-    wsptr[7*7]  = (int) RIGHT_SHIFT(tmp26 - tmp16, CONST_BITS-PASS1_BITS);
-  }
-
-  /* Pass 2: process 14 rows from work array, store into output array.
-   * 7-point IDCT kernel, cK represents sqrt(2) * cos(K*pi/14).
-   */
-
-  wsptr = workspace;
-  for (ctr = 0; ctr < 14; ctr++) {
-    outptr = output_buf[ctr] + output_col;
-
-    /* Even part */
-
-    /* Add range center and fudge factor for final descale and range-limit. */
-    tmp23 = (INT32) wsptr[0] +
-	      ((((INT32) RANGE_CENTER) << (PASS1_BITS+3)) +
-	       (ONE << (PASS1_BITS+2)));
-    tmp23 <<= CONST_BITS;
-
-    z1 = (INT32) wsptr[2];
-    z2 = (INT32) wsptr[4];
-    z3 = (INT32) wsptr[6];
-
-    tmp20 = MULTIPLY(z2 - z3, FIX(0.881747734));       /* c4 */
-    tmp22 = MULTIPLY(z1 - z2, FIX(0.314692123));       /* c6 */
-    tmp21 = tmp20 + tmp22 + tmp23 - MULTIPLY(z2, FIX(1.841218003)); /* c2+c4-c6 */
-    tmp10 = z1 + z3;
-    z2 -= tmp10;
-    tmp10 = MULTIPLY(tmp10, FIX(1.274162392)) + tmp23; /* c2 */
-    tmp20 += tmp10 - MULTIPLY(z3, FIX(0.077722536));   /* c2-c4-c6 */
-    tmp22 += tmp10 - MULTIPLY(z1, FIX(2.470602249));   /* c2+c4+c6 */
-    tmp23 += MULTIPLY(z2, FIX(1.414213562));           /* c0 */
-
-    /* Odd part */
-
-    z1 = (INT32) wsptr[1];
-    z2 = (INT32) wsptr[3];
-    z3 = (INT32) wsptr[5];
-
-    tmp11 = MULTIPLY(z1 + z2, FIX(0.935414347));       /* (c3+c1-c5)/2 */
-    tmp12 = MULTIPLY(z1 - z2, FIX(0.170262339));       /* (c3+c5-c1)/2 */
-    tmp10 = tmp11 - tmp12;
-    tmp11 += tmp12;
-    tmp12 = MULTIPLY(z2 + z3, - FIX(1.378756276));     /* -c1 */
-    tmp11 += tmp12;
-    z2 = MULTIPLY(z1 + z3, FIX(0.613604268));          /* c5 */
-    tmp10 += z2;
-    tmp12 += z2 + MULTIPLY(z3, FIX(1.870828693));      /* c3+c1-c5 */
-
-    /* Final output stage */
-
-    outptr[0] = range_limit[(int) RIGHT_SHIFT(tmp20 + tmp10,
-					      CONST_BITS+PASS1_BITS+3)
-			    & RANGE_MASK];
-    outptr[6] = range_limit[(int) RIGHT_SHIFT(tmp20 - tmp10,
-					      CONST_BITS+PASS1_BITS+3)
-			    & RANGE_MASK];
-    outptr[1] = range_limit[(int) RIGHT_SHIFT(tmp21 + tmp11,
-					      CONST_BITS+PASS1_BITS+3)
-			    & RANGE_MASK];
-    outptr[5] = range_limit[(int) RIGHT_SHIFT(tmp21 - tmp11,
-					      CONST_BITS+PASS1_BITS+3)
-			    & RANGE_MASK];
-    outptr[2] = range_limit[(int) RIGHT_SHIFT(tmp22 + tmp12,
-					      CONST_BITS+PASS1_BITS+3)
-			    & RANGE_MASK];
-    outptr[4] = range_limit[(int) RIGHT_SHIFT(tmp22 - tmp12,
-					      CONST_BITS+PASS1_BITS+3)
-			    & RANGE_MASK];
-    outptr[3] = range_limit[(int) RIGHT_SHIFT(tmp23,
-					      CONST_BITS+PASS1_BITS+3)
-			    & RANGE_MASK];
-
-    wsptr += 7;		/* advance pointer to next row */
-  }
-}
-
-
-/*
- * Perform dequantization and inverse DCT on one block of coefficients,
- * producing a 6x12 output block.
- *
- * 12-point IDCT in pass 1 (columns), 6-point in pass 2 (rows).
- */
-
-GLOBAL(void)
-jpeg_idct_6x12 (j_decompress_ptr cinfo, jpeg_component_info * compptr,
-		JCOEFPTR coef_block,
-		JSAMPARRAY output_buf, JDIMENSION output_col)
-{
-  INT32 tmp10, tmp11, tmp12, tmp13, tmp14, tmp15;
-  INT32 tmp20, tmp21, tmp22, tmp23, tmp24, tmp25;
-  INT32 z1, z2, z3, z4;
-  JCOEFPTR inptr;
-  ISLOW_MULT_TYPE * quantptr;
-  int * wsptr;
-  JSAMPROW outptr;
-  JSAMPLE *range_limit = IDCT_range_limit(cinfo);
-  int ctr;
-  int workspace[6*12];	/* buffers data between passes */
-  SHIFT_TEMPS
-
-  /* Pass 1: process columns from input, store into work array.
-   * 12-point IDCT kernel, cK represents sqrt(2) * cos(K*pi/24).
-   */
-
-  inptr = coef_block;
-  quantptr = (ISLOW_MULT_TYPE *) compptr->dct_table;
-  wsptr = workspace;
-  for (ctr = 0; ctr < 6; ctr++, inptr++, quantptr++, wsptr++) {
-    /* Even part */
-
-    z3 = DEQUANTIZE(inptr[DCTSIZE*0], quantptr[DCTSIZE*0]);
-    z3 <<= CONST_BITS;
-    /* Add fudge factor here for final descale. */
-    z3 += ONE << (CONST_BITS-PASS1_BITS-1);
-
-    z4 = DEQUANTIZE(inptr[DCTSIZE*4], quantptr[DCTSIZE*4]);
-    z4 = MULTIPLY(z4, FIX(1.224744871)); /* c4 */
-
-    tmp10 = z3 + z4;
-    tmp11 = z3 - z4;
-
-    z1 = DEQUANTIZE(inptr[DCTSIZE*2], quantptr[DCTSIZE*2]);
-    z4 = MULTIPLY(z1, FIX(1.366025404)); /* c2 */
-    z1 <<= CONST_BITS;
-    z2 = DEQUANTIZE(inptr[DCTSIZE*6], quantptr[DCTSIZE*6]);
-    z2 <<= CONST_BITS;
-
-    tmp12 = z1 - z2;
-
-    tmp21 = z3 + tmp12;
-    tmp24 = z3 - tmp12;
-
-    tmp12 = z4 + z2;
-
-    tmp20 = tmp10 + tmp12;
-    tmp25 = tmp10 - tmp12;
-
-    tmp12 = z4 - z1 - z2;
-
-    tmp22 = tmp11 + tmp12;
-    tmp23 = tmp11 - tmp12;
-
-    /* Odd part */
-
-    z1 = DEQUANTIZE(inptr[DCTSIZE*1], quantptr[DCTSIZE*1]);
-    z2 = DEQUANTIZE(inptr[DCTSIZE*3], quantptr[DCTSIZE*3]);
-    z3 = DEQUANTIZE(inptr[DCTSIZE*5], quantptr[DCTSIZE*5]);
-    z4 = DEQUANTIZE(inptr[DCTSIZE*7], quantptr[DCTSIZE*7]);
-
-    tmp11 = MULTIPLY(z2, FIX(1.306562965));                  /* c3 */
-    tmp14 = MULTIPLY(z2, - FIX_0_541196100);                 /* -c9 */
-
-    tmp10 = z1 + z3;
-    tmp15 = MULTIPLY(tmp10 + z4, FIX(0.860918669));          /* c7 */
-    tmp12 = tmp15 + MULTIPLY(tmp10, FIX(0.261052384));       /* c5-c7 */
-    tmp10 = tmp12 + tmp11 + MULTIPLY(z1, FIX(0.280143716));  /* c1-c5 */
-    tmp13 = MULTIPLY(z3 + z4, - FIX(1.045510580));           /* -(c7+c11) */
-    tmp12 += tmp13 + tmp14 - MULTIPLY(z3, FIX(1.478575242)); /* c1+c5-c7-c11 */
-    tmp13 += tmp15 - tmp11 + MULTIPLY(z4, FIX(1.586706681)); /* c1+c11 */
-    tmp15 += tmp14 - MULTIPLY(z1, FIX(0.676326758)) -        /* c7-c11 */
-	     MULTIPLY(z4, FIX(1.982889723));                 /* c5+c7 */
-
-    z1 -= z4;
-    z2 -= z3;
-    z3 = MULTIPLY(z1 + z2, FIX_0_541196100);                 /* c9 */
-    tmp11 = z3 + MULTIPLY(z1, FIX_0_765366865);              /* c3-c9 */
-    tmp14 = z3 - MULTIPLY(z2, FIX_1_847759065);              /* c3+c9 */
-
-    /* Final output stage */
-
-    wsptr[6*0]  = (int) RIGHT_SHIFT(tmp20 + tmp10, CONST_BITS-PASS1_BITS);
-    wsptr[6*11] = (int) RIGHT_SHIFT(tmp20 - tmp10, CONST_BITS-PASS1_BITS);
-    wsptr[6*1]  = (int) RIGHT_SHIFT(tmp21 + tmp11, CONST_BITS-PASS1_BITS);
-    wsptr[6*10] = (int) RIGHT_SHIFT(tmp21 - tmp11, CONST_BITS-PASS1_BITS);
-    wsptr[6*2]  = (int) RIGHT_SHIFT(tmp22 + tmp12, CONST_BITS-PASS1_BITS);
-    wsptr[6*9]  = (int) RIGHT_SHIFT(tmp22 - tmp12, CONST_BITS-PASS1_BITS);
-    wsptr[6*3]  = (int) RIGHT_SHIFT(tmp23 + tmp13, CONST_BITS-PASS1_BITS);
-    wsptr[6*8]  = (int) RIGHT_SHIFT(tmp23 - tmp13, CONST_BITS-PASS1_BITS);
-    wsptr[6*4]  = (int) RIGHT_SHIFT(tmp24 + tmp14, CONST_BITS-PASS1_BITS);
-    wsptr[6*7]  = (int) RIGHT_SHIFT(tmp24 - tmp14, CONST_BITS-PASS1_BITS);
-    wsptr[6*5]  = (int) RIGHT_SHIFT(tmp25 + tmp15, CONST_BITS-PASS1_BITS);
-    wsptr[6*6]  = (int) RIGHT_SHIFT(tmp25 - tmp15, CONST_BITS-PASS1_BITS);
-  }
-
-  /* Pass 2: process 12 rows from work array, store into output array.
-   * 6-point IDCT kernel, cK represents sqrt(2) * cos(K*pi/12).
-   */
-
-  wsptr = workspace;
-  for (ctr = 0; ctr < 12; ctr++) {
-    outptr = output_buf[ctr] + output_col;
-
-    /* Even part */
-
-    /* Add range center and fudge factor for final descale and range-limit. */
-    tmp10 = (INT32) wsptr[0] +
-	      ((((INT32) RANGE_CENTER) << (PASS1_BITS+3)) +
-	       (ONE << (PASS1_BITS+2)));
-    tmp10 <<= CONST_BITS;
-    tmp12 = (INT32) wsptr[4];
-    tmp20 = MULTIPLY(tmp12, FIX(0.707106781));   /* c4 */
-    tmp11 = tmp10 + tmp20;
-    tmp21 = tmp10 - tmp20 - tmp20;
-    tmp20 = (INT32) wsptr[2];
-    tmp10 = MULTIPLY(tmp20, FIX(1.224744871));   /* c2 */
-    tmp20 = tmp11 + tmp10;
-    tmp22 = tmp11 - tmp10;
-
-    /* Odd part */
-
-    z1 = (INT32) wsptr[1];
-    z2 = (INT32) wsptr[3];
-    z3 = (INT32) wsptr[5];
-    tmp11 = MULTIPLY(z1 + z3, FIX(0.366025404)); /* c5 */
-    tmp10 = tmp11 + ((z1 + z2) << CONST_BITS);
-    tmp12 = tmp11 + ((z3 - z2) << CONST_BITS);
-    tmp11 = (z1 - z2 - z3) << CONST_BITS;
-
-    /* Final output stage */
-
-    outptr[0] = range_limit[(int) RIGHT_SHIFT(tmp20 + tmp10,
-					      CONST_BITS+PASS1_BITS+3)
-			    & RANGE_MASK];
-    outptr[5] = range_limit[(int) RIGHT_SHIFT(tmp20 - tmp10,
-					      CONST_BITS+PASS1_BITS+3)
-			    & RANGE_MASK];
-    outptr[1] = range_limit[(int) RIGHT_SHIFT(tmp21 + tmp11,
-					      CONST_BITS+PASS1_BITS+3)
-			    & RANGE_MASK];
-    outptr[4] = range_limit[(int) RIGHT_SHIFT(tmp21 - tmp11,
-					      CONST_BITS+PASS1_BITS+3)
-			    & RANGE_MASK];
-    outptr[2] = range_limit[(int) RIGHT_SHIFT(tmp22 + tmp12,
-					      CONST_BITS+PASS1_BITS+3)
-			    & RANGE_MASK];
-    outptr[3] = range_limit[(int) RIGHT_SHIFT(tmp22 - tmp12,
-					      CONST_BITS+PASS1_BITS+3)
-			    & RANGE_MASK];
-
-    wsptr += 6;		/* advance pointer to next row */
-  }
-}
-
-
-/*
- * Perform dequantization and inverse DCT on one block of coefficients,
- * producing a 5x10 output block.
- *
- * 10-point IDCT in pass 1 (columns), 5-point in pass 2 (rows).
- */
-
-GLOBAL(void)
-jpeg_idct_5x10 (j_decompress_ptr cinfo, jpeg_component_info * compptr,
-		JCOEFPTR coef_block,
-		JSAMPARRAY output_buf, JDIMENSION output_col)
-{
-  INT32 tmp10, tmp11, tmp12, tmp13, tmp14;
-  INT32 tmp20, tmp21, tmp22, tmp23, tmp24;
-  INT32 z1, z2, z3, z4, z5;
-  JCOEFPTR inptr;
-  ISLOW_MULT_TYPE * quantptr;
-  int * wsptr;
-  JSAMPROW outptr;
-  JSAMPLE *range_limit = IDCT_range_limit(cinfo);
-  int ctr;
-  int workspace[5*10];	/* buffers data between passes */
-  SHIFT_TEMPS
-
-  /* Pass 1: process columns from input, store into work array.
-   * 10-point IDCT kernel, cK represents sqrt(2) * cos(K*pi/20).
-   */
-
-  inptr = coef_block;
-  quantptr = (ISLOW_MULT_TYPE *) compptr->dct_table;
-  wsptr = workspace;
-  for (ctr = 0; ctr < 5; ctr++, inptr++, quantptr++, wsptr++) {
-    /* Even part */
-
-    z3 = DEQUANTIZE(inptr[DCTSIZE*0], quantptr[DCTSIZE*0]);
-    z3 <<= CONST_BITS;
-    /* Add fudge factor here for final descale. */
-    z3 += ONE << (CONST_BITS-PASS1_BITS-1);
-    z4 = DEQUANTIZE(inptr[DCTSIZE*4], quantptr[DCTSIZE*4]);
-    z1 = MULTIPLY(z4, FIX(1.144122806));         /* c4 */
-    z2 = MULTIPLY(z4, FIX(0.437016024));         /* c8 */
-    tmp10 = z3 + z1;
-    tmp11 = z3 - z2;
-
-    tmp22 = RIGHT_SHIFT(z3 - ((z1 - z2) << 1),   /* c0 = (c4-c8)*2 */
-			CONST_BITS-PASS1_BITS);
-
-    z2 = DEQUANTIZE(inptr[DCTSIZE*2], quantptr[DCTSIZE*2]);
-    z3 = DEQUANTIZE(inptr[DCTSIZE*6], quantptr[DCTSIZE*6]);
-
-    z1 = MULTIPLY(z2 + z3, FIX(0.831253876));    /* c6 */
-    tmp12 = z1 + MULTIPLY(z2, FIX(0.513743148)); /* c2-c6 */
-    tmp13 = z1 - MULTIPLY(z3, FIX(2.176250899)); /* c2+c6 */
-
-    tmp20 = tmp10 + tmp12;
-    tmp24 = tmp10 - tmp12;
-    tmp21 = tmp11 + tmp13;
-    tmp23 = tmp11 - tmp13;
-
-    /* Odd part */
-
-    z1 = DEQUANTIZE(inptr[DCTSIZE*1], quantptr[DCTSIZE*1]);
-    z2 = DEQUANTIZE(inptr[DCTSIZE*3], quantptr[DCTSIZE*3]);
-    z3 = DEQUANTIZE(inptr[DCTSIZE*5], quantptr[DCTSIZE*5]);
-    z4 = DEQUANTIZE(inptr[DCTSIZE*7], quantptr[DCTSIZE*7]);
-
-    tmp11 = z2 + z4;
-    tmp13 = z2 - z4;
-
-    tmp12 = MULTIPLY(tmp13, FIX(0.309016994));        /* (c3-c7)/2 */
-    z5 = z3 << CONST_BITS;
-
-    z2 = MULTIPLY(tmp11, FIX(0.951056516));           /* (c3+c7)/2 */
-    z4 = z5 + tmp12;
-
-    tmp10 = MULTIPLY(z1, FIX(1.396802247)) + z2 + z4; /* c1 */
-    tmp14 = MULTIPLY(z1, FIX(0.221231742)) - z2 + z4; /* c9 */
-
-    z2 = MULTIPLY(tmp11, FIX(0.587785252));           /* (c1-c9)/2 */
-    z4 = z5 - tmp12 - (tmp13 << (CONST_BITS - 1));
-
-    tmp12 = (z1 - tmp13 - z3) << PASS1_BITS;
-
-    tmp11 = MULTIPLY(z1, FIX(1.260073511)) - z2 - z4; /* c3 */
-    tmp13 = MULTIPLY(z1, FIX(0.642039522)) - z2 + z4; /* c7 */
-
-    /* Final output stage */
-
-    wsptr[5*0] = (int) RIGHT_SHIFT(tmp20 + tmp10, CONST_BITS-PASS1_BITS);
-    wsptr[5*9] = (int) RIGHT_SHIFT(tmp20 - tmp10, CONST_BITS-PASS1_BITS);
-    wsptr[5*1] = (int) RIGHT_SHIFT(tmp21 + tmp11, CONST_BITS-PASS1_BITS);
-    wsptr[5*8] = (int) RIGHT_SHIFT(tmp21 - tmp11, CONST_BITS-PASS1_BITS);
-    wsptr[5*2] = (int) (tmp22 + tmp12);
-    wsptr[5*7] = (int) (tmp22 - tmp12);
-    wsptr[5*3] = (int) RIGHT_SHIFT(tmp23 + tmp13, CONST_BITS-PASS1_BITS);
-    wsptr[5*6] = (int) RIGHT_SHIFT(tmp23 - tmp13, CONST_BITS-PASS1_BITS);
-    wsptr[5*4] = (int) RIGHT_SHIFT(tmp24 + tmp14, CONST_BITS-PASS1_BITS);
-    wsptr[5*5] = (int) RIGHT_SHIFT(tmp24 - tmp14, CONST_BITS-PASS1_BITS);
-  }
-
-  /* Pass 2: process 10 rows from work array, store into output array.
-   * 5-point IDCT kernel, cK represents sqrt(2) * cos(K*pi/10).
-   */
-
-  wsptr = workspace;
-  for (ctr = 0; ctr < 10; ctr++) {
-    outptr = output_buf[ctr] + output_col;
-
-    /* Even part */
-
-    /* Add range center and fudge factor for final descale and range-limit. */
-    tmp12 = (INT32) wsptr[0] +
-	      ((((INT32) RANGE_CENTER) << (PASS1_BITS+3)) +
-	       (ONE << (PASS1_BITS+2)));
-    tmp12 <<= CONST_BITS;
-    tmp13 = (INT32) wsptr[2];
-    tmp14 = (INT32) wsptr[4];
-    z1 = MULTIPLY(tmp13 + tmp14, FIX(0.790569415)); /* (c2+c4)/2 */
-    z2 = MULTIPLY(tmp13 - tmp14, FIX(0.353553391)); /* (c2-c4)/2 */
-    z3 = tmp12 + z2;
-    tmp10 = z3 + z1;
-    tmp11 = z3 - z1;
-    tmp12 -= z2 << 2;
-
-    /* Odd part */
-
-    z2 = (INT32) wsptr[1];
-    z3 = (INT32) wsptr[3];
-
-    z1 = MULTIPLY(z2 + z3, FIX(0.831253876));       /* c3 */
-    tmp13 = z1 + MULTIPLY(z2, FIX(0.513743148));    /* c1-c3 */
-    tmp14 = z1 - MULTIPLY(z3, FIX(2.176250899));    /* c1+c3 */
-
-    /* Final output stage */
-
-    outptr[0] = range_limit[(int) RIGHT_SHIFT(tmp10 + tmp13,
-					      CONST_BITS+PASS1_BITS+3)
-			    & RANGE_MASK];
-    outptr[4] = range_limit[(int) RIGHT_SHIFT(tmp10 - tmp13,
-					      CONST_BITS+PASS1_BITS+3)
-			    & RANGE_MASK];
-    outptr[1] = range_limit[(int) RIGHT_SHIFT(tmp11 + tmp14,
-					      CONST_BITS+PASS1_BITS+3)
-			    & RANGE_MASK];
-    outptr[3] = range_limit[(int) RIGHT_SHIFT(tmp11 - tmp14,
-					      CONST_BITS+PASS1_BITS+3)
-			    & RANGE_MASK];
-    outptr[2] = range_limit[(int) RIGHT_SHIFT(tmp12,
-					      CONST_BITS+PASS1_BITS+3)
-			    & RANGE_MASK];
-
-    wsptr += 5;		/* advance pointer to next row */
-  }
-}
-
-
-/*
- * Perform dequantization and inverse DCT on one block of coefficients,
- * producing a 4x8 output block.
- *
- * 8-point IDCT in pass 1 (columns), 4-point in pass 2 (rows).
- */
-
-GLOBAL(void)
-jpeg_idct_4x8 (j_decompress_ptr cinfo, jpeg_component_info * compptr,
-	       JCOEFPTR coef_block,
-	       JSAMPARRAY output_buf, JDIMENSION output_col)
-{
-  INT32 tmp0, tmp1, tmp2, tmp3;
-  INT32 tmp10, tmp11, tmp12, tmp13;
-  INT32 z1, z2, z3;
-  JCOEFPTR inptr;
-  ISLOW_MULT_TYPE * quantptr;
-  int * wsptr;
-  JSAMPROW outptr;
-  JSAMPLE *range_limit = IDCT_range_limit(cinfo);
-  int ctr;
-  int workspace[4*8];	/* buffers data between passes */
-  SHIFT_TEMPS
-
-  /* Pass 1: process columns from input, store into work array.
-   * Note results are scaled up by sqrt(8) compared to a true IDCT;
-   * furthermore, we scale the results by 2**PASS1_BITS.
-   * 8-point IDCT kernel, cK represents sqrt(2) * cos(K*pi/16).
-   */
-
-  inptr = coef_block;
-  quantptr = (ISLOW_MULT_TYPE *) compptr->dct_table;
-  wsptr = workspace;
-  for (ctr = 4; ctr > 0; ctr--) {
-    /* Due to quantization, we will usually find that many of the input
-     * coefficients are zero, especially the AC terms.  We can exploit this
-     * by short-circuiting the IDCT calculation for any column in which all
-     * the AC terms are zero.  In that case each output is equal to the
-     * DC coefficient (with scale factor as needed).
-     * With typical images and quantization tables, half or more of the
-     * column DCT calculations can be simplified this way.
-     */
-
-    if (inptr[DCTSIZE*1] == 0 && inptr[DCTSIZE*2] == 0 &&
-	inptr[DCTSIZE*3] == 0 && inptr[DCTSIZE*4] == 0 &&
-	inptr[DCTSIZE*5] == 0 && inptr[DCTSIZE*6] == 0 &&
-	inptr[DCTSIZE*7] == 0) {
-      /* AC terms all zero */
-      int dcval = DEQUANTIZE(inptr[DCTSIZE*0], quantptr[DCTSIZE*0]) << PASS1_BITS;
-
-      wsptr[4*0] = dcval;
-      wsptr[4*1] = dcval;
-      wsptr[4*2] = dcval;
-      wsptr[4*3] = dcval;
-      wsptr[4*4] = dcval;
-      wsptr[4*5] = dcval;
-      wsptr[4*6] = dcval;
-      wsptr[4*7] = dcval;
-
-      inptr++;			/* advance pointers to next column */
-      quantptr++;
-      wsptr++;
-      continue;
-    }
-
-    /* Even part: reverse the even part of the forward DCT.
-     * The rotator is c(-6).
-     */
-
-    z2 = DEQUANTIZE(inptr[DCTSIZE*0], quantptr[DCTSIZE*0]);
-    z3 = DEQUANTIZE(inptr[DCTSIZE*4], quantptr[DCTSIZE*4]);
-    z2 <<= CONST_BITS;
-    z3 <<= CONST_BITS;
-    /* Add fudge factor here for final descale. */
-    z2 += ONE << (CONST_BITS-PASS1_BITS-1);
-
-    tmp0 = z2 + z3;
-    tmp1 = z2 - z3;
-
-    z2 = DEQUANTIZE(inptr[DCTSIZE*2], quantptr[DCTSIZE*2]);
-    z3 = DEQUANTIZE(inptr[DCTSIZE*6], quantptr[DCTSIZE*6]);
-
-    z1 = MULTIPLY(z2 + z3, FIX_0_541196100);       /* c6 */
-    tmp2 = z1 + MULTIPLY(z2, FIX_0_765366865);     /* c2-c6 */
-    tmp3 = z1 - MULTIPLY(z3, FIX_1_847759065);     /* c2+c6 */
-
-    tmp10 = tmp0 + tmp2;
-    tmp13 = tmp0 - tmp2;
-    tmp11 = tmp1 + tmp3;
-    tmp12 = tmp1 - tmp3;
-
-    /* Odd part per figure 8; the matrix is unitary and hence its
-     * transpose is its inverse.  i0..i3 are y7,y5,y3,y1 respectively.
-     */
-
-    tmp0 = DEQUANTIZE(inptr[DCTSIZE*7], quantptr[DCTSIZE*7]);
-    tmp1 = DEQUANTIZE(inptr[DCTSIZE*5], quantptr[DCTSIZE*5]);
-    tmp2 = DEQUANTIZE(inptr[DCTSIZE*3], quantptr[DCTSIZE*3]);
-    tmp3 = DEQUANTIZE(inptr[DCTSIZE*1], quantptr[DCTSIZE*1]);
-
-    z2 = tmp0 + tmp2;
-    z3 = tmp1 + tmp3;
-
-    z1 = MULTIPLY(z2 + z3, FIX_1_175875602);       /*  c3 */
-    z2 = MULTIPLY(z2, - FIX_1_961570560);          /* -c3-c5 */
-    z3 = MULTIPLY(z3, - FIX_0_390180644);          /* -c3+c5 */
-    z2 += z1;
-    z3 += z1;
-
-    z1 = MULTIPLY(tmp0 + tmp3, - FIX_0_899976223); /* -c3+c7 */
-    tmp0 = MULTIPLY(tmp0, FIX_0_298631336);        /* -c1+c3+c5-c7 */
-    tmp3 = MULTIPLY(tmp3, FIX_1_501321110);        /*  c1+c3-c5-c7 */
-    tmp0 += z1 + z2;
-    tmp3 += z1 + z3;
-
-    z1 = MULTIPLY(tmp1 + tmp2, - FIX_2_562915447); /* -c1-c3 */
-    tmp1 = MULTIPLY(tmp1, FIX_2_053119869);        /*  c1+c3-c5+c7 */
-    tmp2 = MULTIPLY(tmp2, FIX_3_072711026);        /*  c1+c3+c5-c7 */
-    tmp1 += z1 + z3;
-    tmp2 += z1 + z2;
-
-    /* Final output stage: inputs are tmp10..tmp13, tmp0..tmp3 */
-
-    wsptr[4*0] = (int) RIGHT_SHIFT(tmp10 + tmp3, CONST_BITS-PASS1_BITS);
-    wsptr[4*7] = (int) RIGHT_SHIFT(tmp10 - tmp3, CONST_BITS-PASS1_BITS);
-    wsptr[4*1] = (int) RIGHT_SHIFT(tmp11 + tmp2, CONST_BITS-PASS1_BITS);
-    wsptr[4*6] = (int) RIGHT_SHIFT(tmp11 - tmp2, CONST_BITS-PASS1_BITS);
-    wsptr[4*2] = (int) RIGHT_SHIFT(tmp12 + tmp1, CONST_BITS-PASS1_BITS);
-    wsptr[4*5] = (int) RIGHT_SHIFT(tmp12 - tmp1, CONST_BITS-PASS1_BITS);
-    wsptr[4*3] = (int) RIGHT_SHIFT(tmp13 + tmp0, CONST_BITS-PASS1_BITS);
-    wsptr[4*4] = (int) RIGHT_SHIFT(tmp13 - tmp0, CONST_BITS-PASS1_BITS);
-
-    inptr++;			/* advance pointers to next column */
-    quantptr++;
-    wsptr++;
-  }
-
-  /* Pass 2: process 8 rows from work array, store into output array.
-   * 4-point IDCT kernel,
-   * cK represents sqrt(2) * cos(K*pi/16) [refers to 8-point IDCT].
-   */
-
-  wsptr = workspace;
-  for (ctr = 0; ctr < 8; ctr++) {
-    outptr = output_buf[ctr] + output_col;
-
-    /* Even part */
-
-    /* Add range center and fudge factor for final descale and range-limit. */
-    tmp0 = (INT32) wsptr[0] +
-	     ((((INT32) RANGE_CENTER) << (PASS1_BITS+3)) +
-	      (ONE << (PASS1_BITS+2)));
-    tmp2 = (INT32) wsptr[2];
-
-    tmp10 = (tmp0 + tmp2) << CONST_BITS;
-    tmp12 = (tmp0 - tmp2) << CONST_BITS;
-
-    /* Odd part */
-    /* Same rotation as in the even part of the 8x8 LL&M IDCT */
-
-    z2 = (INT32) wsptr[1];
-    z3 = (INT32) wsptr[3];
-
-    z1 = MULTIPLY(z2 + z3, FIX_0_541196100);   /* c6 */
-    tmp0 = z1 + MULTIPLY(z2, FIX_0_765366865); /* c2-c6 */
-    tmp2 = z1 - MULTIPLY(z3, FIX_1_847759065); /* c2+c6 */
-
-    /* Final output stage */
-
-    outptr[0] = range_limit[(int) RIGHT_SHIFT(tmp10 + tmp0,
-					      CONST_BITS+PASS1_BITS+3)
-			    & RANGE_MASK];
-    outptr[3] = range_limit[(int) RIGHT_SHIFT(tmp10 - tmp0,
-					      CONST_BITS+PASS1_BITS+3)
-			    & RANGE_MASK];
-    outptr[1] = range_limit[(int) RIGHT_SHIFT(tmp12 + tmp2,
-					      CONST_BITS+PASS1_BITS+3)
-			    & RANGE_MASK];
-    outptr[2] = range_limit[(int) RIGHT_SHIFT(tmp12 - tmp2,
-					      CONST_BITS+PASS1_BITS+3)
-			    & RANGE_MASK];
-
-    wsptr += 4;		/* advance pointer to next row */
-  }
-}
-
-
-/*
- * Perform dequantization and inverse DCT on one block of coefficients,
- * producing a 3x6 output block.
- *
- * 6-point IDCT in pass 1 (columns), 3-point in pass 2 (rows).
- */
-
-GLOBAL(void)
-jpeg_idct_3x6 (j_decompress_ptr cinfo, jpeg_component_info * compptr,
-	       JCOEFPTR coef_block,
-	       JSAMPARRAY output_buf, JDIMENSION output_col)
-{
-  INT32 tmp0, tmp1, tmp2, tmp10, tmp11, tmp12;
-  INT32 z1, z2, z3;
-  JCOEFPTR inptr;
-  ISLOW_MULT_TYPE * quantptr;
-  int * wsptr;
-  JSAMPROW outptr;
-  JSAMPLE *range_limit = IDCT_range_limit(cinfo);
-  int ctr;
-  int workspace[3*6];	/* buffers data between passes */
-  SHIFT_TEMPS
-
-  /* Pass 1: process columns from input, store into work array.
-   * 6-point IDCT kernel, cK represents sqrt(2) * cos(K*pi/12).
-   */
-
-  inptr = coef_block;
-  quantptr = (ISLOW_MULT_TYPE *) compptr->dct_table;
-  wsptr = workspace;
-  for (ctr = 0; ctr < 3; ctr++, inptr++, quantptr++, wsptr++) {
-    /* Even part */
-
-    tmp0 = DEQUANTIZE(inptr[DCTSIZE*0], quantptr[DCTSIZE*0]);
-    tmp0 <<= CONST_BITS;
-    /* Add fudge factor here for final descale. */
-    tmp0 += ONE << (CONST_BITS-PASS1_BITS-1);
-    tmp2 = DEQUANTIZE(inptr[DCTSIZE*4], quantptr[DCTSIZE*4]);
-    tmp10 = MULTIPLY(tmp2, FIX(0.707106781));   /* c4 */
-    tmp1 = tmp0 + tmp10;
-    tmp11 = RIGHT_SHIFT(tmp0 - tmp10 - tmp10, CONST_BITS-PASS1_BITS);
-    tmp10 = DEQUANTIZE(inptr[DCTSIZE*2], quantptr[DCTSIZE*2]);
-    tmp0 = MULTIPLY(tmp10, FIX(1.224744871));   /* c2 */
-    tmp10 = tmp1 + tmp0;
-    tmp12 = tmp1 - tmp0;
-
-    /* Odd part */
-
-    z1 = DEQUANTIZE(inptr[DCTSIZE*1], quantptr[DCTSIZE*1]);
-    z2 = DEQUANTIZE(inptr[DCTSIZE*3], quantptr[DCTSIZE*3]);
-    z3 = DEQUANTIZE(inptr[DCTSIZE*5], quantptr[DCTSIZE*5]);
-    tmp1 = MULTIPLY(z1 + z3, FIX(0.366025404)); /* c5 */
-    tmp0 = tmp1 + ((z1 + z2) << CONST_BITS);
-    tmp2 = tmp1 + ((z3 - z2) << CONST_BITS);
-    tmp1 = (z1 - z2 - z3) << PASS1_BITS;
-
-    /* Final output stage */
-
-    wsptr[3*0] = (int) RIGHT_SHIFT(tmp10 + tmp0, CONST_BITS-PASS1_BITS);
-    wsptr[3*5] = (int) RIGHT_SHIFT(tmp10 - tmp0, CONST_BITS-PASS1_BITS);
-    wsptr[3*1] = (int) (tmp11 + tmp1);
-    wsptr[3*4] = (int) (tmp11 - tmp1);
-    wsptr[3*2] = (int) RIGHT_SHIFT(tmp12 + tmp2, CONST_BITS-PASS1_BITS);
-    wsptr[3*3] = (int) RIGHT_SHIFT(tmp12 - tmp2, CONST_BITS-PASS1_BITS);
-  }
-
-  /* Pass 2: process 6 rows from work array, store into output array.
-   * 3-point IDCT kernel, cK represents sqrt(2) * cos(K*pi/6).
-   */
-
-  wsptr = workspace;
-  for (ctr = 0; ctr < 6; ctr++) {
-    outptr = output_buf[ctr] + output_col;
-
-    /* Even part */
-
-    /* Add range center and fudge factor for final descale and range-limit. */
-    tmp0 = (INT32) wsptr[0] +
-	     ((((INT32) RANGE_CENTER) << (PASS1_BITS+3)) +
-	      (ONE << (PASS1_BITS+2)));
-    tmp0 <<= CONST_BITS;
-    tmp2 = (INT32) wsptr[2];
-    tmp12 = MULTIPLY(tmp2, FIX(0.707106781)); /* c2 */
-    tmp10 = tmp0 + tmp12;
-    tmp2 = tmp0 - tmp12 - tmp12;
-
-    /* Odd part */
-
-    tmp12 = (INT32) wsptr[1];
-    tmp0 = MULTIPLY(tmp12, FIX(1.224744871)); /* c1 */
-
-    /* Final output stage */
-
-    outptr[0] = range_limit[(int) RIGHT_SHIFT(tmp10 + tmp0,
-					      CONST_BITS+PASS1_BITS+3)
-			    & RANGE_MASK];
-    outptr[2] = range_limit[(int) RIGHT_SHIFT(tmp10 - tmp0,
-					      CONST_BITS+PASS1_BITS+3)
-			    & RANGE_MASK];
-    outptr[1] = range_limit[(int) RIGHT_SHIFT(tmp2,
-					      CONST_BITS+PASS1_BITS+3)
-			    & RANGE_MASK];
-
-    wsptr += 3;		/* advance pointer to next row */
-  }
-}
-
-
-/*
- * Perform dequantization and inverse DCT on one block of coefficients,
- * producing a 2x4 output block.
- *
- * 4-point IDCT in pass 1 (columns), 2-point in pass 2 (rows).
- */
-
-GLOBAL(void)
-jpeg_idct_2x4 (j_decompress_ptr cinfo, jpeg_component_info * compptr,
-	       JCOEFPTR coef_block,
-	       JSAMPARRAY output_buf, JDIMENSION output_col)
-{
-  INT32 tmp0, tmp2, tmp10, tmp12;
-  INT32 z1, z2, z3;
-  JCOEFPTR inptr;
-  ISLOW_MULT_TYPE * quantptr;
-  INT32 * wsptr;
-  JSAMPROW outptr;
-  JSAMPLE *range_limit = IDCT_range_limit(cinfo);
-  int ctr;
-  INT32 workspace[2*4];	/* buffers data between passes */
-  SHIFT_TEMPS
-
-  /* Pass 1: process columns from input, store into work array.
-   * 4-point IDCT kernel,
-   * cK represents sqrt(2) * cos(K*pi/16) [refers to 8-point IDCT].
-   */
-
-  inptr = coef_block;
-  quantptr = (ISLOW_MULT_TYPE *) compptr->dct_table;
-  wsptr = workspace;
-  for (ctr = 0; ctr < 2; ctr++, inptr++, quantptr++, wsptr++) {
-    /* Even part */
-
-    tmp0 = DEQUANTIZE(inptr[DCTSIZE*0], quantptr[DCTSIZE*0]);
-    tmp2 = DEQUANTIZE(inptr[DCTSIZE*2], quantptr[DCTSIZE*2]);
-
-    tmp10 = (tmp0 + tmp2) << CONST_BITS;
-    tmp12 = (tmp0 - tmp2) << CONST_BITS;
-
-    /* Odd part */
-    /* Same rotation as in the even part of the 8x8 LL&M IDCT */
-
-    z2 = DEQUANTIZE(inptr[DCTSIZE*1], quantptr[DCTSIZE*1]);
-    z3 = DEQUANTIZE(inptr[DCTSIZE*3], quantptr[DCTSIZE*3]);
-
-    z1 = MULTIPLY(z2 + z3, FIX_0_541196100);   /* c6 */
-    tmp0 = z1 + MULTIPLY(z2, FIX_0_765366865); /* c2-c6 */
-    tmp2 = z1 - MULTIPLY(z3, FIX_1_847759065); /* c2+c6 */
-
-    /* Final output stage */
-
-    wsptr[2*0] = tmp10 + tmp0;
-    wsptr[2*3] = tmp10 - tmp0;
-    wsptr[2*1] = tmp12 + tmp2;
-    wsptr[2*2] = tmp12 - tmp2;
-  }
-
-  /* Pass 2: process 4 rows from work array, store into output array. */
-
-  wsptr = workspace;
-  for (ctr = 0; ctr < 4; ctr++) {
-    outptr = output_buf[ctr] + output_col;
-
-    /* Even part */
-
-    /* Add range center and fudge factor for final descale and range-limit. */
-    tmp10 = wsptr[0] +
-	      ((((INT32) RANGE_CENTER) << (CONST_BITS+3)) +
-	       (ONE << (CONST_BITS+2)));
-
-    /* Odd part */
-
-    tmp0 = wsptr[1];
-
-    /* Final output stage */
-
-    outptr[0] = range_limit[(int) RIGHT_SHIFT(tmp10 + tmp0, CONST_BITS+3)
-			    & RANGE_MASK];
-    outptr[1] = range_limit[(int) RIGHT_SHIFT(tmp10 - tmp0, CONST_BITS+3)
-			    & RANGE_MASK];
-
-    wsptr += 2;		/* advance pointer to next row */
-  }
-}
-
-
-/*
- * Perform dequantization and inverse DCT on one block of coefficients,
- * producing a 1x2 output block.
- *
- * 2-point IDCT in pass 1 (columns), 1-point in pass 2 (rows).
- */
-
-GLOBAL(void)
-jpeg_idct_1x2 (j_decompress_ptr cinfo, jpeg_component_info * compptr,
-	       JCOEFPTR coef_block,
-	       JSAMPARRAY output_buf, JDIMENSION output_col)
-{
-  DCTELEM tmp0, tmp1;
-  ISLOW_MULT_TYPE * quantptr;
-  JSAMPLE *range_limit = IDCT_range_limit(cinfo);
-  ISHIFT_TEMPS
-
-  /* Process 1 column from input, store into output array. */
-
-  quantptr = (ISLOW_MULT_TYPE *) compptr->dct_table;
-
-  /* Even part */
-
-  tmp0 = DEQUANTIZE(coef_block[DCTSIZE*0], quantptr[DCTSIZE*0]);
-  /* Add range center and fudge factor for final descale and range-limit. */
-  tmp0 += (((DCTELEM) RANGE_CENTER) << 3) + (1 << 2);
-
-  /* Odd part */
-
-  tmp1 = DEQUANTIZE(coef_block[DCTSIZE*1], quantptr[DCTSIZE*1]);
-
-  /* Final output stage */
-
-  output_buf[0][output_col] =
-    range_limit[(int) IRIGHT_SHIFT(tmp0 + tmp1, 3) & RANGE_MASK];
-  output_buf[1][output_col] =
-    range_limit[(int) IRIGHT_SHIFT(tmp0 - tmp1, 3) & RANGE_MASK];
-}
-
->>>>>>> 9fc018fd
 #endif /* IDCT_SCALING_SUPPORTED */
 #endif /* DCT_ISLOW_SUPPORTED */