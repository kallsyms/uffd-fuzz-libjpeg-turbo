--- conflicted
+++ resolved
@@ -1,18 +1,12 @@
 /*
  * transupp.c
  *
-<<<<<<< HEAD
  * This file was part of the Independent JPEG Group's software:
- * Copyright (C) 1997-2011, Thomas G. Lane, Guido Vollbeding.
+ * Copyright (C) 1997-2019, Thomas G. Lane, Guido Vollbeding.
  * libjpeg-turbo Modifications:
  * Copyright (C) 2010, 2017, D. R. Commander.
  * For conditions of distribution and use, see the accompanying README.ijg
  * file.
-=======
- * Copyright (C) 1997-2019, Thomas G. Lane, Guido Vollbeding.
- * This file is part of the Independent JPEG Group's software.
- * For conditions of distribution and use, see the accompanying README file.
->>>>>>> 9fc018fd
  *
  * This file contains image transformation routines and other utility code
  * used by the jpegtran sample application.  These are NOT part of the core
@@ -23,8 +17,6 @@
 
 /* Although this file really shouldn't have access to the library internals,
  * it's helpful to let it call jround_up() and jcopy_block_row().
- * Also, the (switchable) virtual memory adaptation code for
- * the drop feature has dependencies on library internals.
  */
 #define JPEG_INTERNALS
 
@@ -96,92 +88,9 @@
  */
 
 
-/* Drop code may be used with or without virtual memory adaptation code.
- * This code has some dependencies on internal library behavior, so you
- * may choose to disable it.  For example, it doesn't make a difference
- * if you only use jmemnobs anyway.
- */
-#ifndef DROP_REQUEST_FROM_SRC
-#define DROP_REQUEST_FROM_SRC 1		/* 0 disables adaptation */
-#endif
-
-
-#if DROP_REQUEST_FROM_SRC
-/* Force jpeg_read_coefficients to request
- * the virtual coefficient arrays from
- * the source decompression object.
- */
-METHODDEF(jvirt_barray_ptr)
-drop_request_virt_barray (j_common_ptr cinfo, int pool_id, boolean pre_zero,
-			  JDIMENSION blocksperrow, JDIMENSION numrows,
-			  JDIMENSION maxaccess)
-{
-  j_common_ptr srcinfo = (j_common_ptr) cinfo->client_data;
-
-  return (*srcinfo->mem->request_virt_barray)
-	  (srcinfo, pool_id, pre_zero,
-	   blocksperrow, numrows, maxaccess);
-}
-
-
-/* Force jpeg_read_coefficients to return
- * after requesting and before accessing
- * the virtual coefficient arrays.
- */
-METHODDEF(int)
-drop_consume_input (j_decompress_ptr cinfo)
-{
-  return JPEG_SUSPENDED;
-}
-
-
-METHODDEF(void)
-drop_start_input_pass (j_decompress_ptr cinfo)
-{
-  cinfo->inputctl->consume_input = drop_consume_input;
-}
-
-
 LOCAL(void)
-drop_request_from_src (j_decompress_ptr dropinfo, j_decompress_ptr srcinfo)
-{
-  void *save_client_data;
-  JMETHOD(jvirt_barray_ptr, save_request_virt_barray,
-	  (j_common_ptr cinfo, int pool_id, boolean pre_zero,
-	   JDIMENSION blocksperrow, JDIMENSION numrows, JDIMENSION maxaccess));
-  JMETHOD(void, save_start_input_pass, (j_decompress_ptr cinfo));
-
-  /* Set custom method pointers, save original pointers */
-  save_client_data = dropinfo->client_data;
-  dropinfo->client_data = (void *) srcinfo;
-  save_request_virt_barray = dropinfo->mem->request_virt_barray;
-  dropinfo->mem->request_virt_barray = drop_request_virt_barray;
-  save_start_input_pass = dropinfo->inputctl->start_input_pass;
-  dropinfo->inputctl->start_input_pass = drop_start_input_pass;
-
-  /* Execute only initialization part.
-   * Requested coefficient arrays will be realized later by the srcinfo object.
-   * Next call to the same function will then do the actual data reading.
-   * NB: since we request the coefficient arrays from another object,
-   * the inherent realization call is effectively a no-op.
-   */
-  (void) jpeg_read_coefficients(dropinfo);
-
-  /* Reset method pointers */
-  dropinfo->client_data = save_client_data;
-  dropinfo->mem->request_virt_barray = save_request_virt_barray;
-  dropinfo->inputctl->start_input_pass = save_start_input_pass;
-  /* Do input initialization for first scan now,
-   * which also resets the consume_input method.
-   */
-  (*save_start_input_pass)(dropinfo);
-}
-#endif /* DROP_REQUEST_FROM_SRC */
-
-
-LOCAL(void)
-dequant_comp (j_decompress_ptr cinfo, jpeg_component_info *compptr,
-	      jvirt_barray_ptr coef_array, JQUANT_TBL *qtblptr1)
+dequant_comp(j_decompress_ptr cinfo, jpeg_component_info *compptr,
+             jvirt_barray_ptr coef_array, JQUANT_TBL *qtblptr1)
 {
   JDIMENSION blk_x, blk_y;
   int offset_y, k;
@@ -194,15 +103,15 @@
   for (blk_y = 0; blk_y < compptr->height_in_blocks;
        blk_y += compptr->v_samp_factor) {
     buffer = (*cinfo->mem->access_virt_barray)
-      ((j_common_ptr) cinfo, coef_array, blk_y,
-       (JDIMENSION) compptr->v_samp_factor, TRUE);
+      ((j_common_ptr)cinfo, coef_array, blk_y,
+       (JDIMENSION)compptr->v_samp_factor, TRUE);
     for (offset_y = 0; offset_y < compptr->v_samp_factor; offset_y++) {
       block = buffer[offset_y];
       for (blk_x = 0; blk_x < compptr->width_in_blocks; blk_x++) {
-	ptr = block[blk_x];
-	for (k = 0; k < DCTSIZE2; k++)
-	  if (qtblptr->quantval[k] != qtblptr1->quantval[k])
-	    ptr[k] *= qtblptr->quantval[k] / qtblptr1->quantval[k];
+        ptr = block[blk_x];
+        for (k = 0; k < DCTSIZE2; k++)
+          if (qtblptr->quantval[k] != qtblptr1->quantval[k])
+            ptr[k] *= qtblptr->quantval[k] / qtblptr1->quantval[k];
       }
     }
   }
@@ -210,8 +119,8 @@
 
 
 LOCAL(void)
-requant_comp (j_decompress_ptr cinfo, jpeg_component_info *compptr,
-	      jvirt_barray_ptr coef_array, JQUANT_TBL *qtblptr1)
+requant_comp(j_decompress_ptr cinfo, jpeg_component_info *compptr,
+             jvirt_barray_ptr coef_array, JQUANT_TBL *qtblptr1)
 {
   JDIMENSION blk_x, blk_y;
   int offset_y, k;
@@ -225,42 +134,43 @@
   for (blk_y = 0; blk_y < compptr->height_in_blocks;
        blk_y += compptr->v_samp_factor) {
     buffer = (*cinfo->mem->access_virt_barray)
-      ((j_common_ptr) cinfo, coef_array, blk_y,
-       (JDIMENSION) compptr->v_samp_factor, TRUE);
+      ((j_common_ptr)cinfo, coef_array, blk_y,
+       (JDIMENSION)compptr->v_samp_factor, TRUE);
     for (offset_y = 0; offset_y < compptr->v_samp_factor; offset_y++) {
       block = buffer[offset_y];
       for (blk_x = 0; blk_x < compptr->width_in_blocks; blk_x++) {
-	ptr = block[blk_x];
-	for (k = 0; k < DCTSIZE2; k++) {
-	  temp = qtblptr->quantval[k];
-	  qval = qtblptr1->quantval[k];
-	  if (temp != qval) {
-	    temp *= ptr[k];
-	    /* The following quantization code is a copy from jcdctmgr.c */
+        ptr = block[blk_x];
+        for (k = 0; k < DCTSIZE2; k++) {
+          temp = qtblptr->quantval[k];
+          qval = qtblptr1->quantval[k];
+          if (temp != qval) {
+            temp *= ptr[k];
+            /* The following quantization code is copied from jcdctmgr.c */
 #ifdef FAST_DIVIDE
-#define DIVIDE_BY(a,b)	a /= b
+#define DIVIDE_BY(a, b)  a /= b
 #else
-#define DIVIDE_BY(a,b)	if (a >= b) a /= b; else a = 0
+#define DIVIDE_BY(a, b)  if (a >= b) a /= b;  else a = 0
 #endif
-	    if (temp < 0) {
-	      temp = -temp;
-	      temp += qval>>1;	/* for rounding */
-	      DIVIDE_BY(temp, qval);
-	      temp = -temp;
-	    } else {
-	      temp += qval>>1;	/* for rounding */
-	      DIVIDE_BY(temp, qval);
-	    }
-	    ptr[k] = temp;
-	  }
-	}
-      }
-    }
-  }
-}
-
-
-/* Calculate largest common denominator with Euclid's algorithm.
+            if (temp < 0) {
+              temp = -temp;
+              temp += qval >> 1; /* for rounding */
+              DIVIDE_BY(temp, qval);
+              temp = -temp;
+            } else {
+              temp += qval >> 1; /* for rounding */
+              DIVIDE_BY(temp, qval);
+            }
+            ptr[k] = temp;
+          }
+        }
+      }
+    }
+  }
+}
+
+
+/*
+ * Calculate largest common denominator using Euclid's algorithm.
  */
 LOCAL(JCOEF)
 largest_common_denominator(JCOEF a, JCOEF b)
@@ -279,33 +189,34 @@
 
 LOCAL(void)
 adjust_quant(j_decompress_ptr srcinfo, jvirt_barray_ptr *src_coef_arrays,
-	     j_decompress_ptr dropinfo, jvirt_barray_ptr *drop_coef_arrays,
-	     boolean trim, j_compress_ptr dstinfo)
+             j_decompress_ptr dropinfo, jvirt_barray_ptr *drop_coef_arrays,
+             boolean trim, j_compress_ptr dstinfo)
 {
   jpeg_component_info *compptr1, *compptr2;
   JQUANT_TBL *qtblptr1, *qtblptr2, *qtblptr3;
   int ci, k;
 
-  for (ci = 0; ci < dstinfo->num_components &&
-	       ci < dropinfo->num_components; ci++) {
+  for (ci = 0; ci < dstinfo->num_components && ci < dropinfo->num_components;
+       ci++) {
     compptr1 = srcinfo->comp_info + ci;
     compptr2 = dropinfo->comp_info + ci;
     qtblptr1 = compptr1->quant_table;
     qtblptr2 = compptr2->quant_table;
     for (k = 0; k < DCTSIZE2; k++) {
       if (qtblptr1->quantval[k] != qtblptr2->quantval[k]) {
-	if (trim)
-	  requant_comp(dropinfo, compptr2, drop_coef_arrays[ci], qtblptr1);
-	else {
-	  qtblptr3 = dstinfo->quant_tbl_ptrs[compptr1->quant_tbl_no];
-	  for (k = 0; k < DCTSIZE2; k++)
-	    if (qtblptr1->quantval[k] != qtblptr2->quantval[k])
-	      qtblptr3->quantval[k] = largest_common_denominator
-		(qtblptr1->quantval[k], qtblptr2->quantval[k]);
-	  dequant_comp(srcinfo, compptr1, src_coef_arrays[ci], qtblptr3);
-	  dequant_comp(dropinfo, compptr2, drop_coef_arrays[ci], qtblptr3);
-	}
-	break;
+        if (trim)
+          requant_comp(dropinfo, compptr2, drop_coef_arrays[ci], qtblptr1);
+        else {
+          qtblptr3 = dstinfo->quant_tbl_ptrs[compptr1->quant_tbl_no];
+          for (k = 0; k < DCTSIZE2; k++)
+            if (qtblptr1->quantval[k] != qtblptr2->quantval[k])
+              qtblptr3->quantval[k] =
+                largest_common_denominator(qtblptr1->quantval[k],
+                                           qtblptr2->quantval[k]);
+          dequant_comp(srcinfo, compptr1, src_coef_arrays[ci], qtblptr3);
+          dequant_comp(dropinfo, compptr2, drop_coef_arrays[ci], qtblptr3);
+        }
+        break;
       }
     }
   }
@@ -313,14 +224,16 @@
 
 
 LOCAL(void)
-do_drop (j_decompress_ptr srcinfo, j_compress_ptr dstinfo,
-	 JDIMENSION x_crop_offset, JDIMENSION y_crop_offset,
-	 jvirt_barray_ptr *src_coef_arrays,
-	 j_decompress_ptr dropinfo, jvirt_barray_ptr *drop_coef_arrays,
-	 JDIMENSION drop_width, JDIMENSION drop_height)
-/* Drop.  If the dropinfo component number is smaller than the destination's,
- * we fill in the remaining components with zero.  This provides the feature
- * of dropping grayscale into (arbitrarily sampled) color images.
+do_drop(j_decompress_ptr srcinfo, j_compress_ptr dstinfo,
+        JDIMENSION x_crop_offset, JDIMENSION y_crop_offset,
+        jvirt_barray_ptr *src_coef_arrays,
+        j_decompress_ptr dropinfo, jvirt_barray_ptr *drop_coef_arrays,
+        JDIMENSION drop_width, JDIMENSION drop_height)
+/* Drop (insert) the contents of another image into the source image.  If the
+ * number of components in the drop image is smaller than the number of
+ * components in the destination image, then we fill in the remaining
+ * components with zero.  This allows for dropping the contents of grayscale
+ * images into (arbitrarily sampled) color images.
  */
 {
   JDIMENSION comp_width, comp_height;
@@ -337,27 +250,21 @@
     y_drop_blocks = y_crop_offset * compptr->v_samp_factor;
     for (blk_y = 0; blk_y < comp_height; blk_y += compptr->v_samp_factor) {
       dst_buffer = (*srcinfo->mem->access_virt_barray)
-	((j_common_ptr) srcinfo, src_coef_arrays[ci], blk_y + y_drop_blocks,
-	 (JDIMENSION) compptr->v_samp_factor, TRUE);
+        ((j_common_ptr)srcinfo, src_coef_arrays[ci], blk_y + y_drop_blocks,
+         (JDIMENSION)compptr->v_samp_factor, TRUE);
       if (ci < dropinfo->num_components) {
-#if DROP_REQUEST_FROM_SRC
-	src_buffer = (*srcinfo->mem->access_virt_barray)
-	  ((j_common_ptr) srcinfo, drop_coef_arrays[ci], blk_y,
-#else
-	src_buffer = (*dropinfo->mem->access_virt_barray)
-	  ((j_common_ptr) dropinfo, drop_coef_arrays[ci], blk_y,
-#endif
-	   (JDIMENSION) compptr->v_samp_factor, FALSE);
-	for (offset_y = 0; offset_y < compptr->v_samp_factor; offset_y++) {
-	  jcopy_block_row(src_buffer[offset_y],
-			  dst_buffer[offset_y] + x_drop_blocks,
-			  comp_width);
-	}
+        src_buffer = (*dropinfo->mem->access_virt_barray)
+          ((j_common_ptr)dropinfo, drop_coef_arrays[ci], blk_y,
+           (JDIMENSION)compptr->v_samp_factor, FALSE);
+        for (offset_y = 0; offset_y < compptr->v_samp_factor; offset_y++) {
+          jcopy_block_row(src_buffer[offset_y],
+                          dst_buffer[offset_y] + x_drop_blocks, comp_width);
+        }
       } else {
-	for (offset_y = 0; offset_y < compptr->v_samp_factor; offset_y++) {
-	  FMEMZERO(dst_buffer[offset_y] + x_drop_blocks,
-		   comp_width * SIZEOF(JBLOCK));
-	} 	
+        for (offset_y = 0; offset_y < compptr->v_samp_factor; offset_y++) {
+          MEMZERO(dst_buffer[offset_y] + x_drop_blocks,
+                  comp_width * sizeof(JBLOCK));
+        }
       }
     }
   }
@@ -389,22 +296,11 @@
         ((j_common_ptr)srcinfo, dst_coef_arrays[ci], dst_blk_y,
          (JDIMENSION)compptr->v_samp_factor, TRUE);
       src_buffer = (*srcinfo->mem->access_virt_barray)
-<<<<<<< HEAD
-        ((j_common_ptr)srcinfo, src_coef_arrays[ci],
-         dst_blk_y + y_crop_blocks,
+        ((j_common_ptr)srcinfo, src_coef_arrays[ci], dst_blk_y + y_crop_blocks,
          (JDIMENSION)compptr->v_samp_factor, FALSE);
       for (offset_y = 0; offset_y < compptr->v_samp_factor; offset_y++) {
         jcopy_block_row(src_buffer[offset_y] + x_crop_blocks,
-                        dst_buffer[offset_y],
-                        compptr->width_in_blocks);
-=======
-	((j_common_ptr) srcinfo, src_coef_arrays[ci],
-	 dst_blk_y + y_crop_blocks,
-	 (JDIMENSION) compptr->v_samp_factor, FALSE);
-      for (offset_y = 0; offset_y < compptr->v_samp_factor; offset_y++) {
-	jcopy_block_row(src_buffer[offset_y] + x_crop_blocks,
-			dst_buffer[offset_y],
-			compptr->width_in_blocks);
+                        dst_buffer[offset_y], compptr->width_in_blocks);
       }
     }
   }
@@ -412,14 +308,15 @@
 
 
 LOCAL(void)
-do_crop_ext_zero (j_decompress_ptr srcinfo, j_compress_ptr dstinfo,
-		  JDIMENSION x_crop_offset, JDIMENSION y_crop_offset,
-		  jvirt_barray_ptr *src_coef_arrays,
-		  jvirt_barray_ptr *dst_coef_arrays)
+do_crop_ext_zero(j_decompress_ptr srcinfo, j_compress_ptr dstinfo,
+                 JDIMENSION x_crop_offset, JDIMENSION y_crop_offset,
+                 jvirt_barray_ptr *src_coef_arrays,
+                 jvirt_barray_ptr *dst_coef_arrays)
 /* Crop.  This is only used when no rotate/flip is requested with the crop.
- * Extension: If the destination size is larger than the source, we fill in
- * the extra area with zero (neutral gray).  Note we also have to zero partial
- * iMCUs at the right and bottom edge of the source image area in this case.
+ * Extension: If the destination size is larger than the source, we fill in the
+ * expanded region with zero (neutral gray).  Note that we also have to zero
+ * partial iMCUs at the right and bottom edge of the source image area in this
+ * case.
  */
 {
   JDIMENSION MCU_cols, MCU_rows, comp_width, comp_height;
@@ -429,9 +326,9 @@
   jpeg_component_info *compptr;
 
   MCU_cols = srcinfo->output_width /
-    (dstinfo->max_h_samp_factor * dstinfo->min_DCT_h_scaled_size);
+             (dstinfo->max_h_samp_factor * dstinfo_min_DCT_h_scaled_size);
   MCU_rows = srcinfo->output_height /
-    (dstinfo->max_v_samp_factor * dstinfo->min_DCT_v_scaled_size);
+             (dstinfo->max_v_samp_factor * dstinfo_min_DCT_v_scaled_size);
 
   for (ci = 0; ci < dstinfo->num_components; ci++) {
     compptr = dstinfo->comp_info + ci;
@@ -440,49 +337,45 @@
     x_crop_blocks = x_crop_offset * compptr->h_samp_factor;
     y_crop_blocks = y_crop_offset * compptr->v_samp_factor;
     for (dst_blk_y = 0; dst_blk_y < compptr->height_in_blocks;
-	 dst_blk_y += compptr->v_samp_factor) {
+         dst_blk_y += compptr->v_samp_factor) {
       dst_buffer = (*srcinfo->mem->access_virt_barray)
-	((j_common_ptr) srcinfo, dst_coef_arrays[ci], dst_blk_y,
-	 (JDIMENSION) compptr->v_samp_factor, TRUE);
-      if (dstinfo->jpeg_height > srcinfo->output_height) {
-	if (dst_blk_y < y_crop_blocks ||
-	    dst_blk_y >= y_crop_blocks + comp_height) {
-	  for (offset_y = 0; offset_y < compptr->v_samp_factor; offset_y++) {
-	    FMEMZERO(dst_buffer[offset_y],
-		     compptr->width_in_blocks * SIZEOF(JBLOCK));
-	  }
-	  continue;
-	}
-	src_buffer = (*srcinfo->mem->access_virt_barray)
-	  ((j_common_ptr) srcinfo, src_coef_arrays[ci],
-	   dst_blk_y - y_crop_blocks,
-	   (JDIMENSION) compptr->v_samp_factor, FALSE);
+        ((j_common_ptr)srcinfo, dst_coef_arrays[ci], dst_blk_y,
+         (JDIMENSION)compptr->v_samp_factor, TRUE);
+      if (dstinfo->_jpeg_height > srcinfo->output_height) {
+        if (dst_blk_y < y_crop_blocks ||
+            dst_blk_y >= y_crop_blocks + comp_height) {
+          for (offset_y = 0; offset_y < compptr->v_samp_factor; offset_y++) {
+            MEMZERO(dst_buffer[offset_y],
+                    compptr->width_in_blocks * sizeof(JBLOCK));
+          }
+          continue;
+        }
+        src_buffer = (*srcinfo->mem->access_virt_barray)
+          ((j_common_ptr)srcinfo, src_coef_arrays[ci],
+           dst_blk_y - y_crop_blocks, (JDIMENSION)compptr->v_samp_factor,
+           FALSE);
       } else {
-	src_buffer = (*srcinfo->mem->access_virt_barray)
-	  ((j_common_ptr) srcinfo, src_coef_arrays[ci],
-	   dst_blk_y + y_crop_blocks,
-	   (JDIMENSION) compptr->v_samp_factor, FALSE);
+        src_buffer = (*srcinfo->mem->access_virt_barray)
+          ((j_common_ptr)srcinfo, src_coef_arrays[ci],
+           dst_blk_y + y_crop_blocks, (JDIMENSION)compptr->v_samp_factor,
+           FALSE);
       }
       for (offset_y = 0; offset_y < compptr->v_samp_factor; offset_y++) {
-	if (dstinfo->jpeg_width > srcinfo->output_width) {
-	  if (x_crop_blocks > 0) {
-	    FMEMZERO(dst_buffer[offset_y],
-		     x_crop_blocks * SIZEOF(JBLOCK));
-	  }
-	  jcopy_block_row(src_buffer[offset_y],
-			  dst_buffer[offset_y] + x_crop_blocks,
-			  comp_width);
-	  if (compptr->width_in_blocks > x_crop_blocks + comp_width) {
-	    FMEMZERO(dst_buffer[offset_y] +
-		       x_crop_blocks + comp_width,
-		     (compptr->width_in_blocks -
-		       x_crop_blocks - comp_width) * SIZEOF(JBLOCK));
-	  }
-	} else {
-	  jcopy_block_row(src_buffer[offset_y] + x_crop_blocks,
-			  dst_buffer[offset_y],
-			  compptr->width_in_blocks);
-	}
+        if (dstinfo->_jpeg_width > srcinfo->output_width) {
+          if (x_crop_blocks > 0) {
+            MEMZERO(dst_buffer[offset_y], x_crop_blocks * sizeof(JBLOCK));
+          }
+          jcopy_block_row(src_buffer[offset_y],
+                          dst_buffer[offset_y] + x_crop_blocks, comp_width);
+          if (compptr->width_in_blocks > x_crop_blocks + comp_width) {
+            MEMZERO(dst_buffer[offset_y] + x_crop_blocks + comp_width,
+                    (compptr->width_in_blocks - x_crop_blocks - comp_width) *
+                    sizeof(JBLOCK));
+          }
+        } else {
+          jcopy_block_row(src_buffer[offset_y] + x_crop_blocks,
+                          dst_buffer[offset_y], compptr->width_in_blocks);
+        }
       }
     }
   }
@@ -490,15 +383,15 @@
 
 
 LOCAL(void)
-do_crop_ext_flat (j_decompress_ptr srcinfo, j_compress_ptr dstinfo,
-		  JDIMENSION x_crop_offset, JDIMENSION y_crop_offset,
-		  jvirt_barray_ptr *src_coef_arrays,
-		  jvirt_barray_ptr *dst_coef_arrays)
+do_crop_ext_flat(j_decompress_ptr srcinfo, j_compress_ptr dstinfo,
+                 JDIMENSION x_crop_offset, JDIMENSION y_crop_offset,
+                 jvirt_barray_ptr *src_coef_arrays,
+                 jvirt_barray_ptr *dst_coef_arrays)
 /* Crop.  This is only used when no rotate/flip is requested with the crop.
- * Extension: The destination width is larger than the source and we fill in
- * the extra area with the DC of the adjacent block.  Note we also have to
- * fill partial iMCUs at the right and bottom edge of the source image area
- * in this case.
+ * Extension: The destination width is larger than the source, and we fill in
+ * the expanded region with the DC coefficient of the adjacent block.  Note
+ * that we also have to fill partial iMCUs at the right and bottom edge of the
+ * source image area in this case.
  */
 {
   JDIMENSION MCU_cols, MCU_rows, comp_width, comp_height;
@@ -509,9 +402,9 @@
   jpeg_component_info *compptr;
 
   MCU_cols = srcinfo->output_width /
-    (dstinfo->max_h_samp_factor * dstinfo->min_DCT_h_scaled_size);
+             (dstinfo->max_h_samp_factor * dstinfo_min_DCT_h_scaled_size);
   MCU_rows = srcinfo->output_height /
-    (dstinfo->max_v_samp_factor * dstinfo->min_DCT_v_scaled_size);
+             (dstinfo->max_v_samp_factor * dstinfo_min_DCT_v_scaled_size);
 
   for (ci = 0; ci < dstinfo->num_components; ci++) {
     compptr = dstinfo->comp_info + ci;
@@ -520,52 +413,49 @@
     x_crop_blocks = x_crop_offset * compptr->h_samp_factor;
     y_crop_blocks = y_crop_offset * compptr->v_samp_factor;
     for (dst_blk_y = 0; dst_blk_y < compptr->height_in_blocks;
-	 dst_blk_y += compptr->v_samp_factor) {
+         dst_blk_y += compptr->v_samp_factor) {
       dst_buffer = (*srcinfo->mem->access_virt_barray)
-	((j_common_ptr) srcinfo, dst_coef_arrays[ci], dst_blk_y,
-	 (JDIMENSION) compptr->v_samp_factor, TRUE);
-      if (dstinfo->jpeg_height > srcinfo->output_height) {
-	if (dst_blk_y < y_crop_blocks ||
-	    dst_blk_y >= y_crop_blocks + comp_height) {
-	  for (offset_y = 0; offset_y < compptr->v_samp_factor; offset_y++) {
-	    FMEMZERO(dst_buffer[offset_y],
-		     compptr->width_in_blocks * SIZEOF(JBLOCK));
-	  }
-	  continue;
-	}
-	src_buffer = (*srcinfo->mem->access_virt_barray)
-	  ((j_common_ptr) srcinfo, src_coef_arrays[ci],
-	   dst_blk_y - y_crop_blocks,
-	   (JDIMENSION) compptr->v_samp_factor, FALSE);
+        ((j_common_ptr)srcinfo, dst_coef_arrays[ci], dst_blk_y,
+         (JDIMENSION)compptr->v_samp_factor, TRUE);
+      if (dstinfo->_jpeg_height > srcinfo->output_height) {
+        if (dst_blk_y < y_crop_blocks ||
+            dst_blk_y >= y_crop_blocks + comp_height) {
+          for (offset_y = 0; offset_y < compptr->v_samp_factor; offset_y++) {
+            MEMZERO(dst_buffer[offset_y],
+                    compptr->width_in_blocks * sizeof(JBLOCK));
+          }
+          continue;
+        }
+        src_buffer = (*srcinfo->mem->access_virt_barray)
+          ((j_common_ptr)srcinfo, src_coef_arrays[ci],
+           dst_blk_y - y_crop_blocks, (JDIMENSION)compptr->v_samp_factor,
+           FALSE);
       } else {
-	src_buffer = (*srcinfo->mem->access_virt_barray)
-	  ((j_common_ptr) srcinfo, src_coef_arrays[ci],
-	   dst_blk_y + y_crop_blocks,
-	   (JDIMENSION) compptr->v_samp_factor, FALSE);
+        src_buffer = (*srcinfo->mem->access_virt_barray)
+          ((j_common_ptr)srcinfo, src_coef_arrays[ci],
+           dst_blk_y + y_crop_blocks, (JDIMENSION)compptr->v_samp_factor,
+          FALSE);
       }
       for (offset_y = 0; offset_y < compptr->v_samp_factor; offset_y++) {
-	if (x_crop_blocks > 0) {
-	  FMEMZERO(dst_buffer[offset_y],
-		   x_crop_blocks * SIZEOF(JBLOCK));
-	  dc = src_buffer[offset_y][0][0];
-	  for (dst_blk_x = 0; dst_blk_x < x_crop_blocks; dst_blk_x++) {
-	    dst_buffer[offset_y][dst_blk_x][0] = dc;
-	  }
-	}
-	jcopy_block_row(src_buffer[offset_y],
-			dst_buffer[offset_y] + x_crop_blocks,
-			comp_width);
-	if (compptr->width_in_blocks > x_crop_blocks + comp_width) {
-	  FMEMZERO(dst_buffer[offset_y] +
-		     x_crop_blocks + comp_width,
-		   (compptr->width_in_blocks -
-		     x_crop_blocks - comp_width) * SIZEOF(JBLOCK));
-	  dc = src_buffer[offset_y][comp_width - 1][0];
-	  for (dst_blk_x = x_crop_blocks + comp_width;
-	       dst_blk_x < compptr->width_in_blocks; dst_blk_x++) {
-	    dst_buffer[offset_y][dst_blk_x][0] = dc;
-	  }
-	}
+        if (x_crop_blocks > 0) {
+          MEMZERO(dst_buffer[offset_y], x_crop_blocks * sizeof(JBLOCK));
+          dc = src_buffer[offset_y][0][0];
+          for (dst_blk_x = 0; dst_blk_x < x_crop_blocks; dst_blk_x++) {
+            dst_buffer[offset_y][dst_blk_x][0] = dc;
+          }
+        }
+        jcopy_block_row(src_buffer[offset_y],
+                        dst_buffer[offset_y] + x_crop_blocks, comp_width);
+        if (compptr->width_in_blocks > x_crop_blocks + comp_width) {
+          MEMZERO(dst_buffer[offset_y] + x_crop_blocks + comp_width,
+                  (compptr->width_in_blocks - x_crop_blocks - comp_width) *
+                  sizeof(JBLOCK));
+          dc = src_buffer[offset_y][comp_width - 1][0];
+          for (dst_blk_x = x_crop_blocks + comp_width;
+               dst_blk_x < compptr->width_in_blocks; dst_blk_x++) {
+            dst_buffer[offset_y][dst_blk_x][0] = dc;
+          }
+        }
       }
     }
   }
@@ -573,15 +463,15 @@
 
 
 LOCAL(void)
-do_crop_ext_reflect (j_decompress_ptr srcinfo, j_compress_ptr dstinfo,
-		     JDIMENSION x_crop_offset, JDIMENSION y_crop_offset,
-		     jvirt_barray_ptr *src_coef_arrays,
-		     jvirt_barray_ptr *dst_coef_arrays)
+do_crop_ext_reflect(j_decompress_ptr srcinfo, j_compress_ptr dstinfo,
+                    JDIMENSION x_crop_offset, JDIMENSION y_crop_offset,
+                    jvirt_barray_ptr *src_coef_arrays,
+                    jvirt_barray_ptr *dst_coef_arrays)
 /* Crop.  This is only used when no rotate/flip is requested with the crop.
- * Extension: The destination width is larger than the source and we fill in
- * the extra area with repeated reflections of the source region.  Note we
- * also have to fill partial iMCUs at the right and bottom edge of the source
- * image area in this case.
+ * Extension: The destination width is larger than the source, and we fill in
+ * the expanded region with repeated reflections of the source image.  Note
+ * that we also have to fill partial iMCUs at the right and bottom edge of the
+ * source image area in this case.
  */
 {
   JDIMENSION MCU_cols, MCU_rows, comp_width, comp_height, src_blk_x;
@@ -593,9 +483,9 @@
   jpeg_component_info *compptr;
 
   MCU_cols = srcinfo->output_width /
-    (dstinfo->max_h_samp_factor * dstinfo->min_DCT_h_scaled_size);
+             (dstinfo->max_h_samp_factor * dstinfo_min_DCT_h_scaled_size);
   MCU_rows = srcinfo->output_height /
-    (dstinfo->max_v_samp_factor * dstinfo->min_DCT_v_scaled_size);
+             (dstinfo->max_v_samp_factor * dstinfo_min_DCT_v_scaled_size);
 
   for (ci = 0; ci < dstinfo->num_components; ci++) {
     compptr = dstinfo->comp_info + ci;
@@ -604,69 +494,70 @@
     x_crop_blocks = x_crop_offset * compptr->h_samp_factor;
     y_crop_blocks = y_crop_offset * compptr->v_samp_factor;
     for (dst_blk_y = 0; dst_blk_y < compptr->height_in_blocks;
-	 dst_blk_y += compptr->v_samp_factor) {
+         dst_blk_y += compptr->v_samp_factor) {
       dst_buffer = (*srcinfo->mem->access_virt_barray)
-	((j_common_ptr) srcinfo, dst_coef_arrays[ci], dst_blk_y,
-	 (JDIMENSION) compptr->v_samp_factor, TRUE);
-      if (dstinfo->jpeg_height > srcinfo->output_height) {
-	if (dst_blk_y < y_crop_blocks ||
-	    dst_blk_y >= y_crop_blocks + comp_height) {
-	  for (offset_y = 0; offset_y < compptr->v_samp_factor; offset_y++) {
-	    FMEMZERO(dst_buffer[offset_y],
-		     compptr->width_in_blocks * SIZEOF(JBLOCK));
-	  }
-	  continue;
-	}
-	src_buffer = (*srcinfo->mem->access_virt_barray)
-	  ((j_common_ptr) srcinfo, src_coef_arrays[ci],
-	   dst_blk_y - y_crop_blocks,
-	   (JDIMENSION) compptr->v_samp_factor, FALSE);
+        ((j_common_ptr)srcinfo, dst_coef_arrays[ci], dst_blk_y,
+         (JDIMENSION)compptr->v_samp_factor, TRUE);
+      if (dstinfo->_jpeg_height > srcinfo->output_height) {
+        if (dst_blk_y < y_crop_blocks ||
+            dst_blk_y >= y_crop_blocks + comp_height) {
+          for (offset_y = 0; offset_y < compptr->v_samp_factor; offset_y++) {
+            MEMZERO(dst_buffer[offset_y],
+                    compptr->width_in_blocks * sizeof(JBLOCK));
+          }
+          continue;
+        }
+        src_buffer = (*srcinfo->mem->access_virt_barray)
+          ((j_common_ptr)srcinfo, src_coef_arrays[ci],
+           dst_blk_y - y_crop_blocks, (JDIMENSION)compptr->v_samp_factor,
+           FALSE);
       } else {
-	src_buffer = (*srcinfo->mem->access_virt_barray)
-	  ((j_common_ptr) srcinfo, src_coef_arrays[ci],
-	   dst_blk_y + y_crop_blocks,
-	   (JDIMENSION) compptr->v_samp_factor, FALSE);
+        src_buffer = (*srcinfo->mem->access_virt_barray)
+          ((j_common_ptr)srcinfo, src_coef_arrays[ci],
+           dst_blk_y + y_crop_blocks, (JDIMENSION)compptr->v_samp_factor,
+           FALSE);
       }
       for (offset_y = 0; offset_y < compptr->v_samp_factor; offset_y++) {
-	/* Copy source region */
-	jcopy_block_row(src_buffer[offset_y],
-			dst_buffer[offset_y] + x_crop_blocks,
-			comp_width);
-	if (x_crop_blocks > 0) {
-	  /* Reflect to left */
-	  dst_row_ptr = dst_buffer[offset_y] + x_crop_blocks;
-	  for (dst_blk_x = x_crop_blocks; dst_blk_x > 0;) {
-	    src_row_ptr = dst_row_ptr;	   /* (re)set axis of reflection */
-	    for (src_blk_x = comp_width; src_blk_x > 0 && dst_blk_x > 0;
-		 src_blk_x--, dst_blk_x--) {
-	      dst_ptr = *--dst_row_ptr;	   /* destination goes left */
-	      src_ptr = *src_row_ptr++;	   /* source goes right */
-	      /* this unrolled loop doesn't need to know which row it's on... */
-	      for (k = 0; k < DCTSIZE2; k += 2) {
-		*dst_ptr++ = *src_ptr++;   /* copy even column */
-		*dst_ptr++ = - *src_ptr++; /* copy odd column with sign change */
-	      }
-	    }
-	  }
-	}
-	if (compptr->width_in_blocks > x_crop_blocks + comp_width) {
-	  /* Reflect to right */
-	  dst_row_ptr = dst_buffer[offset_y] + x_crop_blocks + comp_width;
-	  for (dst_blk_x = compptr->width_in_blocks - x_crop_blocks - comp_width;
-	       dst_blk_x > 0;) {
-	    src_row_ptr = dst_row_ptr;	   /* (re)set axis of reflection */
-	    for (src_blk_x = comp_width; src_blk_x > 0 && dst_blk_x > 0;
-		 src_blk_x--, dst_blk_x--) {
-	      dst_ptr = *dst_row_ptr++;	   /* destination goes right */
-	      src_ptr = *--src_row_ptr;	   /* source goes left */
-	      /* this unrolled loop doesn't need to know which row it's on... */
-	      for (k = 0; k < DCTSIZE2; k += 2) {
-		*dst_ptr++ = *src_ptr++;   /* copy even column */
-		*dst_ptr++ = - *src_ptr++; /* copy odd column with sign change */
-	      }
-	    }
-	  }
-	}
+        /* Copy source region */
+        jcopy_block_row(src_buffer[offset_y],
+                        dst_buffer[offset_y] + x_crop_blocks, comp_width);
+        if (x_crop_blocks > 0) {
+          /* Reflect to left */
+          dst_row_ptr = dst_buffer[offset_y] + x_crop_blocks;
+          for (dst_blk_x = x_crop_blocks; dst_blk_x > 0;) {
+            src_row_ptr = dst_row_ptr;      /* (re)set axis of reflection */
+            for (src_blk_x = comp_width; src_blk_x > 0 && dst_blk_x > 0;
+                 src_blk_x--, dst_blk_x--) {
+              dst_ptr = *(--dst_row_ptr);   /* destination goes left */
+              src_ptr = *src_row_ptr++;     /* source goes right */
+              /* This unrolled loop doesn't need to know which row it's on. */
+              for (k = 0; k < DCTSIZE2; k += 2) {
+                *dst_ptr++ = *src_ptr++;    /* copy even column */
+                *dst_ptr++ = -(*src_ptr++); /* copy odd column with sign
+                                               change */
+              }
+            }
+          }
+        }
+        if (compptr->width_in_blocks > x_crop_blocks + comp_width) {
+          /* Reflect to right */
+          dst_row_ptr = dst_buffer[offset_y] + x_crop_blocks + comp_width;
+          for (dst_blk_x = compptr->width_in_blocks - x_crop_blocks - comp_width;
+               dst_blk_x > 0;) {
+            src_row_ptr = dst_row_ptr;      /* (re)set axis of reflection */
+            for (src_blk_x = comp_width; src_blk_x > 0 && dst_blk_x > 0;
+                 src_blk_x--, dst_blk_x--) {
+              dst_ptr = *dst_row_ptr++;     /* destination goes right */
+              src_ptr = *(--src_row_ptr);   /* source goes left */
+              /* This unrolled loop doesn't need to know which row it's on. */
+              for (k = 0; k < DCTSIZE2; k += 2) {
+                *dst_ptr++ = *src_ptr++;    /* copy even column */
+                *dst_ptr++ = -(*src_ptr++); /* copy odd column with sign
+                                               change */
+              }
+            }
+          }
+        }
       }
     }
   }
@@ -674,11 +565,13 @@
 
 
 LOCAL(void)
-do_wipe (j_decompress_ptr srcinfo, j_compress_ptr dstinfo,
-	 JDIMENSION x_crop_offset, JDIMENSION y_crop_offset,
-	 jvirt_barray_ptr *src_coef_arrays,
-	 JDIMENSION drop_width, JDIMENSION drop_height)
-/* Wipe - drop content of specified area, fill with zero (neutral gray) */
+do_wipe(j_decompress_ptr srcinfo, j_compress_ptr dstinfo,
+        JDIMENSION x_crop_offset, JDIMENSION y_crop_offset,
+        jvirt_barray_ptr *src_coef_arrays,
+        JDIMENSION drop_width, JDIMENSION drop_height)
+/* Wipe - discard image contents of specified region and fill with zero
+ * (neutral gray)
+ */
 {
   JDIMENSION x_wipe_blocks, wipe_width;
   JDIMENSION y_wipe_blocks, wipe_bottom;
@@ -693,13 +586,12 @@
     y_wipe_blocks = y_crop_offset * compptr->v_samp_factor;
     wipe_bottom = drop_height * compptr->v_samp_factor + y_wipe_blocks;
     for (; y_wipe_blocks < wipe_bottom;
-	 y_wipe_blocks += compptr->v_samp_factor) {
+         y_wipe_blocks += compptr->v_samp_factor) {
       buffer = (*srcinfo->mem->access_virt_barray)
-	((j_common_ptr) srcinfo, src_coef_arrays[ci], y_wipe_blocks,
-	 (JDIMENSION) compptr->v_samp_factor, TRUE);
+        ((j_common_ptr)srcinfo, src_coef_arrays[ci], y_wipe_blocks,
+         (JDIMENSION)compptr->v_samp_factor, TRUE);
       for (offset_y = 0; offset_y < compptr->v_samp_factor; offset_y++) {
-	FMEMZERO(buffer[offset_y] + x_wipe_blocks,
-		 wipe_width * SIZEOF(JBLOCK));
+        MEMZERO(buffer[offset_y] + x_wipe_blocks, wipe_width * sizeof(JBLOCK));
       }
     }
   }
@@ -707,12 +599,12 @@
 
 
 LOCAL(void)
-do_flatten (j_decompress_ptr srcinfo, j_compress_ptr dstinfo,
-	    JDIMENSION x_crop_offset, JDIMENSION y_crop_offset,
-	    jvirt_barray_ptr *src_coef_arrays,
-	    JDIMENSION drop_width, JDIMENSION drop_height)
-/* Flatten - drop content of specified area, similar to wipe,
- * but fill with average of adjacent blocks, instead of zero.
+do_flatten(j_decompress_ptr srcinfo, j_compress_ptr dstinfo,
+           JDIMENSION x_crop_offset, JDIMENSION y_crop_offset,
+           jvirt_barray_ptr *src_coef_arrays,
+           JDIMENSION drop_width, JDIMENSION drop_height)
+/* Flatten - discard image contents of specified region, similarly to wipe,
+ * but fill with the average of adjacent blocks instead of zero.
  */
 {
   JDIMENSION x_wipe_blocks, wipe_width, wipe_right;
@@ -729,27 +621,26 @@
     y_wipe_blocks = y_crop_offset * compptr->v_samp_factor;
     wipe_bottom = drop_height * compptr->v_samp_factor + y_wipe_blocks;
     for (; y_wipe_blocks < wipe_bottom;
-	 y_wipe_blocks += compptr->v_samp_factor) {
+         y_wipe_blocks += compptr->v_samp_factor) {
       buffer = (*srcinfo->mem->access_virt_barray)
-	((j_common_ptr) srcinfo, src_coef_arrays[ci], y_wipe_blocks,
-	 (JDIMENSION) compptr->v_samp_factor, TRUE);
+        ((j_common_ptr)srcinfo, src_coef_arrays[ci], y_wipe_blocks,
+         (JDIMENSION)compptr->v_samp_factor, TRUE);
       for (offset_y = 0; offset_y < compptr->v_samp_factor; offset_y++) {
-	FMEMZERO(buffer[offset_y] + x_wipe_blocks,
-		 wipe_width * SIZEOF(JBLOCK));
-	if (x_wipe_blocks > 0) {
-	  dc_left_value = buffer[offset_y][x_wipe_blocks - 1][0];
-	  if (wipe_right < compptr->width_in_blocks) {
-	    dc_right_value = buffer[offset_y][wipe_right][0];
-	    average = (dc_left_value + dc_right_value) >> 1;
-	  } else {
-	    average = dc_left_value;
-	  }
-	} else if (wipe_right < compptr->width_in_blocks) {
-	  average = buffer[offset_y][wipe_right][0];
-	} else continue;
-	for (blk_x = x_wipe_blocks; blk_x < wipe_right; blk_x++) {
-	  buffer[offset_y][blk_x][0] = (JCOEF) average;
-	}
+        MEMZERO(buffer[offset_y] + x_wipe_blocks, wipe_width * sizeof(JBLOCK));
+        if (x_wipe_blocks > 0) {
+          dc_left_value = buffer[offset_y][x_wipe_blocks - 1][0];
+          if (wipe_right < compptr->width_in_blocks) {
+            dc_right_value = buffer[offset_y][wipe_right][0];
+            average = (dc_left_value + dc_right_value) >> 1;
+          } else {
+            average = dc_left_value;
+          }
+        } else if (wipe_right < compptr->width_in_blocks) {
+          average = buffer[offset_y][wipe_right][0];
+        } else continue;
+        for (blk_x = x_wipe_blocks; blk_x < wipe_right; blk_x++) {
+          buffer[offset_y][blk_x][0] = (JCOEF)average;
+        }
       }
     }
   }
@@ -757,12 +648,11 @@
 
 
 LOCAL(void)
-do_reflect (j_decompress_ptr srcinfo, j_compress_ptr dstinfo,
-	    JDIMENSION x_crop_offset,
-	    jvirt_barray_ptr *src_coef_arrays,
-	    JDIMENSION drop_width, JDIMENSION drop_height)
-/* Reflect - drop content of specified area, similar to wipe, but
- * fill with repeated reflections of the outside area, instead of zero.
+do_reflect(j_decompress_ptr srcinfo, j_compress_ptr dstinfo,
+           JDIMENSION x_crop_offset, jvirt_barray_ptr *src_coef_arrays,
+           JDIMENSION drop_width, JDIMENSION drop_height)
+/* Reflect - discard image contents of specified region, similarly to wipe,
+ * but fill with repeated reflections of the outside region instead of zero.
  * NB: y_crop_offset is assumed to be zero.
  */
 {
@@ -781,48 +671,47 @@
     wipe_width = drop_width * compptr->h_samp_factor;
     wipe_bottom = drop_height * compptr->v_samp_factor;
     for (y_wipe_blocks = 0; y_wipe_blocks < wipe_bottom;
-	 y_wipe_blocks += compptr->v_samp_factor) {
+         y_wipe_blocks += compptr->v_samp_factor) {
       buffer = (*srcinfo->mem->access_virt_barray)
-	((j_common_ptr) srcinfo, src_coef_arrays[ci], y_wipe_blocks,
-	 (JDIMENSION) compptr->v_samp_factor, TRUE);
+        ((j_common_ptr)srcinfo, src_coef_arrays[ci], y_wipe_blocks,
+         (JDIMENSION)compptr->v_samp_factor, TRUE);
       for (offset_y = 0; offset_y < compptr->v_samp_factor; offset_y++) {
-	if (x_wipe_blocks > 0) {
-	  /* Reflect from left */
-	  dst_row_ptr = buffer[offset_y] + x_wipe_blocks;
-	  for (dst_blk_x = wipe_width; dst_blk_x > 0;) {
-	    src_row_ptr = dst_row_ptr;	   /* (re)set axis of reflection */
-	    for (src_blk_x = x_wipe_blocks;
-		 src_blk_x > 0 && dst_blk_x > 0; src_blk_x--, dst_blk_x--) {
-	      dst_ptr = *dst_row_ptr++;	   /* destination goes right */
-	      src_ptr = *--src_row_ptr;	   /* source goes left */
-	      /* this unrolled loop doesn't need to know which row it's on... */
-	      for (k = 0; k < DCTSIZE2; k += 2) {
-		*dst_ptr++ = *src_ptr++;   /* copy even column */
-		*dst_ptr++ = - *src_ptr++; /* copy odd column with sign change */
-	      }
-	    }
-	  }
-	} else if (compptr->width_in_blocks > x_wipe_blocks + wipe_width) {
-	  /* Reflect from right */
-	  dst_row_ptr = buffer[offset_y] + x_wipe_blocks + wipe_width;
-	  for (dst_blk_x = wipe_width; dst_blk_x > 0;) {
-	    src_row_ptr = dst_row_ptr;	   /* (re)set axis of reflection */
-	    src_blk_x = compptr->width_in_blocks - x_wipe_blocks - wipe_width;
-	    for (; src_blk_x > 0 && dst_blk_x > 0; src_blk_x--, dst_blk_x--) {
-	      dst_ptr = *--dst_row_ptr;	   /* destination goes left */
-	      src_ptr = *src_row_ptr++;	   /* source goes right */
-	      /* this unrolled loop doesn't need to know which row it's on... */
-	      for (k = 0; k < DCTSIZE2; k += 2) {
-		*dst_ptr++ = *src_ptr++;   /* copy even column */
-		*dst_ptr++ = - *src_ptr++; /* copy odd column with sign change */
-	      }
-	    }
-	  }
-	} else {
-	  FMEMZERO(buffer[offset_y] + x_wipe_blocks,
-		   wipe_width * SIZEOF(JBLOCK));
-	}
->>>>>>> 9fc018fd
+        if (x_wipe_blocks > 0) {
+          /* Reflect from left */
+          dst_row_ptr = buffer[offset_y] + x_wipe_blocks;
+          for (dst_blk_x = wipe_width; dst_blk_x > 0;) {
+            src_row_ptr = dst_row_ptr;     /* (re)set axis of reflection */
+            for (src_blk_x = x_wipe_blocks;
+                 src_blk_x > 0 && dst_blk_x > 0; src_blk_x--, dst_blk_x--) {
+              dst_ptr = *dst_row_ptr++;    /* destination goes right */
+              src_ptr = *(--src_row_ptr);  /* source goes left */
+              /* this unrolled loop doesn't need to know which row it's on... */
+              for (k = 0; k < DCTSIZE2; k += 2) {
+                *dst_ptr++ = *src_ptr++;   /* copy even column */
+                *dst_ptr++ = -(*src_ptr++); /* copy odd column with sign change */
+              }
+            }
+          }
+        } else if (compptr->width_in_blocks > x_wipe_blocks + wipe_width) {
+          /* Reflect from right */
+          dst_row_ptr = buffer[offset_y] + x_wipe_blocks + wipe_width;
+          for (dst_blk_x = wipe_width; dst_blk_x > 0;) {
+            src_row_ptr = dst_row_ptr;     /* (re)set axis of reflection */
+            src_blk_x = compptr->width_in_blocks - x_wipe_blocks - wipe_width;
+            for (; src_blk_x > 0 && dst_blk_x > 0; src_blk_x--, dst_blk_x--) {
+              dst_ptr = *(--dst_row_ptr);  /* destination goes left */
+              src_ptr = *src_row_ptr++;    /* source goes right */
+              /* this unrolled loop doesn't need to know which row it's on... */
+              for (k = 0; k < DCTSIZE2; k += 2) {
+                *dst_ptr++ = *src_ptr++;   /* copy even column */
+                *dst_ptr++ = -(*src_ptr++); /* copy odd column with sign change */
+              }
+            }
+          }
+        } else {
+          MEMZERO(buffer[offset_y] + x_wipe_blocks,
+                  wipe_width * sizeof(JBLOCK));
+        }
       }
     }
   }
@@ -942,7 +831,7 @@
             /* this unrolled loop doesn't need to know which row it's on... */
             for (k = 0; k < DCTSIZE2; k += 2) {
               *dst_ptr++ = *src_ptr++;   /* copy even column */
-              *dst_ptr++ = - *src_ptr++; /* copy odd column with sign change */
+              *dst_ptr++ = -(*src_ptr++); /* copy odd column with sign change */
             }
           } else {
             /* Copy last partial block(s) verbatim */
@@ -1021,7 +910,7 @@
                 *dst_ptr++ = *src_ptr++;
               /* copy odd row with sign change */
               for (j = 0; j < DCTSIZE; j++)
-                *dst_ptr++ = - *src_ptr++;
+                *dst_ptr++ = -(*src_ptr++);
             }
           }
         } else {
@@ -1302,11 +1191,11 @@
                 /* For even row, negate every odd column. */
                 for (j = 0; j < DCTSIZE; j += 2) {
                   *dst_ptr++ = *src_ptr++;
-                  *dst_ptr++ = - *src_ptr++;
+                  *dst_ptr++ = -(*src_ptr++);
                 }
                 /* For odd row, negate every even column. */
                 for (j = 0; j < DCTSIZE; j += 2) {
-                  *dst_ptr++ = - *src_ptr++;
+                  *dst_ptr++ = -(*src_ptr++);
                   *dst_ptr++ = *src_ptr++;
                 }
               }
@@ -1317,7 +1206,7 @@
                 for (j = 0; j < DCTSIZE; j++)
                   *dst_ptr++ = *src_ptr++;
                 for (j = 0; j < DCTSIZE; j++)
-                  *dst_ptr++ = - *src_ptr++;
+                  *dst_ptr++ = -(*src_ptr++);
               }
             }
           }
@@ -1333,7 +1222,7 @@
                 src_row_ptr[comp_width - x_crop_blocks - dst_blk_x - 1];
               for (i = 0; i < DCTSIZE2; i += 2) {
                 *dst_ptr++ = *src_ptr++;
-                *dst_ptr++ = - *src_ptr++;
+                *dst_ptr++ = -(*src_ptr++);
               }
             } else {
               /* Any remaining right-edge blocks are only copied. */
@@ -1489,11 +1378,7 @@
  * The routine returns TRUE if the spec string is valid, FALSE if not.
  *
  * The crop spec string should have the format
-<<<<<<< HEAD
- *      <width>[f]x<height>[f]{+-}<xoffset>{+-}<yoffset>
-=======
- *	<width>[{fr}]x<height>[{fr}]{+-}<xoffset>{+-}<yoffset>
->>>>>>> 9fc018fd
+ *      <width>[{fr}]x<height>[{fr}]{+-}<xoffset>{+-}<yoffset>
  * where width, height, xoffset, and yoffset are unsigned integers.
  * Each of the elements can be omitted to indicate a default value.
  * (A weakness of this style is that it is not possible to omit xoffset
@@ -1686,6 +1571,7 @@
       info->iMCU_sample_height =
         srcinfo->max_v_samp_factor * srcinfo->_min_DCT_v_scaled_size;
     }
+    break;
   }
 
   /* If cropping has been requested, compute the crop area's position and
@@ -1697,41 +1583,58 @@
       info->crop_xoffset = 0;   /* default to +0 */
     if (info->crop_yoffset_set == JCROP_UNSET)
       info->crop_yoffset = 0;   /* default to +0 */
-    if (info->crop_xoffset >= info->output_width ||
-        info->crop_yoffset >= info->output_height)
-      ERREXIT(srcinfo, JERR_BAD_CROP_SPEC);
-    if (info->crop_width_set == JCROP_UNSET)
+    if (info->crop_width_set == JCROP_UNSET) {
+      if (info->crop_xoffset >= info->output_width)
+        ERREXIT(srcinfo, JERR_BAD_CROP_SPEC);
       info->crop_width = info->output_width - info->crop_xoffset;
-    if (info->crop_height_set == JCROP_UNSET)
+    } else {
+      /* Check for crop extension */
+      if (info->crop_width > info->output_width) {
+        /* Crop extension does not work when transforming! */
+        if (info->transform != JXFORM_NONE ||
+            info->crop_xoffset >= info->crop_width ||
+            info->crop_xoffset > info->crop_width - info->output_width)
+          ERREXIT(srcinfo, JERR_BAD_CROP_SPEC);
+      } else {
+        if (info->crop_xoffset >= info->output_width ||
+            info->crop_width <= 0 ||
+            info->crop_xoffset > info->output_width - info->crop_width)
+          ERREXIT(srcinfo, JERR_BAD_CROP_SPEC);
+      }
+    }
+    if (info->crop_height_set == JCROP_UNSET) {
+      if (info->crop_yoffset >= info->output_height)
+        ERREXIT(srcinfo, JERR_BAD_CROP_SPEC);
       info->crop_height = info->output_height - info->crop_yoffset;
-    /* Ensure parameters are valid */
-    if (info->crop_width <= 0 || info->crop_width > info->output_width ||
-        info->crop_height <= 0 || info->crop_height > info->output_height ||
-        info->crop_xoffset > info->output_width - info->crop_width ||
-        info->crop_yoffset > info->output_height - info->crop_height)
-      ERREXIT(srcinfo, JERR_BAD_CROP_SPEC);
+    } else {
+      /* Check for crop extension */
+      if (info->crop_height > info->output_height) {
+        /* Crop extension does not work when transforming! */
+        if (info->transform != JXFORM_NONE ||
+            info->crop_yoffset >= info->crop_height ||
+            info->crop_yoffset > info->crop_height - info->output_height)
+          ERREXIT(srcinfo, JERR_BAD_CROP_SPEC);
+      } else {
+        if (info->crop_yoffset >= info->output_height ||
+            info->crop_height <= 0 ||
+            info->crop_yoffset > info->output_height - info->crop_height)
+          ERREXIT(srcinfo, JERR_BAD_CROP_SPEC);
+      }
+    }
     /* Convert negative crop offsets into regular offsets */
-    if (info->crop_xoffset_set == JCROP_NEG)
+    if (info->crop_xoffset_set != JCROP_NEG)
+      xoffset = info->crop_xoffset;
+    else if (info->crop_width > info->output_width) /* crop extension */
+      xoffset = info->crop_width - info->output_width - info->crop_xoffset;
+    else
       xoffset = info->output_width - info->crop_width - info->crop_xoffset;
+    if (info->crop_yoffset_set != JCROP_NEG)
+      yoffset = info->crop_yoffset;
+    else if (info->crop_height > info->output_height) /* crop extension */
+      yoffset = info->crop_height - info->output_height - info->crop_yoffset;
     else
-      xoffset = info->crop_xoffset;
-    if (info->crop_yoffset_set == JCROP_NEG)
       yoffset = info->output_height - info->crop_height - info->crop_yoffset;
-    else
-      yoffset = info->crop_yoffset;
     /* Now adjust so that upper left corner falls at an iMCU boundary */
-<<<<<<< HEAD
-    if (info->crop_width_set == JCROP_FORCE)
-      info->output_width = info->crop_width;
-    else
-      info->output_width =
-        info->crop_width + (xoffset % info->iMCU_sample_width);
-    if (info->crop_height_set == JCROP_FORCE)
-      info->output_height = info->crop_height;
-    else
-      info->output_height =
-        info->crop_height + (yoffset % info->iMCU_sample_height);
-=======
     switch (info->transform) {
     case JXFORM_DROP:
       /* Ensure the effective drop region will not exceed the requested */
@@ -1739,71 +1642,70 @@
       dtemp = itemp - 1 - ((xoffset + itemp - 1) % itemp);
       xoffset += dtemp;
       if (info->crop_width <= dtemp)
-	info->drop_width = 0;
+        info->drop_width = 0;
       else if (xoffset + info->crop_width - dtemp == info->output_width)
-	/* Matching right edge: include partial iMCU */
-	info->drop_width = (info->crop_width - dtemp + itemp - 1) / itemp;
+        /* Matching right edge: include partial iMCU */
+        info->drop_width = (info->crop_width - dtemp + itemp - 1) / itemp;
       else
-	info->drop_width = (info->crop_width - dtemp) / itemp;
+        info->drop_width = (info->crop_width - dtemp) / itemp;
       itemp = info->iMCU_sample_height;
       dtemp = itemp - 1 - ((yoffset + itemp - 1) % itemp);
       yoffset += dtemp;
       if (info->crop_height <= dtemp)
-	info->drop_height = 0;
+        info->drop_height = 0;
       else if (yoffset + info->crop_height - dtemp == info->output_height)
-	/* Matching bottom edge: include partial iMCU */
-	info->drop_height = (info->crop_height - dtemp + itemp - 1) / itemp;
+        /* Matching bottom edge: include partial iMCU */
+        info->drop_height = (info->crop_height - dtemp + itemp - 1) / itemp;
       else
-	info->drop_height = (info->crop_height - dtemp) / itemp;
+        info->drop_height = (info->crop_height - dtemp) / itemp;
       /* Check if sampling factors match for dropping */
       if (info->drop_width != 0 && info->drop_height != 0)
-	for (ci = 0; ci < info->num_components &&
-		     ci < info->drop_ptr->num_components; ci++) {
-	  if (info->drop_ptr->comp_info[ci].h_samp_factor *
-	      srcinfo->max_h_samp_factor !=
-	      srcinfo->comp_info[ci].h_samp_factor *
-	      info->drop_ptr->max_h_samp_factor)
-	    ERREXIT6(srcinfo, JERR_BAD_DROP_SAMPLING, ci,
-	      info->drop_ptr->comp_info[ci].h_samp_factor,
-	      info->drop_ptr->max_h_samp_factor,
-	      srcinfo->comp_info[ci].h_samp_factor,
-	      srcinfo->max_h_samp_factor, 'h');
-	  if (info->drop_ptr->comp_info[ci].v_samp_factor *
-	      srcinfo->max_v_samp_factor !=
-	      srcinfo->comp_info[ci].v_samp_factor *
-	      info->drop_ptr->max_v_samp_factor)
-	    ERREXIT6(srcinfo, JERR_BAD_DROP_SAMPLING, ci,
-	      info->drop_ptr->comp_info[ci].v_samp_factor,
-	      info->drop_ptr->max_v_samp_factor,
-	      srcinfo->comp_info[ci].v_samp_factor,
-	      srcinfo->max_v_samp_factor, 'v');
-	}
+        for (ci = 0; ci < info->num_components &&
+                     ci < info->drop_ptr->num_components; ci++) {
+          if (info->drop_ptr->comp_info[ci].h_samp_factor *
+              srcinfo->max_h_samp_factor !=
+              srcinfo->comp_info[ci].h_samp_factor *
+              info->drop_ptr->max_h_samp_factor)
+            ERREXIT6(srcinfo, JERR_BAD_DROP_SAMPLING, ci,
+              info->drop_ptr->comp_info[ci].h_samp_factor,
+              info->drop_ptr->max_h_samp_factor,
+              srcinfo->comp_info[ci].h_samp_factor,
+              srcinfo->max_h_samp_factor, 'h');
+          if (info->drop_ptr->comp_info[ci].v_samp_factor *
+              srcinfo->max_v_samp_factor !=
+              srcinfo->comp_info[ci].v_samp_factor *
+              info->drop_ptr->max_v_samp_factor)
+            ERREXIT6(srcinfo, JERR_BAD_DROP_SAMPLING, ci,
+              info->drop_ptr->comp_info[ci].v_samp_factor,
+              info->drop_ptr->max_v_samp_factor,
+              srcinfo->comp_info[ci].v_samp_factor,
+              srcinfo->max_v_samp_factor, 'v');
+        }
       break;
     case JXFORM_WIPE:
       /* Ensure the effective wipe region will cover the requested */
-      info->drop_width = (JDIMENSION) jdiv_round_up
-	((long) (info->crop_width + (xoffset % info->iMCU_sample_width)),
-	 (long) info->iMCU_sample_width);
-      info->drop_height = (JDIMENSION) jdiv_round_up
-	((long) (info->crop_height + (yoffset % info->iMCU_sample_height)),
-	 (long) info->iMCU_sample_height);
+      info->drop_width = (JDIMENSION)jdiv_round_up
+        ((long)(info->crop_width + (xoffset % info->iMCU_sample_width)),
+         (long)info->iMCU_sample_width);
+      info->drop_height = (JDIMENSION)jdiv_round_up
+        ((long)(info->crop_height + (yoffset % info->iMCU_sample_height)),
+         (long)info->iMCU_sample_height);
       break;
     default:
       /* Ensure the effective crop region will cover the requested */
       if (info->crop_width_set == JCROP_FORCE ||
-	  info->crop_width > info->output_width)
-	info->output_width = info->crop_width;
+          info->crop_width > info->output_width)
+        info->output_width = info->crop_width;
       else
-	info->output_width =
-	  info->crop_width + (xoffset % info->iMCU_sample_width);
+        info->output_width =
+          info->crop_width + (xoffset % info->iMCU_sample_width);
       if (info->crop_height_set == JCROP_FORCE ||
-	  info->crop_height > info->output_height)
-	info->output_height = info->crop_height;
+          info->crop_height > info->output_height)
+        info->output_height = info->crop_height;
       else
-	info->output_height =
-	  info->crop_height + (yoffset % info->iMCU_sample_height);
-    }
->>>>>>> 9fc018fd
+        info->output_height =
+          info->crop_height + (yoffset % info->iMCU_sample_height);
+    }
     /* Save x/y offsets measured in iMCUs */
     info->x_crop_offset = xoffset / info->iMCU_sample_width;
     info->y_crop_offset = yoffset / info->iMCU_sample_height;
@@ -1819,7 +1721,9 @@
   transpose_it = FALSE;
   switch (info->transform) {
   case JXFORM_NONE:
-    if (info->x_crop_offset != 0 || info->y_crop_offset != 0)
+    if (info->x_crop_offset != 0 || info->y_crop_offset != 0 ||
+        info->output_width > srcinfo->output_width ||
+        info->output_height > srcinfo->output_height)
       need_workspace = TRUE;
     /* No workspace needed if neither cropping nor transforming */
     break;
@@ -1873,16 +1777,10 @@
     need_workspace = TRUE;
     transpose_it = TRUE;
     break;
-<<<<<<< HEAD
-=======
   case JXFORM_WIPE:
     break;
   case JXFORM_DROP:
-#if DROP_REQUEST_FROM_SRC
-    drop_request_from_src(info->drop_ptr, srcinfo);
-#endif
-    break;
->>>>>>> 9fc018fd
+    break;
   }
 
   /* Allocate workspace if needed.
@@ -1890,7 +1788,6 @@
    * so that transform routines need not worry about missing edge blocks.
    */
   if (need_workspace) {
-<<<<<<< HEAD
     coef_arrays = (jvirt_barray_ptr *)
       (*srcinfo->mem->alloc_small) ((j_common_ptr)srcinfo, JPOOL_IMAGE,
                 sizeof(jvirt_barray_ptr) * info->num_components);
@@ -1898,15 +1795,6 @@
       jdiv_round_up((long)info->output_width, (long)info->iMCU_sample_width);
     height_in_iMCUs = (JDIMENSION)
       jdiv_round_up((long)info->output_height, (long)info->iMCU_sample_height);
-=======
-    coef_arrays = (jvirt_barray_ptr *) (*srcinfo->mem->alloc_small)
-      ((j_common_ptr) srcinfo, JPOOL_IMAGE,
-       SIZEOF(jvirt_barray_ptr) * info->num_components);
-    width_in_iMCUs = (JDIMENSION) jdiv_round_up
-      ((long) info->output_width, (long) info->iMCU_sample_width);
-    height_in_iMCUs = (JDIMENSION) jdiv_round_up
-      ((long) info->output_height, (long) info->iMCU_sample_height);
->>>>>>> 9fc018fd
     for (ci = 0; ci < info->num_components; ci++) {
       compptr = srcinfo->comp_info + ci;
       if (info->num_components == 1) {
@@ -2208,8 +2096,8 @@
   case JXFORM_DROP:
     if (info->drop_width != 0 && info->drop_height != 0)
       adjust_quant(srcinfo, src_coef_arrays,
-		   info->drop_ptr, info->drop_coef_arrays,
-		   info->trim, dstinfo);
+                   info->drop_ptr, info->drop_coef_arrays,
+                   info->trim, dstinfo);
     break;
   default:
 #if JPEG_LIB_VERSION < 80
@@ -2277,27 +2165,23 @@
    */
   switch (info->transform) {
   case JXFORM_NONE:
-<<<<<<< HEAD
-    if (info->x_crop_offset != 0 || info->y_crop_offset != 0)
-=======
     if (info->output_width > srcinfo->output_width ||
-	info->output_height > srcinfo->output_height) {
+        info->output_height > srcinfo->output_height) {
       if (info->output_width > srcinfo->output_width &&
-	  info->crop_width_set == JCROP_REFLECT)
-	do_crop_ext_reflect(srcinfo, dstinfo,
-			    info->x_crop_offset, info->y_crop_offset,
-			    src_coef_arrays, dst_coef_arrays);
+          info->crop_width_set == JCROP_REFLECT)
+        do_crop_ext_reflect(srcinfo, dstinfo,
+                            info->x_crop_offset, info->y_crop_offset,
+                            src_coef_arrays, dst_coef_arrays);
       else if (info->output_width > srcinfo->output_width &&
-	       info->crop_width_set == JCROP_FORCE)
-	do_crop_ext_flat(srcinfo, dstinfo,
-			 info->x_crop_offset, info->y_crop_offset,
-			 src_coef_arrays, dst_coef_arrays);
+               info->crop_width_set == JCROP_FORCE)
+        do_crop_ext_flat(srcinfo, dstinfo,
+                         info->x_crop_offset, info->y_crop_offset,
+                         src_coef_arrays, dst_coef_arrays);
       else
-	do_crop_ext_zero(srcinfo, dstinfo,
-			 info->x_crop_offset, info->y_crop_offset,
-			 src_coef_arrays, dst_coef_arrays);
+        do_crop_ext_zero(srcinfo, dstinfo,
+                         info->x_crop_offset, info->y_crop_offset,
+                         src_coef_arrays, dst_coef_arrays);
     } else if (info->x_crop_offset != 0 || info->y_crop_offset != 0)
->>>>>>> 9fc018fd
       do_crop(srcinfo, dstinfo, info->x_crop_offset, info->y_crop_offset,
               src_coef_arrays, dst_coef_arrays);
     break;
@@ -2331,35 +2215,31 @@
     break;
   case JXFORM_ROT_270:
     do_rot_270(srcinfo, dstinfo, info->x_crop_offset, info->y_crop_offset,
-<<<<<<< HEAD
                src_coef_arrays, dst_coef_arrays);
-=======
-	       src_coef_arrays, dst_coef_arrays);
     break;
   case JXFORM_WIPE:
     if (info->crop_width_set == JCROP_REFLECT &&
-	info->y_crop_offset == 0 && info->drop_height ==
-	(JDIMENSION) jdiv_round_up
-	  ((long) info->output_height, (long) info->iMCU_sample_height) &&
-	(info->x_crop_offset == 0 ||
-	 info->x_crop_offset + info->drop_width ==
-	 (JDIMENSION) jdiv_round_up
-	   ((long) info->output_width, (long) info->iMCU_sample_width)))
+        info->y_crop_offset == 0 && info->drop_height ==
+        (JDIMENSION)jdiv_round_up
+          ((long)info->output_height, (long)info->iMCU_sample_height) &&
+        (info->x_crop_offset == 0 ||
+         info->x_crop_offset + info->drop_width ==
+         (JDIMENSION)jdiv_round_up
+           ((long)info->output_width, (long)info->iMCU_sample_width)))
       do_reflect(srcinfo, dstinfo, info->x_crop_offset,
-		 src_coef_arrays, info->drop_width, info->drop_height);
+                 src_coef_arrays, info->drop_width, info->drop_height);
     else if (info->crop_width_set == JCROP_FORCE)
       do_flatten(srcinfo, dstinfo, info->x_crop_offset, info->y_crop_offset,
-		 src_coef_arrays, info->drop_width, info->drop_height);
+                 src_coef_arrays, info->drop_width, info->drop_height);
     else
       do_wipe(srcinfo, dstinfo, info->x_crop_offset, info->y_crop_offset,
-	      src_coef_arrays, info->drop_width, info->drop_height);
+              src_coef_arrays, info->drop_width, info->drop_height);
     break;
   case JXFORM_DROP:
     if (info->drop_width != 0 && info->drop_height != 0)
       do_drop(srcinfo, dstinfo, info->x_crop_offset, info->y_crop_offset,
-	      src_coef_arrays, info->drop_ptr, info->drop_coef_arrays,
-	      info->drop_width, info->drop_height);
->>>>>>> 9fc018fd
+              src_coef_arrays, info->drop_ptr, info->drop_coef_arrays,
+              info->drop_width, info->drop_height);
     break;
   }
 }
