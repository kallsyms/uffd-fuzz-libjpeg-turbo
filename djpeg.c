/*
 * djpeg.c
 *
 * This file was part of the Independent JPEG Group's software:
 * Copyright (C) 1991-1997, Thomas G. Lane.
<<<<<<< HEAD
 * Modified 2013 by Guido Vollbeding.
 * libjpeg-turbo Modifications:
 * Copyright (C) 2010-2011, 2013-2017, 2019-2020, D. R. Commander.
 * Copyright (C) 2015, Google, Inc.
 * For conditions of distribution and use, see the accompanying README.ijg
 * file.
=======
 * Modified 2009-2019 by Guido Vollbeding.
 * This file is part of the Independent JPEG Group's software.
 * For conditions of distribution and use, see the accompanying README file.
>>>>>>> 9fc018fd
 *
 * This file contains a command-line user interface for the JPEG decompressor.
 * It should work on any system with Unix- or MS-DOS-style command lines.
 *
 * Two different command line styles are permitted, depending on the
 * compile-time switch TWO_FILE_COMMANDLINE:
 *      djpeg [options]  inputfile outputfile
 *      djpeg [options]  [inputfile]
 * In the second style, output is always to standard output, which you'd
 * normally redirect to a file or pipe to some other program.  Input is
 * either from a named file or from standard input (typically redirected).
 * The second style is convenient on Unix but is unhelpful on systems that
 * don't support pipes.  Also, you MUST use the first style if your system
 * doesn't do binary I/O to stdin/stdout.
 * To simplify script writing, the "-outfile" switch is provided.  The syntax
 *      djpeg [options]  -outfile outputfile  inputfile
 * works regardless of which command line style is used.
 */

#include "cdjpeg.h"             /* Common decls for cjpeg/djpeg applications */
#include "jversion.h"           /* for version message */
#include "jconfigint.h"

#ifndef HAVE_STDLIB_H           /* <stdlib.h> should declare free() */
extern void free(void *ptr);
#endif

#include <ctype.h>              /* to declare isprint() */

#ifdef USE_CCOMMAND             /* command-line reader for Macintosh */
#ifdef __MWERKS__
#include <SIOUX.h>              /* Metrowerks needs this */
#include <console.h>            /* ... and this */
#endif
#ifdef THINK_C
#include <console.h>            /* Think declares it here */
#endif
#endif


/* Create the add-on message string table. */

#define JMESSAGE(code, string)  string,

static const char * const cdjpeg_message_table[] = {
#include "cderror.h"
  NULL
};


/*
 * This list defines the known output image formats
 * (not all of which need be supported by a given version).
 * You can change the default output format by defining DEFAULT_FMT;
 * indeed, you had better do so if you undefine PPM_SUPPORTED.
 */

typedef enum {
<<<<<<< HEAD
  FMT_BMP,                      /* BMP format (Windows flavor) */
  FMT_GIF,                      /* GIF format */
  FMT_OS2,                      /* BMP format (OS/2 flavor) */
  FMT_PPM,                      /* PPM/PGM (PBMPLUS formats) */
  FMT_TARGA,                    /* Targa format */
  FMT_TIFF                      /* TIFF format */
=======
	FMT_BMP,		/* BMP format (Windows flavor) */
	FMT_GIF,		/* GIF format (LZW compressed) */
	FMT_GIF0,		/* GIF format (uncompressed) */
	FMT_OS2,		/* BMP format (OS/2 flavor) */
	FMT_PPM,		/* PPM/PGM (PBMPLUS formats) */
	FMT_RLE,		/* RLE format */
	FMT_TARGA,		/* Targa format */
	FMT_TIFF		/* TIFF format */
>>>>>>> 9fc018fd
} IMAGE_FORMATS;

#ifndef DEFAULT_FMT             /* so can override from CFLAGS in Makefile */
#define DEFAULT_FMT     FMT_PPM
#endif

static IMAGE_FORMATS requested_fmt;


/*
 * Argument-parsing code.
 * The switch parser is designed to be useful with DOS-style command line
 * syntax, ie, intermixed switches and file names, where only the switches
 * to the left of a given file name affect processing of that file.
 * The main program in this file doesn't actually use this capability...
 */


static const char *progname;    /* program name for error messages */
static char *icc_filename;      /* for -icc switch */
JDIMENSION max_scans;           /* for -maxscans switch */
static char *outfilename;       /* for -outfile switch */
boolean memsrc;                 /* for -memsrc switch */
boolean report;                 /* for -report switch */
boolean skip, crop;
JDIMENSION skip_start, skip_end;
JDIMENSION crop_x, crop_y, crop_width, crop_height;
boolean strict;                 /* for -strict switch */
#define INPUT_BUF_SIZE  4096


LOCAL(void)
usage(void)
/* complain about bad command line */
{
  fprintf(stderr, "usage: %s [switches] ", progname);
#ifdef TWO_FILE_COMMANDLINE
  fprintf(stderr, "inputfile outputfile\n");
#else
  fprintf(stderr, "[inputfile]\n");
#endif

  fprintf(stderr, "Switches (names may be abbreviated):\n");
  fprintf(stderr, "  -colors N      Reduce image to no more than N colors\n");
  fprintf(stderr, "  -fast          Fast, low-quality processing\n");
  fprintf(stderr, "  -grayscale     Force grayscale output\n");
  fprintf(stderr, "  -rgb           Force RGB output\n");
  fprintf(stderr, "  -rgb565        Force RGB565 output\n");
#ifdef IDCT_SCALING_SUPPORTED
  fprintf(stderr, "  -scale M/N     Scale output image by fraction M/N, eg, 1/8\n");
#endif
#ifdef BMP_SUPPORTED
  fprintf(stderr, "  -bmp           Select BMP output format (Windows style)%s\n",
          (DEFAULT_FMT == FMT_BMP ? " (default)" : ""));
#endif
#ifdef GIF_SUPPORTED
<<<<<<< HEAD
  fprintf(stderr, "  -gif           Select GIF output format%s\n",
          (DEFAULT_FMT == FMT_GIF ? " (default)" : ""));
=======
  fprintf(stderr, "  -gif           Select GIF output format (LZW compressed)%s\n",
	  (DEFAULT_FMT == FMT_GIF ? " (default)" : ""));
  fprintf(stderr, "  -gif0          Select GIF output format (uncompressed)%s\n",
	  (DEFAULT_FMT == FMT_GIF0 ? " (default)" : ""));
>>>>>>> 9fc018fd
#endif
#ifdef BMP_SUPPORTED
  fprintf(stderr, "  -os2           Select BMP output format (OS/2 style)%s\n",
          (DEFAULT_FMT == FMT_OS2 ? " (default)" : ""));
#endif
#ifdef PPM_SUPPORTED
  fprintf(stderr, "  -pnm           Select PBMPLUS (PPM/PGM) output format%s\n",
          (DEFAULT_FMT == FMT_PPM ? " (default)" : ""));
#endif
#ifdef TARGA_SUPPORTED
  fprintf(stderr, "  -targa         Select Targa output format%s\n",
          (DEFAULT_FMT == FMT_TARGA ? " (default)" : ""));
#endif
  fprintf(stderr, "Switches for advanced users:\n");
#ifdef DCT_ISLOW_SUPPORTED
  fprintf(stderr, "  -dct int       Use integer DCT method%s\n",
          (JDCT_DEFAULT == JDCT_ISLOW ? " (default)" : ""));
#endif
#ifdef DCT_IFAST_SUPPORTED
  fprintf(stderr, "  -dct fast      Use fast integer DCT (less accurate)%s\n",
          (JDCT_DEFAULT == JDCT_IFAST ? " (default)" : ""));
#endif
#ifdef DCT_FLOAT_SUPPORTED
  fprintf(stderr, "  -dct float     Use floating-point DCT method%s\n",
          (JDCT_DEFAULT == JDCT_FLOAT ? " (default)" : ""));
#endif
  fprintf(stderr, "  -dither fs     Use F-S dithering (default)\n");
  fprintf(stderr, "  -dither none   Don't use dithering in quantization\n");
  fprintf(stderr, "  -dither ordered  Use ordered dither (medium speed, quality)\n");
  fprintf(stderr, "  -icc FILE      Extract ICC profile to FILE\n");
#ifdef QUANT_2PASS_SUPPORTED
  fprintf(stderr, "  -map FILE      Map to colors used in named image file\n");
#endif
  fprintf(stderr, "  -nosmooth      Don't use high-quality upsampling\n");
#ifdef QUANT_1PASS_SUPPORTED
  fprintf(stderr, "  -onepass       Use 1-pass quantization (fast, low quality)\n");
#endif
  fprintf(stderr, "  -maxmemory N   Maximum memory to use (in kbytes)\n");
  fprintf(stderr, "  -maxscans N    Maximum number of scans to allow in input file\n");
  fprintf(stderr, "  -outfile name  Specify name for output file\n");
#if JPEG_LIB_VERSION >= 80 || defined(MEM_SRCDST_SUPPORTED)
  fprintf(stderr, "  -memsrc        Load input file into memory before decompressing\n");
#endif
  fprintf(stderr, "  -report        Report decompression progress\n");
  fprintf(stderr, "  -skip Y0,Y1    Decompress all rows except those between Y0 and Y1 (inclusive)\n");
  fprintf(stderr, "  -crop WxH+X+Y  Decompress only a rectangular subregion of the image\n");
  fprintf(stderr, "                 [requires PBMPLUS (PPM/PGM), GIF, or Targa output format]\n");
  fprintf(stderr, "  -strict        Treat all warnings as fatal\n");
  fprintf(stderr, "  -verbose  or  -debug   Emit debug output\n");
  fprintf(stderr, "  -version       Print version information and exit\n");
  exit(EXIT_FAILURE);
}


LOCAL(int)
parse_switches(j_decompress_ptr cinfo, int argc, char **argv,
               int last_file_arg_seen, boolean for_real)
/* Parse optional switches.
 * Returns argv[] index of first file-name argument (== argc if none).
 * Any file names with indexes <= last_file_arg_seen are ignored;
 * they have presumably been processed in a previous iteration.
 * (Pass 0 for last_file_arg_seen on the first or only iteration.)
 * for_real is FALSE on the first (dummy) pass; we may skip any expensive
 * processing.
 */
{
  int argn;
  char *arg;

  /* Set up default JPEG parameters. */
  requested_fmt = DEFAULT_FMT;  /* set default output file format */
  icc_filename = NULL;
  max_scans = 0;
  outfilename = NULL;
  memsrc = FALSE;
  report = FALSE;
  skip = FALSE;
  crop = FALSE;
  strict = FALSE;
  cinfo->err->trace_level = 0;

  /* Scan command line options, adjust parameters */

  for (argn = 1; argn < argc; argn++) {
    arg = argv[argn];
    if (*arg != '-') {
      /* Not a switch, must be a file name argument */
      if (argn <= last_file_arg_seen) {
        outfilename = NULL;     /* -outfile applies to just one input file */
        continue;               /* ignore this name if previously processed */
      }
      break;                    /* else done parsing switches */
    }
    arg++;                      /* advance past switch marker character */

    if (keymatch(arg, "bmp", 1)) {
      /* BMP output format (Windows flavor). */
      requested_fmt = FMT_BMP;

    } else if (keymatch(arg, "colors", 1) || keymatch(arg, "colours", 1) ||
               keymatch(arg, "quantize", 1) || keymatch(arg, "quantise", 1)) {
      /* Do color quantization. */
      int val;

      if (++argn >= argc)       /* advance to next argument */
        usage();
      if (sscanf(argv[argn], "%d", &val) != 1)
        usage();
      cinfo->desired_number_of_colors = val;
      cinfo->quantize_colors = TRUE;

    } else if (keymatch(arg, "dct", 2)) {
      /* Select IDCT algorithm. */
      if (++argn >= argc)       /* advance to next argument */
        usage();
      if (keymatch(argv[argn], "int", 1)) {
        cinfo->dct_method = JDCT_ISLOW;
      } else if (keymatch(argv[argn], "fast", 2)) {
        cinfo->dct_method = JDCT_IFAST;
      } else if (keymatch(argv[argn], "float", 2)) {
        cinfo->dct_method = JDCT_FLOAT;
      } else
        usage();

    } else if (keymatch(arg, "dither", 2)) {
      /* Select dithering algorithm. */
      if (++argn >= argc)       /* advance to next argument */
        usage();
      if (keymatch(argv[argn], "fs", 2)) {
        cinfo->dither_mode = JDITHER_FS;
      } else if (keymatch(argv[argn], "none", 2)) {
        cinfo->dither_mode = JDITHER_NONE;
      } else if (keymatch(argv[argn], "ordered", 2)) {
        cinfo->dither_mode = JDITHER_ORDERED;
      } else
        usage();

    } else if (keymatch(arg, "debug", 1) || keymatch(arg, "verbose", 1)) {
      /* Enable debug printouts. */
      /* On first -d, print version identification */
      static boolean printed_version = FALSE;

      if (!printed_version) {
        fprintf(stderr, "%s version %s (build %s)\n",
                PACKAGE_NAME, VERSION, BUILD);
        fprintf(stderr, "%s\n\n", JCOPYRIGHT);
        fprintf(stderr, "Emulating The Independent JPEG Group's software, version %s\n\n",
                JVERSION);
        printed_version = TRUE;
      }
      cinfo->err->trace_level++;

    } else if (keymatch(arg, "version", 4)) {
      fprintf(stderr, "%s version %s (build %s)\n",
              PACKAGE_NAME, VERSION, BUILD);
      exit(EXIT_SUCCESS);

    } else if (keymatch(arg, "fast", 1)) {
      /* Select recommended processing options for quick-and-dirty output. */
      cinfo->two_pass_quantize = FALSE;
      cinfo->dither_mode = JDITHER_ORDERED;
      if (!cinfo->quantize_colors) /* don't override an earlier -colors */
        cinfo->desired_number_of_colors = 216;
      cinfo->dct_method = JDCT_FASTEST;
      cinfo->do_fancy_upsampling = FALSE;

    } else if (keymatch(arg, "gif", 1)) {
      /* GIF output format (LZW compressed). */
      requested_fmt = FMT_GIF;

<<<<<<< HEAD
    } else if (keymatch(arg, "grayscale", 2) ||
               keymatch(arg, "greyscale", 2)) {
=======
    } else if (keymatch(arg, "gif0", 4)) {
      /* GIF output format (uncompressed). */
      requested_fmt = FMT_GIF0;

    } else if (keymatch(arg, "grayscale", 2) || keymatch(arg, "greyscale",2)) {
>>>>>>> 9fc018fd
      /* Force monochrome output. */
      cinfo->out_color_space = JCS_GRAYSCALE;

    } else if (keymatch(arg, "rgb", 2)) {
      /* Force RGB output. */
      cinfo->out_color_space = JCS_RGB;

    } else if (keymatch(arg, "rgb565", 2)) {
      /* Force RGB565 output. */
      cinfo->out_color_space = JCS_RGB565;

    } else if (keymatch(arg, "icc", 1)) {
      /* Set ICC filename. */
      if (++argn >= argc)       /* advance to next argument */
        usage();
      icc_filename = argv[argn];
      jpeg_save_markers(cinfo, JPEG_APP0 + 2, 0xFFFF);

    } else if (keymatch(arg, "map", 3)) {
      /* Quantize to a color map taken from an input file. */
      if (++argn >= argc)       /* advance to next argument */
        usage();
      if (for_real) {           /* too expensive to do twice! */
#ifdef QUANT_2PASS_SUPPORTED    /* otherwise can't quantize to supplied map */
        FILE *mapfile;

        if ((mapfile = fopen(argv[argn], READ_BINARY)) == NULL) {
          fprintf(stderr, "%s: can't open %s\n", progname, argv[argn]);
          exit(EXIT_FAILURE);
        }
        read_color_map(cinfo, mapfile);
        fclose(mapfile);
        cinfo->quantize_colors = TRUE;
#else
        ERREXIT(cinfo, JERR_NOT_COMPILED);
#endif
      }

    } else if (keymatch(arg, "maxmemory", 3)) {
      /* Maximum memory in Kb (or Mb with 'm'). */
      long lval;
      char ch = 'x';

      if (++argn >= argc)       /* advance to next argument */
        usage();
      if (sscanf(argv[argn], "%ld%c", &lval, &ch) < 1)
        usage();
      if (ch == 'm' || ch == 'M')
        lval *= 1000L;
      cinfo->mem->max_memory_to_use = lval * 1000L;

    } else if (keymatch(arg, "maxscans", 4)) {
      if (++argn >= argc)       /* advance to next argument */
        usage();
      if (sscanf(argv[argn], "%u", &max_scans) != 1)
        usage();

    } else if (keymatch(arg, "nosmooth", 3)) {
      /* Suppress fancy upsampling */
      cinfo->do_fancy_upsampling = FALSE;

    } else if (keymatch(arg, "onepass", 3)) {
      /* Use fast one-pass quantization. */
      cinfo->two_pass_quantize = FALSE;

    } else if (keymatch(arg, "os2", 3)) {
      /* BMP output format (OS/2 flavor). */
      requested_fmt = FMT_OS2;

    } else if (keymatch(arg, "outfile", 4)) {
      /* Set output file name. */
      if (++argn >= argc)       /* advance to next argument */
        usage();
      outfilename = argv[argn]; /* save it away for later use */

    } else if (keymatch(arg, "memsrc", 2)) {
      /* Use in-memory source manager */
#if JPEG_LIB_VERSION >= 80 || defined(MEM_SRCDST_SUPPORTED)
      memsrc = TRUE;
#else
      fprintf(stderr, "%s: sorry, in-memory source manager was not compiled in\n",
              progname);
      exit(EXIT_FAILURE);
#endif

    } else if (keymatch(arg, "pnm", 1) || keymatch(arg, "ppm", 1)) {
      /* PPM/PGM output format. */
      requested_fmt = FMT_PPM;

    } else if (keymatch(arg, "report", 2)) {
      report = TRUE;

    } else if (keymatch(arg, "scale", 2)) {
      /* Scale the output image by a fraction M/N. */
      if (++argn >= argc)       /* advance to next argument */
        usage();
      if (sscanf(argv[argn], "%u/%u",
                 &cinfo->scale_num, &cinfo->scale_denom) != 2)
        usage();

    } else if (keymatch(arg, "skip", 2)) {
      if (++argn >= argc)
        usage();
      if (sscanf(argv[argn], "%u,%u", &skip_start, &skip_end) != 2 ||
          skip_start > skip_end)
        usage();
      skip = TRUE;

    } else if (keymatch(arg, "crop", 2)) {
      char c;
      if (++argn >= argc)
        usage();
      if (sscanf(argv[argn], "%u%c%u+%u+%u", &crop_width, &c, &crop_height,
                 &crop_x, &crop_y) != 5 ||
          (c != 'X' && c != 'x') || crop_width < 1 || crop_height < 1)
        usage();
      crop = TRUE;

    } else if (keymatch(arg, "strict", 2)) {
      strict = TRUE;

    } else if (keymatch(arg, "targa", 1)) {
      /* Targa output format. */
      requested_fmt = FMT_TARGA;

    } else {
      usage();                  /* bogus switch */
    }
  }

  return argn;                  /* return index of next arg (file name) */
}


/*
 * Marker processor for COM and interesting APPn markers.
 * This replaces the library's built-in processor, which just skips the marker.
 * We want to print out the marker as text, to the extent possible.
 * Note this code relies on a non-suspending data source.
 */

LOCAL(unsigned int)
jpeg_getc(j_decompress_ptr cinfo)
/* Read next byte */
{
  struct jpeg_source_mgr *datasrc = cinfo->src;

  if (datasrc->bytes_in_buffer == 0) {
    if (!(*datasrc->fill_input_buffer) (cinfo))
      ERREXIT(cinfo, JERR_CANT_SUSPEND);
  }
  datasrc->bytes_in_buffer--;
  return *datasrc->next_input_byte++;
}


METHODDEF(boolean)
print_text_marker(j_decompress_ptr cinfo)
{
  boolean traceit = (cinfo->err->trace_level >= 1);
  long length;
  unsigned int ch;
  unsigned int lastch = 0;

  length = jpeg_getc(cinfo) << 8;
  length += jpeg_getc(cinfo);
  length -= 2;                  /* discount the length word itself */

  if (traceit) {
    if (cinfo->unread_marker == JPEG_COM)
      fprintf(stderr, "Comment, length %ld:\n", (long)length);
    else                        /* assume it is an APPn otherwise */
      fprintf(stderr, "APP%d, length %ld:\n",
              cinfo->unread_marker - JPEG_APP0, (long)length);
  }

  while (--length >= 0) {
    ch = jpeg_getc(cinfo);
    if (traceit) {
      /* Emit the character in a readable form.
       * Nonprintables are converted to \nnn form,
       * while \ is converted to \\.
       * Newlines in CR, CR/LF, or LF form will be printed as one newline.
       */
      if (ch == '\r') {
        fprintf(stderr, "\n");
      } else if (ch == '\n') {
        if (lastch != '\r')
          fprintf(stderr, "\n");
      } else if (ch == '\\') {
        fprintf(stderr, "\\\\");
      } else if (isprint(ch)) {
        putc(ch, stderr);
      } else {
        fprintf(stderr, "\\%03o", ch);
      }
      lastch = ch;
    }
  }

  if (traceit)
    fprintf(stderr, "\n");

  return TRUE;
}


METHODDEF(void)
my_emit_message(j_common_ptr cinfo, int msg_level)
{
  if (msg_level < 0) {
    /* Treat warning as fatal */
    cinfo->err->error_exit(cinfo);
  } else {
    if (cinfo->err->trace_level >= msg_level)
      cinfo->err->output_message(cinfo);
  }
}


/*
 * The main program.
 */

int
main(int argc, char **argv)
{
  struct jpeg_decompress_struct cinfo;
  struct jpeg_error_mgr jerr;
  struct cdjpeg_progress_mgr progress;
  int file_index;
  djpeg_dest_ptr dest_mgr = NULL;
  FILE *input_file;
  FILE *output_file;
  unsigned char *inbuffer = NULL;
#if JPEG_LIB_VERSION >= 80 || defined(MEM_SRCDST_SUPPORTED)
  unsigned long insize = 0;
#endif
  JDIMENSION num_scanlines;

  /* On Mac, fetch a command line. */
#ifdef USE_CCOMMAND
  argc = ccommand(&argv);
#endif

  progname = argv[0];
  if (progname == NULL || progname[0] == 0)
    progname = "djpeg";         /* in case C library doesn't provide it */

  /* Initialize the JPEG decompression object with default error handling. */
  cinfo.err = jpeg_std_error(&jerr);
  jpeg_create_decompress(&cinfo);
  /* Add some application-specific error messages (from cderror.h) */
  jerr.addon_message_table = cdjpeg_message_table;
  jerr.first_addon_message = JMSG_FIRSTADDONCODE;
  jerr.last_addon_message = JMSG_LASTADDONCODE;

  /* Insert custom marker processor for COM and APP12.
   * APP12 is used by some digital camera makers for textual info,
   * so we provide the ability to display it as text.
   * If you like, additional APPn marker types can be selected for display,
   * but don't try to override APP0 or APP14 this way (see libjpeg.txt).
   */
  jpeg_set_marker_processor(&cinfo, JPEG_COM, print_text_marker);
  jpeg_set_marker_processor(&cinfo, JPEG_APP0 + 12, print_text_marker);

  /* Scan command line to find file names. */
  /* It is convenient to use just one switch-parsing routine, but the switch
   * values read here are ignored; we will rescan the switches after opening
   * the input file.
   * (Exception: tracing level set here controls verbosity for COM markers
   * found during jpeg_read_header...)
   */

  file_index = parse_switches(&cinfo, argc, argv, 0, FALSE);

  if (strict)
    jerr.emit_message = my_emit_message;

#ifdef TWO_FILE_COMMANDLINE
  /* Must have either -outfile switch or explicit output file name */
  if (outfilename == NULL) {
    if (file_index != argc - 2) {
      fprintf(stderr, "%s: must name one input and one output file\n",
              progname);
      usage();
    }
    outfilename = argv[file_index + 1];
  } else {
    if (file_index != argc - 1) {
      fprintf(stderr, "%s: must name one input and one output file\n",
              progname);
      usage();
    }
  }
#else
  /* Unix style: expect zero or one file name */
  if (file_index < argc - 1) {
    fprintf(stderr, "%s: only one input file\n", progname);
    usage();
  }
#endif /* TWO_FILE_COMMANDLINE */

  /* Open the input file. */
  if (file_index < argc) {
    if ((input_file = fopen(argv[file_index], READ_BINARY)) == NULL) {
      fprintf(stderr, "%s: can't open %s\n", progname, argv[file_index]);
      exit(EXIT_FAILURE);
    }
  } else {
    /* default input file is stdin */
    input_file = read_stdin();
  }

  /* Open the output file. */
  if (outfilename != NULL) {
    if ((output_file = fopen(outfilename, WRITE_BINARY)) == NULL) {
      fprintf(stderr, "%s: can't open %s\n", progname, outfilename);
      exit(EXIT_FAILURE);
    }
  } else {
    /* default output file is stdout */
    output_file = write_stdout();
  }

  if (report || max_scans != 0) {
    start_progress_monitor((j_common_ptr)&cinfo, &progress);
    progress.report = report;
    progress.max_scans = max_scans;
  }

  /* Specify data source for decompression */
#if JPEG_LIB_VERSION >= 80 || defined(MEM_SRCDST_SUPPORTED)
  if (memsrc) {
    size_t nbytes;
    do {
      inbuffer = (unsigned char *)realloc(inbuffer, insize + INPUT_BUF_SIZE);
      if (inbuffer == NULL) {
        fprintf(stderr, "%s: memory allocation failure\n", progname);
        exit(EXIT_FAILURE);
      }
      nbytes = JFREAD(input_file, &inbuffer[insize], INPUT_BUF_SIZE);
      if (nbytes < INPUT_BUF_SIZE && ferror(input_file)) {
        if (file_index < argc)
          fprintf(stderr, "%s: can't read from %s\n", progname,
                  argv[file_index]);
        else
          fprintf(stderr, "%s: can't read from stdin\n", progname);
      }
      insize += (unsigned long)nbytes;
    } while (nbytes == INPUT_BUF_SIZE);
    fprintf(stderr, "Compressed size:  %lu bytes\n", insize);
    jpeg_mem_src(&cinfo, inbuffer, insize);
  } else
#endif
    jpeg_stdio_src(&cinfo, input_file);

  /* Read file header, set default decompression parameters */
  (void)jpeg_read_header(&cinfo, TRUE);

  /* Adjust default decompression parameters by re-parsing the options */
  file_index = parse_switches(&cinfo, argc, argv, 0, TRUE);

  /* Initialize the output module now to let it override any crucial
   * option settings (for instance, GIF wants to force color quantization).
   */
  switch (requested_fmt) {
#ifdef BMP_SUPPORTED
  case FMT_BMP:
    dest_mgr = jinit_write_bmp(&cinfo, FALSE, TRUE);
    break;
  case FMT_OS2:
    dest_mgr = jinit_write_bmp(&cinfo, TRUE, TRUE);
    break;
#endif
#ifdef GIF_SUPPORTED
  case FMT_GIF:
    dest_mgr = jinit_write_gif(&cinfo, TRUE);
    break;
  case FMT_GIF0:
    dest_mgr = jinit_write_gif(&cinfo, FALSE);
    break;
#endif
#ifdef PPM_SUPPORTED
  case FMT_PPM:
    dest_mgr = jinit_write_ppm(&cinfo);
    break;
#endif
#ifdef TARGA_SUPPORTED
  case FMT_TARGA:
    dest_mgr = jinit_write_targa(&cinfo);
    break;
#endif
  default:
    ERREXIT(&cinfo, JERR_UNSUPPORTED_FORMAT);
  }
  dest_mgr->output_file = output_file;

  /* Start decompressor */
  (void)jpeg_start_decompress(&cinfo);

  /* Skip rows */
  if (skip) {
    JDIMENSION tmp;

    /* Check for valid skip_end.  We cannot check this value until after
     * jpeg_start_decompress() is called.  Note that we have already verified
     * that skip_start <= skip_end.
     */
    if (skip_end > cinfo.output_height - 1) {
      fprintf(stderr, "%s: skip region exceeds image height %d\n", progname,
              cinfo.output_height);
      exit(EXIT_FAILURE);
    }

    /* Write output file header.  This is a hack to ensure that the destination
     * manager creates an output image of the proper size.
     */
    tmp = cinfo.output_height;
    cinfo.output_height -= (skip_end - skip_start + 1);
    (*dest_mgr->start_output) (&cinfo, dest_mgr);
    cinfo.output_height = tmp;

    /* Process data */
    while (cinfo.output_scanline < skip_start) {
      num_scanlines = jpeg_read_scanlines(&cinfo, dest_mgr->buffer,
                                          dest_mgr->buffer_height);
      (*dest_mgr->put_pixel_rows) (&cinfo, dest_mgr, num_scanlines);
    }
    if ((tmp = jpeg_skip_scanlines(&cinfo, skip_end - skip_start + 1)) !=
        skip_end - skip_start + 1) {
      fprintf(stderr, "%s: jpeg_skip_scanlines() returned %d rather than %d\n",
              progname, tmp, skip_end - skip_start + 1);
      exit(EXIT_FAILURE);
    }
    while (cinfo.output_scanline < cinfo.output_height) {
      num_scanlines = jpeg_read_scanlines(&cinfo, dest_mgr->buffer,
                                          dest_mgr->buffer_height);
      (*dest_mgr->put_pixel_rows) (&cinfo, dest_mgr, num_scanlines);
    }

  /* Decompress a subregion */
  } else if (crop) {
    JDIMENSION tmp;

    /* Check for valid crop dimensions.  We cannot check these values until
     * after jpeg_start_decompress() is called.
     */
    if (crop_x + crop_width > cinfo.output_width ||
        crop_y + crop_height > cinfo.output_height) {
      fprintf(stderr, "%s: crop dimensions exceed image dimensions %d x %d\n",
              progname, cinfo.output_width, cinfo.output_height);
      exit(EXIT_FAILURE);
    }

    jpeg_crop_scanline(&cinfo, &crop_x, &crop_width);
    if (dest_mgr->calc_buffer_dimensions)
      (*dest_mgr->calc_buffer_dimensions) (&cinfo, dest_mgr);
    else
      ERREXIT(&cinfo, JERR_UNSUPPORTED_FORMAT);

    /* Write output file header.  This is a hack to ensure that the destination
     * manager creates an output image of the proper size.
     */
    tmp = cinfo.output_height;
    cinfo.output_height = crop_height;
    (*dest_mgr->start_output) (&cinfo, dest_mgr);
    cinfo.output_height = tmp;

    /* Process data */
    if ((tmp = jpeg_skip_scanlines(&cinfo, crop_y)) != crop_y) {
      fprintf(stderr, "%s: jpeg_skip_scanlines() returned %d rather than %d\n",
              progname, tmp, crop_y);
      exit(EXIT_FAILURE);
    }
    while (cinfo.output_scanline < crop_y + crop_height) {
      num_scanlines = jpeg_read_scanlines(&cinfo, dest_mgr->buffer,
                                          dest_mgr->buffer_height);
      (*dest_mgr->put_pixel_rows) (&cinfo, dest_mgr, num_scanlines);
    }
    if ((tmp =
         jpeg_skip_scanlines(&cinfo,
                             cinfo.output_height - crop_y - crop_height)) !=
        cinfo.output_height - crop_y - crop_height) {
      fprintf(stderr, "%s: jpeg_skip_scanlines() returned %d rather than %d\n",
              progname, tmp, cinfo.output_height - crop_y - crop_height);
      exit(EXIT_FAILURE);
    }

  /* Normal full-image decompress */
  } else {
    /* Write output file header */
    (*dest_mgr->start_output) (&cinfo, dest_mgr);

    /* Process data */
    while (cinfo.output_scanline < cinfo.output_height) {
      num_scanlines = jpeg_read_scanlines(&cinfo, dest_mgr->buffer,
                                          dest_mgr->buffer_height);
      (*dest_mgr->put_pixel_rows) (&cinfo, dest_mgr, num_scanlines);
    }
  }

  /* Hack: count final pass as done in case finish_output does an extra pass.
   * The library won't have updated completed_passes.
   */
  if (report || max_scans != 0)
    progress.pub.completed_passes = progress.pub.total_passes;

  if (icc_filename != NULL) {
    FILE *icc_file;
    JOCTET *icc_profile;
    unsigned int icc_len;

    if ((icc_file = fopen(icc_filename, WRITE_BINARY)) == NULL) {
      fprintf(stderr, "%s: can't open %s\n", progname, icc_filename);
      exit(EXIT_FAILURE);
    }
    if (jpeg_read_icc_profile(&cinfo, &icc_profile, &icc_len)) {
      if (fwrite(icc_profile, icc_len, 1, icc_file) < 1) {
        fprintf(stderr, "%s: can't read ICC profile from %s\n", progname,
                icc_filename);
        free(icc_profile);
        fclose(icc_file);
        exit(EXIT_FAILURE);
      }
      free(icc_profile);
      fclose(icc_file);
    } else if (cinfo.err->msg_code != JWRN_BOGUS_ICC)
      fprintf(stderr, "%s: no ICC profile data in JPEG file\n", progname);
  }

  /* Finish decompression and release memory.
   * I must do it in this order because output module has allocated memory
   * of lifespan JPOOL_IMAGE; it needs to finish before releasing memory.
   */
  (*dest_mgr->finish_output) (&cinfo, dest_mgr);
  (void)jpeg_finish_decompress(&cinfo);
  jpeg_destroy_decompress(&cinfo);

  /* Close files, if we opened them */
  if (input_file != stdin)
    fclose(input_file);
  if (output_file != stdout)
    fclose(output_file);

  if (report || max_scans != 0)
    end_progress_monitor((j_common_ptr)&cinfo);

  if (memsrc)
    free(inbuffer);

  /* All done. */
  exit(jerr.num_warnings ? EXIT_WARNING : EXIT_SUCCESS);
  return 0;                     /* suppress no-return-value warnings */
}<|MERGE_RESOLUTION|>--- conflicted
+++ resolved
@@ -3,18 +3,12 @@
  *
  * This file was part of the Independent JPEG Group's software:
  * Copyright (C) 1991-1997, Thomas G. Lane.
-<<<<<<< HEAD
- * Modified 2013 by Guido Vollbeding.
+ * Modified 2013-2019 by Guido Vollbeding.
  * libjpeg-turbo Modifications:
  * Copyright (C) 2010-2011, 2013-2017, 2019-2020, D. R. Commander.
  * Copyright (C) 2015, Google, Inc.
  * For conditions of distribution and use, see the accompanying README.ijg
  * file.
-=======
- * Modified 2009-2019 by Guido Vollbeding.
- * This file is part of the Independent JPEG Group's software.
- * For conditions of distribution and use, see the accompanying README file.
->>>>>>> 9fc018fd
  *
  * This file contains a command-line user interface for the JPEG decompressor.
  * It should work on any system with Unix- or MS-DOS-style command lines.
@@ -73,23 +67,13 @@
  */
 
 typedef enum {
-<<<<<<< HEAD
   FMT_BMP,                      /* BMP format (Windows flavor) */
-  FMT_GIF,                      /* GIF format */
+  FMT_GIF,                      /* GIF format (LZW-compressed) */
+  FMT_GIF0,                     /* GIF format (uncompressed) */
   FMT_OS2,                      /* BMP format (OS/2 flavor) */
   FMT_PPM,                      /* PPM/PGM (PBMPLUS formats) */
   FMT_TARGA,                    /* Targa format */
   FMT_TIFF                      /* TIFF format */
-=======
-	FMT_BMP,		/* BMP format (Windows flavor) */
-	FMT_GIF,		/* GIF format (LZW compressed) */
-	FMT_GIF0,		/* GIF format (uncompressed) */
-	FMT_OS2,		/* BMP format (OS/2 flavor) */
-	FMT_PPM,		/* PPM/PGM (PBMPLUS formats) */
-	FMT_RLE,		/* RLE format */
-	FMT_TARGA,		/* Targa format */
-	FMT_TIFF		/* TIFF format */
->>>>>>> 9fc018fd
 } IMAGE_FORMATS;
 
 #ifndef DEFAULT_FMT             /* so can override from CFLAGS in Makefile */
@@ -146,15 +130,10 @@
           (DEFAULT_FMT == FMT_BMP ? " (default)" : ""));
 #endif
 #ifdef GIF_SUPPORTED
-<<<<<<< HEAD
-  fprintf(stderr, "  -gif           Select GIF output format%s\n",
+  fprintf(stderr, "  -gif           Select GIF output format (LZW-compressed)%s\n",
           (DEFAULT_FMT == FMT_GIF ? " (default)" : ""));
-=======
-  fprintf(stderr, "  -gif           Select GIF output format (LZW compressed)%s\n",
-	  (DEFAULT_FMT == FMT_GIF ? " (default)" : ""));
   fprintf(stderr, "  -gif0          Select GIF output format (uncompressed)%s\n",
-	  (DEFAULT_FMT == FMT_GIF0 ? " (default)" : ""));
->>>>>>> 9fc018fd
+          (DEFAULT_FMT == FMT_GIF0 ? " (default)" : ""));
 #endif
 #ifdef BMP_SUPPORTED
   fprintf(stderr, "  -os2           Select BMP output format (OS/2 style)%s\n",
@@ -322,19 +301,15 @@
       cinfo->do_fancy_upsampling = FALSE;
 
     } else if (keymatch(arg, "gif", 1)) {
-      /* GIF output format (LZW compressed). */
+      /* GIF output format (LZW-compressed). */
       requested_fmt = FMT_GIF;
 
-<<<<<<< HEAD
-    } else if (keymatch(arg, "grayscale", 2) ||
-               keymatch(arg, "greyscale", 2)) {
-=======
     } else if (keymatch(arg, "gif0", 4)) {
       /* GIF output format (uncompressed). */
       requested_fmt = FMT_GIF0;
 
-    } else if (keymatch(arg, "grayscale", 2) || keymatch(arg, "greyscale",2)) {
->>>>>>> 9fc018fd
+    } else if (keymatch(arg, "grayscale", 2) ||
+               keymatch(arg, "greyscale", 2)) {
       /* Force monochrome output. */
       cinfo->out_color_space = JCS_GRAYSCALE;
 
@@ -730,6 +705,7 @@
 #endif
   default:
     ERREXIT(&cinfo, JERR_UNSUPPORTED_FORMAT);
+    break;
   }
   dest_mgr->output_file = output_file;
 
