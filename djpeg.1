<<<<<<< HEAD
.TH DJPEG 1 "27 January 2012"
=======
.TH DJPEG 1 "1 January 2013"
>>>>>>> cf763c0c
.SH NAME
djpeg \- decompress a JPEG file to an image file
.SH SYNOPSIS
.B djpeg
[
.I options
]
[
.I filename
]
.LP
.SH DESCRIPTION
.LP
.B djpeg
decompresses the named JPEG file, or the standard input if no file is named,
and produces an image file on the standard output.  PBMPLUS (PPM/PGM), BMP,
GIF, Targa, or RLE (Utah Raster Toolkit) output format can be selected.
(RLE is supported only if the URT library is available.)
.SH OPTIONS
All switch names may be abbreviated; for example,
.B \-grayscale
may be written
.B \-gray
or
.BR \-gr .
Most of the "basic" switches can be abbreviated to as little as one letter.
Upper and lower case are equivalent (thus
.B \-BMP
is the same as
.BR \-bmp ).
British spellings are also accepted (e.g.,
.BR \-greyscale ),
though for brevity these are not mentioned below.
.PP
The basic switches are:
.TP
.BI \-colors " N"
Reduce image to at most N colors.  This reduces the number of colors used in
the output image, so that it can be displayed on a colormapped display or
stored in a colormapped file format.  For example, if you have an 8-bit
display, you'd need to reduce to 256 or fewer colors.
.TP
.BI \-quantize " N"
Same as
.BR \-colors .
.B \-colors
is the recommended name,
.B \-quantize
is provided only for backwards compatibility.
.TP
.B \-fast
Select recommended processing options for fast, low quality output.  (The
default options are chosen for highest quality output.)  Currently, this is
equivalent to \fB\-dct fast \-nosmooth \-onepass \-dither ordered\fR.
.TP
.B \-grayscale
Force gray-scale output even if JPEG file is color.  Useful for viewing on
monochrome displays; also,
.B djpeg
runs noticeably faster in this mode.
.TP
.BI \-scale " M/N"
Scale the output image by a factor M/N.  Currently the scale factor must be
M/8, where M is an integer between 1 and 16 inclusive, or any reduced fraction
thereof (such as 1/2, 3/4, etc.)  Scaling is handy if the image is larger than
your screen; also,
.B djpeg
runs much faster when scaling down the output.
.TP
.B \-bmp
Select BMP output format (Windows flavor).  8-bit colormapped format is
emitted if
.B \-colors
or
.B \-grayscale
is specified, or if the JPEG file is gray-scale; otherwise, 24-bit full-color
format is emitted.
.TP
.B \-gif
Select GIF output format.  Since GIF does not support more than 256 colors,
.B \-colors 256
is assumed (unless you specify a smaller number of colors).
.TP
.B \-os2
Select BMP output format (OS/2 1.x flavor).  8-bit colormapped format is
emitted if
.B \-colors
or
.B \-grayscale
is specified, or if the JPEG file is gray-scale; otherwise, 24-bit full-color
format is emitted.
.TP
.B \-pnm
Select PBMPLUS (PPM/PGM) output format (this is the default format).
PGM is emitted if the JPEG file is gray-scale or if
.B \-grayscale
is specified; otherwise PPM is emitted.
.TP
.B \-rle
Select RLE output format.  (Requires URT library.)
.TP
.B \-targa
Select Targa output format.  Gray-scale format is emitted if the JPEG file is
gray-scale or if
.B \-grayscale
is specified; otherwise, colormapped format is emitted if
.B \-colors
is specified; otherwise, 24-bit full-color format is emitted.
.PP
Switches for advanced users:
.TP
.B \-dct int
Use integer DCT method (default).
.TP
.B \-dct fast
Use fast integer DCT (less accurate).
.TP
.B \-dct float
Use floating-point DCT method.
The float method is very slightly more accurate than the int method, but is
much slower unless your machine has very fast floating-point hardware.  Also
note that results of the floating-point method may vary slightly across
machines, while the integer methods should give the same results everywhere.
The fast integer method is much less accurate than the other two.
.TP
.B \-dither fs
Use Floyd-Steinberg dithering in color quantization.
.TP
.B \-dither ordered
Use ordered dithering in color quantization.
.TP
.B \-dither none
Do not use dithering in color quantization.
By default, Floyd-Steinberg dithering is applied when quantizing colors; this
is slow but usually produces the best results.  Ordered dither is a compromise
between speed and quality; no dithering is fast but usually looks awful.  Note
that these switches have no effect unless color quantization is being done.
Ordered dither is only available in
.B \-onepass
mode.
.TP
.BI \-map " file"
Quantize to the colors used in the specified image file.  This is useful for
producing multiple files with identical color maps, or for forcing a
predefined set of colors to be used.  The
.I file
must be a GIF or PPM file. This option overrides
.B \-colors
and
.BR \-onepass .
.TP
.B \-nosmooth
Use a faster, lower-quality upsampling routine.
.TP
.B \-onepass
Use one-pass instead of two-pass color quantization.  The one-pass method is
faster and needs less memory, but it produces a lower-quality image.
.B \-onepass
is ignored unless you also say
.B \-colors
.IR N .
Also, the one-pass method is always used for gray-scale output (the two-pass
method is no improvement then).
.TP
.BI \-maxmemory " N"
Set limit for amount of memory to use in processing large images.  Value is
in thousands of bytes, or millions of bytes if "M" is attached to the
number.  For example,
.B \-max 4m
selects 4000000 bytes.  If more space is needed, temporary files will be used.
.TP
.BI \-outfile " name"
Send output image to the named file, not to standard output.
.TP
.B \-verbose
Enable debug printout.  More
.BR \-v 's
give more output.  Also, version information is printed at startup.
.TP
.B \-debug
Same as
.BR \-verbose .
.SH EXAMPLES
.LP
This example decompresses the JPEG file foo.jpg, quantizes it to
256 colors, and saves the output in 8-bit BMP format in foo.bmp:
.IP
.B djpeg \-colors 256 \-bmp
.I foo.jpg
.B >
.I foo.bmp
.SH HINTS
To get a quick preview of an image, use the
.B \-grayscale
and/or
.B \-scale
switches.
.B \-grayscale \-scale 1/8
is the fastest case.
.PP
Several options are available that trade off image quality to gain speed.
.B \-fast
turns on the recommended settings.
.PP
.B \-dct fast
and/or
.B \-nosmooth
gain speed at a small sacrifice in quality.
When producing a color-quantized image,
.B \-onepass \-dither ordered
is fast but much lower quality than the default behavior.
.B \-dither none
may give acceptable results in two-pass mode, but is seldom tolerable in
one-pass mode.
.PP
If you are fortunate enough to have very fast floating point hardware,
\fB\-dct float\fR may be even faster than \fB\-dct fast\fR.  But on most
machines \fB\-dct float\fR is slower than \fB\-dct int\fR; in this case it is
not worth using, because its theoretical accuracy advantage is too small to be
significant in practice.
.SH ENVIRONMENT
.TP
.B JPEGMEM
If this environment variable is set, its value is the default memory limit.
The value is specified as described for the
.B \-maxmemory
switch.
.B JPEGMEM
overrides the default value specified when the program was compiled, and
itself is overridden by an explicit
.BR \-maxmemory .
.SH SEE ALSO
.BR cjpeg (1),
.BR jpegtran (1),
.BR rdjpgcom (1),
.BR wrjpgcom (1)
.br
.BR ppm (5),
.BR pgm (5)
.br
Wallace, Gregory K.  "The JPEG Still Picture Compression Standard",
Communications of the ACM, April 1991 (vol. 34, no. 4), pp. 30-44.
.SH AUTHOR
Independent JPEG Group
.PP
This file was modified by The libjpeg-turbo Project to include only information
relevant to libjpeg-turbo and to wordsmith certain sections.
.SH BUGS
To avoid the Unisys LZW patent,
.B djpeg
produces uncompressed GIF files.  These are larger than they should be, but
are readable by standard GIF decoders.<|MERGE_RESOLUTION|>--- conflicted
+++ resolved
@@ -1,8 +1,4 @@
-<<<<<<< HEAD
-.TH DJPEG 1 "27 January 2012"
-=======
 .TH DJPEG 1 "1 January 2013"
->>>>>>> cf763c0c
 .SH NAME
 djpeg \- decompress a JPEG file to an image file
 .SH SYNOPSIS
