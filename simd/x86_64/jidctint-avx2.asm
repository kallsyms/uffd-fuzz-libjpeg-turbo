--- conflicted
+++ resolved
@@ -2,12 +2,8 @@
 ; jidctint.asm - accurate integer IDCT (64-bit AVX2)
 ;
 ; Copyright 2009 Pierre Ossman <ossman@cendio.se> for Cendio AB
-<<<<<<< HEAD
-; Copyright (C) 2009, 2016, 2018, D. R. Commander.
+; Copyright (C) 2009, 2016, 2018, 2020, D. R. Commander.
 ; Copyright (C) 2018, Matthias Räncker.
-=======
-; Copyright (C) 2009, 2016, 2018, 2020, D. R. Commander.
->>>>>>> 6e632af9
 ;
 ; Based on the x86 SIMD extension for IJG JPEG library
 ; Copyright (C) 1999-2006, MIYASAKA Masaru.
