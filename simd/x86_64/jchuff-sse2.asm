;
; jchuff-sse2.asm - Huffman entropy encoding (64-bit SSE2)
;
; Copyright (C) 2009-2011, 2014-2016, D. R. Commander.
; Copyright (C) 2015, Matthieu Darbois.
; Copyright (C) 2018, Matthias Räncker.
;
; Based on the x86 SIMD extension for IJG JPEG library
; Copyright (C) 1999-2006, MIYASAKA Masaru.
; For conditions of distribution and use, see copyright notice in jsimdext.inc
;
; This file should be assembled with NASM (Netwide Assembler),
; can *not* be assembled with Microsoft's MASM or any compatible
; assembler (including Borland's Turbo Assembler).
; NASM is available from http://nasm.sourceforge.net/ or
; http://sourceforge.net/project/showfiles.php?group_id=6208
;
; This file contains an SSE2 implementation for Huffman coding of one block.
; The following code is based directly on jchuff.c; see jchuff.c for more
; details.

%include "jsimdext.inc"

; --------------------------------------------------------------------------
    SECTION     SEG_CONST

    alignz      32
    GLOBAL_DATA(jconst_huff_encode_one_block)

EXTN(jconst_huff_encode_one_block):

%include "jpeg_nbits_table.inc"

    alignz      32

; --------------------------------------------------------------------------
    SECTION     SEG_TEXT
    BITS        64

; These macros perform the same task as the emit_bits() function in the
; original libjpeg code.  In addition to reducing overhead by explicitly
; inlining the code, additional performance is achieved by taking into
; account the size of the bit buffer and waiting until it is almost full
; before emptying it.  This mostly benefits 64-bit platforms, since 6
; bytes can be stored in a 64-bit bit buffer before it has to be emptied.

%macro EMIT_BYTE 0
    sub         put_bits, 8             ; put_bits -= 8;
    mov         rdx, put_buffer
    mov         ecx, put_bits
    shr         rdx, cl                 ; c = (JOCTET)GETJOCTET(put_buffer >> put_bits);
    mov         byte [buffer], dl       ; *buffer++ = c;
    add         buffer, 1
    cmp         dl, 0xFF                ; need to stuff a zero byte?
    jne         %%.EMIT_BYTE_END
    mov         byte [buffer], 0        ; *buffer++ = 0;
    add         buffer, 1
%%.EMIT_BYTE_END:
%endmacro

%macro PUT_BITS 1
    add         put_bits, ecx           ; put_bits += size;
    shl         put_buffer, cl          ; put_buffer = (put_buffer << size);
    or          put_buffer, %1
%endmacro

%macro CHECKBUF31 0
    cmp         put_bits, 32            ; if (put_bits > 31) {
    jl          %%.CHECKBUF31_END
    EMIT_BYTE
    EMIT_BYTE
    EMIT_BYTE
    EMIT_BYTE
%%.CHECKBUF31_END:
%endmacro

%macro CHECKBUF47 0
    cmp         put_bits, 48            ; if (put_bits > 47) {
    jl          %%.CHECKBUF47_END
    EMIT_BYTE
    EMIT_BYTE
    EMIT_BYTE
    EMIT_BYTE
    EMIT_BYTE
    EMIT_BYTE
%%.CHECKBUF47_END:
%endmacro

%macro EMIT_BITS 2
    CHECKBUF47
    mov         ecx, %2
    PUT_BITS    %1
%endmacro

%macro kloop_prepare 37                 ;(ko, jno0, ..., jno31, xmm0, xmm1, xmm2, xmm3)
    pxor        xmm8, xmm8              ; __m128i neg = _mm_setzero_si128();
    pxor        xmm9, xmm9              ; __m128i neg = _mm_setzero_si128();
    pxor        xmm10, xmm10            ; __m128i neg = _mm_setzero_si128();
    pxor        xmm11, xmm11            ; __m128i neg = _mm_setzero_si128();
    pinsrw      %34, word [r12 + %2  * SIZEOF_WORD], 0  ; xmm_shadow[0] = block[jno0];
    pinsrw      %35, word [r12 + %10 * SIZEOF_WORD], 0  ; xmm_shadow[8] = block[jno8];
    pinsrw      %36, word [r12 + %18 * SIZEOF_WORD], 0  ; xmm_shadow[16] = block[jno16];
    pinsrw      %37, word [r12 + %26 * SIZEOF_WORD], 0  ; xmm_shadow[24] = block[jno24];
    pinsrw      %34, word [r12 + %3  * SIZEOF_WORD], 1  ; xmm_shadow[1] = block[jno1];
    pinsrw      %35, word [r12 + %11 * SIZEOF_WORD], 1  ; xmm_shadow[9] = block[jno9];
    pinsrw      %36, word [r12 + %19 * SIZEOF_WORD], 1  ; xmm_shadow[17] = block[jno17];
    pinsrw      %37, word [r12 + %27 * SIZEOF_WORD], 1  ; xmm_shadow[25] = block[jno25];
    pinsrw      %34, word [r12 + %4  * SIZEOF_WORD], 2  ; xmm_shadow[2] = block[jno2];
    pinsrw      %35, word [r12 + %12 * SIZEOF_WORD], 2  ; xmm_shadow[10] = block[jno10];
    pinsrw      %36, word [r12 + %20 * SIZEOF_WORD], 2  ; xmm_shadow[18] = block[jno18];
    pinsrw      %37, word [r12 + %28 * SIZEOF_WORD], 2  ; xmm_shadow[26] = block[jno26];
    pinsrw      %34, word [r12 + %5  * SIZEOF_WORD], 3  ; xmm_shadow[3] = block[jno3];
    pinsrw      %35, word [r12 + %13 * SIZEOF_WORD], 3  ; xmm_shadow[11] = block[jno11];
    pinsrw      %36, word [r12 + %21 * SIZEOF_WORD], 3  ; xmm_shadow[19] = block[jno19];
    pinsrw      %37, word [r12 + %29 * SIZEOF_WORD], 3  ; xmm_shadow[27] = block[jno27];
    pinsrw      %34, word [r12 + %6  * SIZEOF_WORD], 4  ; xmm_shadow[4] = block[jno4];
    pinsrw      %35, word [r12 + %14 * SIZEOF_WORD], 4  ; xmm_shadow[12] = block[jno12];
    pinsrw      %36, word [r12 + %22 * SIZEOF_WORD], 4  ; xmm_shadow[20] = block[jno20];
    pinsrw      %37, word [r12 + %30 * SIZEOF_WORD], 4  ; xmm_shadow[28] = block[jno28];
    pinsrw      %34, word [r12 + %7  * SIZEOF_WORD], 5  ; xmm_shadow[5] = block[jno5];
    pinsrw      %35, word [r12 + %15 * SIZEOF_WORD], 5  ; xmm_shadow[13] = block[jno13];
    pinsrw      %36, word [r12 + %23 * SIZEOF_WORD], 5  ; xmm_shadow[21] = block[jno21];
    pinsrw      %37, word [r12 + %31 * SIZEOF_WORD], 5  ; xmm_shadow[29] = block[jno29];
    pinsrw      %34, word [r12 + %8  * SIZEOF_WORD], 6  ; xmm_shadow[6] = block[jno6];
    pinsrw      %35, word [r12 + %16 * SIZEOF_WORD], 6  ; xmm_shadow[14] = block[jno14];
    pinsrw      %36, word [r12 + %24 * SIZEOF_WORD], 6  ; xmm_shadow[22] = block[jno22];
    pinsrw      %37, word [r12 + %32 * SIZEOF_WORD], 6  ; xmm_shadow[30] = block[jno30];
    pinsrw      %34, word [r12 + %9  * SIZEOF_WORD], 7  ; xmm_shadow[7] = block[jno7];
    pinsrw      %35, word [r12 + %17 * SIZEOF_WORD], 7  ; xmm_shadow[15] = block[jno15];
    pinsrw      %36, word [r12 + %25 * SIZEOF_WORD], 7  ; xmm_shadow[23] = block[jno23];
%if %1 != 32
    pinsrw      %37, word [r12 + %33 * SIZEOF_WORD], 7  ; xmm_shadow[31] = block[jno31];
%else
    pinsrw      %37, ebx, 7             ; xmm_shadow[31] = block[jno31];
%endif
    pcmpgtw     xmm8, %34               ; neg = _mm_cmpgt_epi16(neg, x1);
    pcmpgtw     xmm9, %35               ; neg = _mm_cmpgt_epi16(neg, x1);
    pcmpgtw     xmm10, %36              ; neg = _mm_cmpgt_epi16(neg, x1);
    pcmpgtw     xmm11, %37              ; neg = _mm_cmpgt_epi16(neg, x1);
    paddw       %34, xmm8               ; x1 = _mm_add_epi16(x1, neg);
    paddw       %35, xmm9               ; x1 = _mm_add_epi16(x1, neg);
    paddw       %36, xmm10              ; x1 = _mm_add_epi16(x1, neg);
    paddw       %37, xmm11              ; x1 = _mm_add_epi16(x1, neg);
    pxor        %34, xmm8               ; x1 = _mm_xor_si128(x1, neg);
    pxor        %35, xmm9               ; x1 = _mm_xor_si128(x1, neg);
    pxor        %36, xmm10              ; x1 = _mm_xor_si128(x1, neg);
    pxor        %37, xmm11              ; x1 = _mm_xor_si128(x1, neg);
    pxor        xmm8, %34               ; neg = _mm_xor_si128(neg, x1);
    pxor        xmm9, %35               ; neg = _mm_xor_si128(neg, x1);
    pxor        xmm10, %36              ; neg = _mm_xor_si128(neg, x1);
    pxor        xmm11, %37              ; neg = _mm_xor_si128(neg, x1);
    movdqa      XMMWORD [t1 + %1 * SIZEOF_WORD], %34           ; _mm_storeu_si128((__m128i *)(t1 + ko), x1);
    movdqa      XMMWORD [t1 + (%1 + 8) * SIZEOF_WORD], %35     ; _mm_storeu_si128((__m128i *)(t1 + ko + 8), x1);
    movdqa      XMMWORD [t1 + (%1 + 16) * SIZEOF_WORD], %36    ; _mm_storeu_si128((__m128i *)(t1 + ko + 16), x1);
    movdqa      XMMWORD [t1 + (%1 + 24) * SIZEOF_WORD], %37    ; _mm_storeu_si128((__m128i *)(t1 + ko + 24), x1);
    movdqa      XMMWORD [t2 + %1 * SIZEOF_WORD], xmm8          ; _mm_storeu_si128((__m128i *)(t2 + ko), neg);
    movdqa      XMMWORD [t2 + (%1 + 8) * SIZEOF_WORD], xmm9    ; _mm_storeu_si128((__m128i *)(t2 + ko + 8), neg);
    movdqa      XMMWORD [t2 + (%1 + 16) * SIZEOF_WORD], xmm10  ; _mm_storeu_si128((__m128i *)(t2 + ko + 16), neg);
    movdqa      XMMWORD [t2 + (%1 + 24) * SIZEOF_WORD], xmm11  ; _mm_storeu_si128((__m128i *)(t2 + ko + 24), neg);
%endmacro

;
; Encode a single block's worth of coefficients.
;
; GLOBAL(JOCTET *)
; jsimd_huff_encode_one_block_sse2(working_state *state, JOCTET *buffer,
;                                  JCOEFPTR block, int last_dc_val,
;                                  c_derived_tbl *dctbl, c_derived_tbl *actbl)
;

; r10 = working_state *state
; r11 = JOCTET *buffer
; r12 = JCOEFPTR block
; r13d = int last_dc_val
; r14 = c_derived_tbl *dctbl
; r15 = c_derived_tbl *actbl

%define t1          rbp - (DCTSIZE2 * SIZEOF_WORD)
%define t2          t1 - (DCTSIZE2 * SIZEOF_WORD)
%define put_buffer  r8
%define put_bits    r9d
%define buffer      rax

    align       32
    GLOBAL_FUNCTION(jsimd_huff_encode_one_block_sse2)

EXTN(jsimd_huff_encode_one_block_sse2):
    push        rbp
    mov         rax, rsp                     ; rax = original rbp
    sub         rsp, byte 4
    and         rsp, byte (-SIZEOF_XMMWORD)  ; align to 128 bits
    mov         [rsp], rax
    mov         rbp, rsp                     ; rbp = aligned rbp
    lea         rsp, [t2]
    push_xmm    4
    collect_args 6
    push        rbx

    mov         buffer, r11                  ; r11 is now sratch

<<<<<<< HEAD
    mov         put_buffer, MMWORD [r10+SIZEOF_POINTER*2]    ; put_buffer = state->cur.put_buffer;
    mov         put_bits,    DWORD [r10+SIZEOF_POINTER*2+8]  ; put_bits = state->cur.put_bits;
=======
    mov         put_buffer, MMWORD [r10+16]  ; put_buffer = state->cur.put_buffer;
    mov         put_bits,    dword [r10+24]  ; put_bits = state->cur.put_bits;
>>>>>>> 55de9720
    push        r10                          ; r10 is now scratch

    ; Encode the DC coefficient difference per section F.1.2.1
    movsx       edi, word [r12]         ; temp = temp2 = block[0] - last_dc_val;
    sub         edi, r13d               ; r13 is not used anymore
    mov         ebx, edi

    ; This is a well-known technique for obtaining the absolute value
    ; without a branch.  It is derived from an assembly language technique
    ; presented in "How to Optimize for the Pentium Processors",
    ; Copyright (c) 1996, 1997 by Agner Fog.
    mov         esi, edi
    sar         esi, 31                 ; temp3 = temp >> (CHAR_BIT * sizeof(int) - 1);
    xor         edi, esi                ; temp ^= temp3;
    sub         edi, esi                ; temp -= temp3;

    ; For a negative input, want temp2 = bitwise complement of abs(input)
    ; This code assumes we are on a two's complement machine
    add         ebx, esi                ; temp2 += temp3;

    ; Find the number of bits needed for the magnitude of the coefficient
    lea         r11, [rel jpeg_nbits_table]
    movzx       rdi, byte [r11 + rdi]         ; nbits = JPEG_NBITS(temp);
    ; Emit the Huffman-coded symbol for the number of bits
    mov         r11d,  INT [r14 + rdi * 4]    ; code = dctbl->ehufco[nbits];
    movzx       esi, byte [r14 + rdi + 1024]  ; size = dctbl->ehufsi[nbits];
    EMIT_BITS   r11, esi                      ; EMIT_BITS(code, size)

    ; Mask off any extra bits in code
    mov         esi, 1
    mov         ecx, edi
    shl         esi, cl
    dec         esi
    and         ebx, esi                ; temp2 &= (((JLONG)1)<<nbits) - 1;

    ; Emit that number of bits of the value, if positive,
    ; or the complement of its magnitude, if negative.
    EMIT_BITS   rbx, edi                ; EMIT_BITS(temp2, nbits)

    ; Prepare data
    xor         ebx, ebx
    kloop_prepare  0,  1,  8,  16, 9,  2,  3,  10, 17, 24, 32, 25, \
                   18, 11, 4,  5,  12, 19, 26, 33, 40, 48, 41, 34, \
                   27, 20, 13, 6,  7,  14, 21, 28, 35, \
                   xmm0, xmm1, xmm2, xmm3
    kloop_prepare  32, 42, 49, 56, 57, 50, 43, 36, 29, 22, 15, 23, \
                   30, 37, 44, 51, 58, 59, 52, 45, 38, 31, 39, 46, \
                   53, 60, 61, 54, 47, 55, 62, 63, 63, \
                   xmm4, xmm5, xmm6, xmm7

    pxor        xmm8, xmm8
    pcmpeqw     xmm0, xmm8              ; tmp0 = _mm_cmpeq_epi16(tmp0, zero);
    pcmpeqw     xmm1, xmm8              ; tmp1 = _mm_cmpeq_epi16(tmp1, zero);
    pcmpeqw     xmm2, xmm8              ; tmp2 = _mm_cmpeq_epi16(tmp2, zero);
    pcmpeqw     xmm3, xmm8              ; tmp3 = _mm_cmpeq_epi16(tmp3, zero);
    pcmpeqw     xmm4, xmm8              ; tmp4 = _mm_cmpeq_epi16(tmp4, zero);
    pcmpeqw     xmm5, xmm8              ; tmp5 = _mm_cmpeq_epi16(tmp5, zero);
    pcmpeqw     xmm6, xmm8              ; tmp6 = _mm_cmpeq_epi16(tmp6, zero);
    pcmpeqw     xmm7, xmm8              ; tmp7 = _mm_cmpeq_epi16(tmp7, zero);
    packsswb    xmm0, xmm1              ; tmp0 = _mm_packs_epi16(tmp0, tmp1);
    packsswb    xmm2, xmm3              ; tmp2 = _mm_packs_epi16(tmp2, tmp3);
    packsswb    xmm4, xmm5              ; tmp4 = _mm_packs_epi16(tmp4, tmp5);
    packsswb    xmm6, xmm7              ; tmp6 = _mm_packs_epi16(tmp6, tmp7);
    pmovmskb    r11d, xmm0              ; index  = ((uint64_t)_mm_movemask_epi8(tmp0)) << 0;
    pmovmskb    r12d, xmm2              ; index  = ((uint64_t)_mm_movemask_epi8(tmp2)) << 16;
    pmovmskb    r13d, xmm4              ; index  = ((uint64_t)_mm_movemask_epi8(tmp4)) << 32;
    pmovmskb    r14d, xmm6              ; index  = ((uint64_t)_mm_movemask_epi8(tmp6)) << 48;
    shl         r12, 16
    shl         r14, 16
    or          r11, r12
    or          r13, r14
    shl         r13, 32
    or          r11, r13
    not         r11                     ; index = ~index;

    ;mov MMWORD [ t1 + DCTSIZE2 * SIZEOF_WORD ], r11
    ;jmp .EFN

    mov         r13d,  INT [r15 + 240 * 4]     ; code_0xf0 = actbl->ehufco[0xf0];
    movzx       r14d, byte [r15 + 1024 + 240]  ; size_0xf0 = actbl->ehufsi[0xf0];
    lea         rsi, [t1]
.BLOOP:
    bsf         r12, r11                     ; r = __builtin_ctzl(index);
    jz          .ELOOP
    mov         rcx, r12
    lea         rsi, [rsi+r12*2]             ; k += r;
    shr         r11, cl                      ; index >>= r;
    movzx       rdi, word [rsi]              ; temp = t1[k];
    lea         rbx, [rel jpeg_nbits_table]
    movzx       rdi, byte [rbx + rdi]        ; nbits = JPEG_NBITS(temp);
.BRLOOP:
    cmp         r12, 16                 ; while (r > 15) {
    jl          .ERLOOP
    EMIT_BITS   r13, r14d               ; EMIT_BITS(code_0xf0, size_0xf0)
    sub         r12, 16                 ; r -= 16;
    jmp         .BRLOOP
.ERLOOP:
    ; Emit Huffman symbol for run length / number of bits
    CHECKBUF31  ; uses rcx, rdx

    shl         r12, 4                        ; temp3 = (r << 4) + nbits;
    add         r12, rdi
    mov         ebx,  INT [r15 + r12 * 4]     ; code = actbl->ehufco[temp3];
    movzx       ecx, byte [r15 + r12 + 1024]  ; size = actbl->ehufsi[temp3];
    PUT_BITS    rbx

    ;EMIT_CODE(code, size)

    movsx       ebx, word [rsi-DCTSIZE2*2]    ; temp2 = t2[k];
    ; Mask off any extra bits in code
    mov         rcx, rdi
    mov         rdx, 1
    shl         rdx, cl
    dec         rdx
    and         rbx, rdx                ; temp2 &= (((JLONG)1)<<nbits) - 1;
    PUT_BITS    rbx                     ; PUT_BITS(temp2, nbits)

    shr         r11, 1                  ; index >>= 1;
    add         rsi, 2                  ; ++k;
    jmp         .BLOOP
.ELOOP:
    ; If the last coef(s) were zero, emit an end-of-block code
    lea         rdi, [t1 + (DCTSIZE2-1) * 2]  ; r = DCTSIZE2-1-k;
    cmp         rdi, rsi                      ; if (r > 0) {
    je          .EFN
    mov         ebx,  INT [r15]               ; code = actbl->ehufco[0];
    movzx       r12d, byte [r15 + 1024]       ; size = actbl->ehufsi[0];
    EMIT_BITS   rbx, r12d
.EFN:
    pop         r10
    ; Save put_buffer & put_bits
<<<<<<< HEAD
    mov         MMWORD [r10+SIZEOF_POINTER*2], put_buffer  ; state->cur.put_buffer = put_buffer;
    mov         DWORD  [r10+SIZEOF_POINTER*2+8], put_bits  ; state->cur.put_bits = put_bits;
=======
    mov         MMWORD [r10+16], put_buffer  ; state->cur.put_buffer = put_buffer;
    mov         dword  [r10+24], put_bits    ; state->cur.put_bits = put_bits;
>>>>>>> 55de9720

    pop         rbx
    uncollect_args 6
    pop_xmm     4
    mov         rsp, rbp                ; rsp <- aligned rbp
    pop         rsp                     ; rsp <- original rbp
    pop         rbp
    ret

; For some reason, the OS X linker does not honor the request to align the
; segment unless we do this.
    align       32<|MERGE_RESOLUTION|>--- conflicted
+++ resolved
@@ -198,13 +198,8 @@
 
     mov         buffer, r11                  ; r11 is now sratch
 
-<<<<<<< HEAD
     mov         put_buffer, MMWORD [r10+SIZEOF_POINTER*2]    ; put_buffer = state->cur.put_buffer;
-    mov         put_bits,    DWORD [r10+SIZEOF_POINTER*2+8]  ; put_bits = state->cur.put_bits;
-=======
-    mov         put_buffer, MMWORD [r10+16]  ; put_buffer = state->cur.put_buffer;
-    mov         put_bits,    dword [r10+24]  ; put_bits = state->cur.put_bits;
->>>>>>> 55de9720
+    mov         put_bits,    dword [r10+SIZEOF_POINTER*2+8]  ; put_bits = state->cur.put_bits;
     push        r10                          ; r10 is now scratch
 
     ; Encode the DC coefficient difference per section F.1.2.1
@@ -336,13 +331,8 @@
 .EFN:
     pop         r10
     ; Save put_buffer & put_bits
-<<<<<<< HEAD
     mov         MMWORD [r10+SIZEOF_POINTER*2], put_buffer  ; state->cur.put_buffer = put_buffer;
-    mov         DWORD  [r10+SIZEOF_POINTER*2+8], put_bits  ; state->cur.put_bits = put_bits;
-=======
-    mov         MMWORD [r10+16], put_buffer  ; state->cur.put_buffer = put_buffer;
-    mov         dword  [r10+24], put_bits    ; state->cur.put_bits = put_bits;
->>>>>>> 55de9720
+    mov         dword  [r10+SIZEOF_POINTER*2+8], put_bits  ; state->cur.put_bits = put_bits;
 
     pop         rbx
     uncollect_args 6
