/*
 * Copyright (C)2009-2014, 2016-2017 D. R. Commander.  All Rights Reserved.
 *
 * Redistribution and use in source and binary forms, with or without
 * modification, are permitted provided that the following conditions are met:
 *
 * - Redistributions of source code must retain the above copyright notice,
 *   this list of conditions and the following disclaimer.
 * - Redistributions in binary form must reproduce the above copyright notice,
 *   this list of conditions and the following disclaimer in the documentation
 *   and/or other materials provided with the distribution.
 * - Neither the name of the libjpeg-turbo Project nor the names of its
 *   contributors may be used to endorse or promote products derived from this
 *   software without specific prior written permission.
 *
 * THIS SOFTWARE IS PROVIDED BY THE COPYRIGHT HOLDERS AND CONTRIBUTORS "AS IS",
 * AND ANY EXPRESS OR IMPLIED WARRANTIES, INCLUDING, BUT NOT LIMITED TO, THE
 * IMPLIED WARRANTIES OF MERCHANTABILITY AND FITNESS FOR A PARTICULAR PURPOSE
 * ARE DISCLAIMED.  IN NO EVENT SHALL THE COPYRIGHT HOLDERS OR CONTRIBUTORS BE
 * LIABLE FOR ANY DIRECT, INDIRECT, INCIDENTAL, SPECIAL, EXEMPLARY, OR
 * CONSEQUENTIAL DAMAGES (INCLUDING, BUT NOT LIMITED TO, PROCUREMENT OF
 * SUBSTITUTE GOODS OR SERVICES; LOSS OF USE, DATA, OR PROFITS; OR BUSINESS
 * INTERRUPTION) HOWEVER CAUSED AND ON ANY THEORY OF LIABILITY, WHETHER IN
 * CONTRACT, STRICT LIABILITY, OR TORT (INCLUDING NEGLIGENCE OR OTHERWISE)
 * ARISING IN ANY WAY OUT OF THE USE OF THIS SOFTWARE, EVEN IF ADVISED OF THE
 * POSSIBILITY OF SUCH DAMAGE.
 */

import java.io.*;
import java.awt.image.*;
import javax.imageio.*;
import java.util.*;
import org.libjpegturbo.turbojpeg.*;

class TJBench {

  static int flags = 0, quiet = 0, pf = TJ.PF_BGR, yuvpad = 1;
  static boolean compOnly, decompOnly, doTile, doYUV, write = true;

  static final String[] pixFormatStr = {
    "RGB", "BGR", "RGBX", "BGRX", "XBGR", "XRGB", "GRAY"
  };

  static final String[] subNameLong = {
    "4:4:4", "4:2:2", "4:2:0", "GRAY", "4:4:0", "4:1:1"
  };

  static final String[] subName = {
    "444", "422", "420", "GRAY", "440", "411"
  };

  static final String[] csName = {
    "RGB", "YCbCr", "GRAY", "CMYK", "YCCK"
  };

  static TJScalingFactor sf;
  static int xformOp = TJTransform.OP_NONE, xformOpt = 0;
  static double benchTime = 5.0, warmup = 1.0;


  static final double getTime() {
    return (double)System.nanoTime() / 1.0e9;
  }


  static String tjErrorMsg;
  static int tjErrorCode = -1;

  static void handleTJException(TJException e) throws TJException {
    String _tjErrorMsg = e.getMessage();
    int _tjErrorCode = e.getErrorCode();

    if ((flags & TJ.FLAG_STOPONWARNING) == 0 &&
        _tjErrorCode == TJ.ERR_WARNING) {
      if (tjErrorMsg == null || !tjErrorMsg.equals(_tjErrorMsg) ||
          tjErrorCode != _tjErrorCode) {
        tjErrorMsg = _tjErrorMsg;
        tjErrorCode = _tjErrorCode;
        System.out.println("WARNING: " + _tjErrorMsg);
      }
    } else
      throw e;
  }


  static String formatName(int subsamp, int cs) {
    if (cs == TJ.CS_YCbCr)
      return subNameLong[subsamp];
    else if (cs == TJ.CS_YCCK)
      return csName[cs] + " " + subNameLong[subsamp];
    else
      return csName[cs];
  }


  static String sigFig(double val, int figs) {
    String format;
    int digitsAfterDecimal = figs - (int)Math.ceil(Math.log10(Math.abs(val)));
    if (digitsAfterDecimal < 1)
      format = new String("%.0f");
    else
      format = new String("%." + digitsAfterDecimal + "f");
    return String.format(format, val);
  }


  static byte[] loadImage(String fileName, int[] w, int[] h, int pixelFormat)
                          throws Exception {
    BufferedImage img = ImageIO.read(new File(fileName));
    if (img == null)
      throw new Exception("Could not read " + fileName);
    w[0] = img.getWidth();
    h[0] = img.getHeight();
    int[] rgb = img.getRGB(0, 0, w[0], h[0], null, 0, w[0]);
    int ps = TJ.getPixelSize(pixelFormat);
    int rindex = TJ.getRedOffset(pixelFormat);
    int gindex = TJ.getGreenOffset(pixelFormat);
    int bindex = TJ.getBlueOffset(pixelFormat);
    byte[] dstBuf = new byte[w[0] * h[0] * ps];
    int pixels = w[0] * h[0], dstPtr = 0, rgbPtr = 0;
    while (pixels-- > 0) {
      dstBuf[dstPtr + rindex] = (byte)((rgb[rgbPtr] >> 16) & 0xff);
      dstBuf[dstPtr + gindex] = (byte)((rgb[rgbPtr] >> 8) & 0xff);
      dstBuf[dstPtr + bindex] = (byte)(rgb[rgbPtr] & 0xff);
      dstPtr += ps;
      rgbPtr++;
    }
    return dstBuf;
  }


  static void saveImage(String fileName, byte[] srcBuf, int w, int h,
                        int pixelFormat) throws Exception {
    BufferedImage img = new BufferedImage(w, h, BufferedImage.TYPE_INT_RGB);
    int pixels = w * h, srcPtr = 0;
    int ps = TJ.getPixelSize(pixelFormat);
    int rindex = TJ.getRedOffset(pixelFormat);
    int gindex = TJ.getGreenOffset(pixelFormat);
    int bindex = TJ.getBlueOffset(pixelFormat);
    for (int y = 0; y < h; y++) {
      for (int x = 0; x < w; x++, srcPtr += ps) {
        int pixel = (srcBuf[srcPtr + rindex] & 0xff) << 16 |
                    (srcBuf[srcPtr + gindex] & 0xff) << 8 |
                    (srcBuf[srcPtr + bindex] & 0xff);
        img.setRGB(x, y, pixel);
      }
    }
    ImageIO.write(img, "bmp", new File(fileName));
  }


  /* Decompression test */
  static void decomp(byte[] srcBuf, byte[][] jpegBuf, int[] jpegSize,
                     byte[] dstBuf, int w, int h, int subsamp, int jpegQual,
                     String fileName, int tilew, int tileh) throws Exception {
    String qualStr = new String(""), sizeStr, tempStr;
    TJDecompressor tjd;
    double elapsed, elapsedDecode;
    int ps = TJ.getPixelSize(pf), i, iter = 0;
    int scaledw = sf.getScaled(w);
    int scaledh = sf.getScaled(h);
    int pitch = scaledw * ps;
    YUVImage yuvImage = null;

    if (jpegQual > 0)
      qualStr = new String("_Q" + jpegQual);

    tjd = new TJDecompressor();

    if (dstBuf == null)
      dstBuf = new byte[pitch * scaledh];

    /* Set the destination buffer to gray so we know whether the decompressor
       attempted to write to it */
    Arrays.fill(dstBuf, (byte)127);

    if (doYUV) {
      int width = doTile ? tilew : scaledw;
      int height = doTile ? tileh : scaledh;
      yuvImage = new YUVImage(width, yuvpad, height, subsamp);
      Arrays.fill(yuvImage.getBuf(), (byte)127);
    }

    /* Benchmark */
    iter = -1;
    elapsed = elapsedDecode = 0.0;
    while (true) {
      int tile = 0;
      double start = getTime();
      for (int y = 0; y < h; y += tileh) {
        for (int x = 0; x < w; x += tilew, tile++) {
          int width = doTile ? Math.min(tilew, w - x) : scaledw;
          int height = doTile ? Math.min(tileh, h - y) : scaledh;
          tjd.setSourceImage(jpegBuf[tile], jpegSize[tile]);
          if (doYUV) {
            yuvImage.setBuf(yuvImage.getBuf(), width, yuvpad, height, subsamp);
            try {
              tjd.decompressToYUV(yuvImage, flags);
            } catch (TJException e) { handleTJException(e); }
            double startDecode = getTime();
            tjd.setSourceImage(yuvImage);
            try {
              tjd.decompress(dstBuf, x, y, width, pitch, height, pf, flags);
            } catch (TJException e) { handleTJException(e); }
            if (iter >= 0)
              elapsedDecode += getTime() - startDecode;
          } else {
            try {
              tjd.decompress(dstBuf, x, y, width, pitch, height, pf, flags);
            } catch (TJException e) { handleTJException(e); }
          }
        }
      }
      elapsed += getTime() - start;
      if (iter >= 0) {
        iter++;
        if (elapsed >= benchTime)
          break;
      } else if (elapsed >= warmup) {
        iter = 0;
        elapsed = elapsedDecode = 0.0;
      }
    }
    if(doYUV)
      elapsed -= elapsedDecode;

    tjd = null;
    for (i = 0; i < jpegBuf.length; i++)
      jpegBuf[i] = null;
    jpegBuf = null;  jpegSize = null;
    System.gc();

    if (quiet != 0) {
      System.out.format("%-6s%s",
        sigFig((double)(w * h) / 1000000. * (double)iter / elapsed, 4),
        quiet == 2 ? "\n" : "  ");
      if (doYUV)
        System.out.format("%s\n",
          sigFig((double)(w * h) / 1000000. * (double)iter / elapsedDecode, 4));
      else if (quiet != 2)
        System.out.print("\n");
    } else {
      System.out.format("%s --> Frame rate:         %f fps\n",
                        (doYUV ? "Decomp to YUV":"Decompress   "),
                        (double)iter / elapsed);
      System.out.format("                  Throughput:         %f Megapixels/sec\n",
                        (double)(w * h) / 1000000. * (double)iter / elapsed);
      if (doYUV) {
        System.out.format("YUV Decode    --> Frame rate:         %f fps\n",
                          (double)iter / elapsedDecode);
        System.out.format("                  Throughput:         %f Megapixels/sec\n",
                          (double)(w * h) / 1000000. * (double)iter / elapsedDecode);
      }
    }

    if (!write) return;

    if (sf.getNum() != 1 || sf.getDenom() != 1)
      sizeStr = new String(sf.getNum() + "_" + sf.getDenom());
    else if (tilew != w || tileh != h)
      sizeStr = new String(tilew + "x" + tileh);
    else
      sizeStr = new String("full");
    if (decompOnly)
      tempStr = new String(fileName + "_" + sizeStr + ".bmp");
    else
      tempStr = new String(fileName + "_" + subName[subsamp] + qualStr +
                           "_" + sizeStr + ".bmp");

    saveImage(tempStr, dstBuf, scaledw, scaledh, pf);
    int ndx = tempStr.lastIndexOf('.');
    tempStr = new String(tempStr.substring(0, ndx) + "-err.bmp");
    if (srcBuf != null && sf.getNum() == 1 && sf.getDenom() == 1) {
      if (quiet == 0)
        System.out.println("Compression error written to " + tempStr + ".");
      if (subsamp == TJ.SAMP_GRAY) {
        for (int y = 0, index = 0; y < h; y++, index += pitch) {
          for (int x = 0, index2 = index; x < w; x++, index2 += ps) {
            int rindex = index2 + TJ.getRedOffset(pf);
            int gindex = index2 + TJ.getGreenOffset(pf);
            int bindex = index2 + TJ.getBlueOffset(pf);
            int lum = (int)((double)(srcBuf[rindex] & 0xff) * 0.299 +
                            (double)(srcBuf[gindex] & 0xff) * 0.587 +
                            (double)(srcBuf[bindex] & 0xff) * 0.114 + 0.5);
            if (lum > 255) lum = 255;
            if (lum < 0) lum = 0;
            dstBuf[rindex] = (byte)Math.abs((dstBuf[rindex] & 0xff) - lum);
            dstBuf[gindex] = (byte)Math.abs((dstBuf[gindex] & 0xff) - lum);
            dstBuf[bindex] = (byte)Math.abs((dstBuf[bindex] & 0xff) - lum);
          }
        }
      } else {
        for (int y = 0; y < h; y++)
          for (int x = 0; x < w * ps; x++)
            dstBuf[pitch * y + x] =
              (byte)Math.abs((dstBuf[pitch * y + x] & 0xff) -
                             (srcBuf[pitch * y + x] & 0xff));
      }
      saveImage(tempStr, dstBuf, w, h, pf);
    }
  }


  static void fullTest(byte[] srcBuf, int w, int h, int subsamp, int jpegQual,
                       String fileName) throws Exception {
    TJCompressor tjc;
    byte[] tmpBuf;
    byte[][] jpegBuf;
    int[] jpegSize;
    double start, elapsed, elapsedEncode;
    int totalJpegSize = 0, tilew, tileh, i, iter;
    int ps = TJ.getPixelSize(pf);
    int ntilesw = 1, ntilesh = 1, pitch = w * ps;
    String pfStr = pixFormatStr[pf];
    YUVImage yuvImage = null;

    tmpBuf = new byte[pitch * h];

    if (quiet == 0)
      System.out.format(">>>>>  %s (%s) <--> JPEG %s Q%d  <<<<<\n", pfStr,
        (flags & TJ.FLAG_BOTTOMUP) != 0 ? "Bottom-up" : "Top-down",
        subNameLong[subsamp], jpegQual);

    tjc = new TJCompressor();

    for (tilew = doTile ? 8 : w, tileh = doTile ? 8 : h; ;
         tilew *= 2, tileh *= 2) {
      if (tilew > w)
        tilew = w;
      if (tileh > h)
        tileh = h;
      ntilesw = (w + tilew - 1) / tilew;
      ntilesh = (h + tileh - 1) / tileh;

      jpegBuf = new byte[ntilesw * ntilesh][TJ.bufSize(tilew, tileh, subsamp)];
      jpegSize = new int[ntilesw * ntilesh];

      /* Compression test */
      if (quiet == 1)
        System.out.format("%-4s (%s)  %-5s    %-3d   ", pfStr,
                          (flags & TJ.FLAG_BOTTOMUP) != 0 ? "BU" : "TD",
                          subNameLong[subsamp], jpegQual);
      for (i = 0; i < h; i++)
        System.arraycopy(srcBuf, w * ps * i, tmpBuf, pitch * i, w * ps);
      tjc.setJPEGQuality(jpegQual);
      tjc.setSubsamp(subsamp);

      if (doYUV) {
        yuvImage = new YUVImage(tilew, yuvpad, tileh, subsamp);
        Arrays.fill(yuvImage.getBuf(), (byte)127);
      }

      /* Benchmark */
      iter = -1;
      elapsed = elapsedEncode = 0.0;
      while (true) {
        int tile = 0;
        totalJpegSize = 0;
        start = getTime();
        for (int y = 0; y < h; y += tileh) {
          for (int x = 0; x < w; x += tilew, tile++) {
            int width = Math.min(tilew, w - x);
            int height = Math.min(tileh, h - y);
            tjc.setSourceImage(srcBuf, x, y, width, pitch, height, pf);
            if (doYUV) {
              double startEncode = getTime();
              yuvImage.setBuf(yuvImage.getBuf(), width, yuvpad, height,
                              subsamp);
              tjc.encodeYUV(yuvImage, flags);
              if (iter >= 0)
                elapsedEncode += getTime() - startEncode;
              tjc.setSourceImage(yuvImage);
            }
            tjc.compress(jpegBuf[tile], flags);
            jpegSize[tile] = tjc.getCompressedSize();
            totalJpegSize += jpegSize[tile];
          }
        }
        elapsed += getTime() - start;
        if (iter >= 0) {
          iter++;
          if (elapsed >= benchTime)
            break;
        } else if (elapsed >= warmup) {
          iter = 0;
          elapsed = elapsedEncode = 0.0;
        }
      }
      if (doYUV)
        elapsed -= elapsedEncode;

      if (quiet == 1)
        System.out.format("%-5d  %-5d   ", tilew, tileh);
      if (quiet != 0) {
        if (doYUV)
          System.out.format("%-6s%s",
            sigFig((double)(w * h) / 1000000. * (double)iter / elapsedEncode, 4),
            quiet == 2 ? "\n" : "  ");
        System.out.format("%-6s%s",
          sigFig((double)(w * h) / 1000000. * (double)iter / elapsed, 4),
          quiet == 2 ? "\n" : "  ");
        System.out.format("%-6s%s",
          sigFig((double)(w * h * ps) / (double)totalJpegSize, 4),
          quiet == 2 ? "\n" : "  ");
      } else {
        System.out.format("\n%s size: %d x %d\n", doTile ? "Tile" : "Image",
                          tilew, tileh);
        if (doYUV) {
          System.out.format("Encode YUV    --> Frame rate:         %f fps\n",
                            (double)iter / elapsedEncode);
          System.out.format("                  Output image size:  %d bytes\n",
                            yuvImage.getSize());
          System.out.format("                  Compression ratio:  %f:1\n",
                            (double)(w * h * ps) / (double)yuvImage.getSize());
          System.out.format("                  Throughput:         %f Megapixels/sec\n",
                            (double)(w * h) / 1000000. * (double)iter / elapsedEncode);
          System.out.format("                  Output bit stream:  %f Megabits/sec\n",
            (double)yuvImage.getSize() * 8. / 1000000. * (double)iter / elapsedEncode);
        }
        System.out.format("%s --> Frame rate:         %f fps\n",
                          doYUV ? "Comp from YUV" : "Compress     ",
                          (double)iter / elapsed);
        System.out.format("                  Output image size:  %d bytes\n",
                          totalJpegSize);
        System.out.format("                  Compression ratio:  %f:1\n",
                          (double)(w * h * ps) / (double)totalJpegSize);
        System.out.format("                  Throughput:         %f Megapixels/sec\n",
                          (double)(w * h) / 1000000. * (double)iter / elapsed);
        System.out.format("                  Output bit stream:  %f Megabits/sec\n",
          (double)totalJpegSize * 8. / 1000000. * (double)iter / elapsed);
      }
      if (tilew == w && tileh == h && write) {
        String tempStr = fileName + "_" + subName[subsamp] + "_" + "Q" +
                         jpegQual + ".jpg";
        FileOutputStream fos = new FileOutputStream(tempStr);
        fos.write(jpegBuf[0], 0, jpegSize[0]);
        fos.close();
        if (quiet == 0)
          System.out.println("Reference image written to " + tempStr);
      }

      /* Decompression test */
      if (!compOnly)
        decomp(srcBuf, jpegBuf, jpegSize, tmpBuf, w, h, subsamp, jpegQual,
               fileName, tilew, tileh);

      if (tilew == w && tileh == h) break;
    }
  }


  static void decompTest(String fileName) throws Exception {
    TJTransformer tjt;
    byte[][] jpegBuf = null;
    byte[] srcBuf;
    int[] jpegSize = null;
    int totalJpegSize;
    int w = 0, h = 0, subsamp = -1, cs = -1, _w, _h, _tilew, _tileh,
      _ntilesw, _ntilesh, _subsamp, x, y, iter;
    int ntilesw = 1, ntilesh = 1;
    double start, elapsed;
    int ps = TJ.getPixelSize(pf), tile;

    FileInputStream fis = new FileInputStream(fileName);
    int srcSize = (int)fis.getChannel().size();
    srcBuf = new byte[srcSize];
    fis.read(srcBuf, 0, srcSize);
    fis.close();

    int index = fileName.lastIndexOf('.');
    if (index >= 0)
      fileName = new String(fileName.substring(0, index));

    tjt = new TJTransformer();

    tjt.setSourceImage(srcBuf, srcSize);
    w = tjt.getWidth();
    h = tjt.getHeight();
    subsamp = tjt.getSubsamp();
    cs = tjt.getColorspace();

    if (quiet == 1) {
      System.out.println("All performance values in Mpixels/sec\n");
      System.out.format("Bitmap     JPEG   JPEG     %s  %s   Xform   Comp    Decomp  ",
                        (doTile ? "Tile " : "Image"),
                        (doTile ? "Tile " : "Image"));
      if (doYUV)
        System.out.print("Decode");
      System.out.print("\n");
      System.out.print("Format     CS     Subsamp  Width  Height  Perf    Ratio   Perf    ");
      if (doYUV)
        System.out.print("Perf");
      System.out.println("\n");
    } else if (quiet == 0)
      System.out.format(">>>>>  JPEG %s --> %s (%s)  <<<<<\n",
        formatName(subsamp, cs), pixFormatStr[pf],
        (flags & TJ.FLAG_BOTTOMUP) != 0 ? "Bottom-up" : "Top-down");

    for (int tilew = doTile ? 16 : w, tileh = doTile ? 16 : h; ;
         tilew *= 2, tileh *= 2) {
      if (tilew > w)
        tilew = w;
      if (tileh > h)
        tileh = h;
      ntilesw = (w + tilew - 1) / tilew;
      ntilesh = (h + tileh - 1) / tileh;

      _w = w;  _h = h;  _tilew = tilew;  _tileh = tileh;
      if (quiet == 0) {
        System.out.format("\n%s size: %d x %d", (doTile ? "Tile" : "Image"),
                          _tilew, _tileh);
        if (sf.getNum() != 1 || sf.getDenom() != 1)
          System.out.format(" --> %d x %d", sf.getScaled(_w),
                            sf.getScaled(_h));
        System.out.println("");
      } else if (quiet == 1) {
        System.out.format("%-4s (%s)  %-5s  %-5s    ", pixFormatStr[pf],
                          (flags & TJ.FLAG_BOTTOMUP) != 0 ? "BU" : "TD",
                          csName[cs], subNameLong[subsamp]);
        System.out.format("%-5d  %-5d   ", tilew, tileh);
      }

      _subsamp = subsamp;
      if (doTile || xformOp != TJTransform.OP_NONE || xformOpt != 0) {
        if (xformOp == TJTransform.OP_TRANSPOSE ||
            xformOp == TJTransform.OP_TRANSVERSE ||
            xformOp == TJTransform.OP_ROT90 ||
            xformOp == TJTransform.OP_ROT270) {
          _w = h;  _h = w;  _tilew = tileh;  _tileh = tilew;
        }

        if ((xformOpt & TJTransform.OPT_GRAY) != 0)
          _subsamp = TJ.SAMP_GRAY;
        if (xformOp == TJTransform.OP_HFLIP ||
            xformOp == TJTransform.OP_ROT180)
          _w = _w - (_w % TJ.getMCUWidth(_subsamp));
        if (xformOp == TJTransform.OP_VFLIP ||
            xformOp == TJTransform.OP_ROT180)
          _h = _h - (_h % TJ.getMCUHeight(_subsamp));
        if (xformOp == TJTransform.OP_TRANSVERSE ||
            xformOp == TJTransform.OP_ROT90)
          _w = _w - (_w % TJ.getMCUHeight(_subsamp));
        if (xformOp == TJTransform.OP_TRANSVERSE ||
            xformOp == TJTransform.OP_ROT270)
          _h = _h - (_h % TJ.getMCUWidth(_subsamp));
        _ntilesw = (_w + _tilew - 1) / _tilew;
        _ntilesh = (_h + _tileh - 1) / _tileh;

        if (xformOp == TJTransform.OP_TRANSPOSE ||
            xformOp == TJTransform.OP_TRANSVERSE ||
            xformOp == TJTransform.OP_ROT90 ||
            xformOp == TJTransform.OP_ROT270) {
            if (_subsamp == TJ.SAMP_422)
              _subsamp = TJ.SAMP_440;
            else if (_subsamp == TJ.SAMP_440)
              _subsamp = TJ.SAMP_422;
        }

        TJTransform[] t = new TJTransform[_ntilesw * _ntilesh];
        jpegBuf = new byte[_ntilesw * _ntilesh][TJ.bufSize(_tilew, _tileh, subsamp)];

        for (y = 0, tile = 0; y < _h; y += _tileh) {
          for (x = 0; x < _w; x += _tilew, tile++) {
            t[tile] = new TJTransform();
            t[tile].width = Math.min(_tilew, _w - x);
            t[tile].height = Math.min(_tileh, _h - y);
            t[tile].x = x;
            t[tile].y = y;
            t[tile].op = xformOp;
            t[tile].options = xformOpt | TJTransform.OPT_TRIM;
            if ((t[tile].options & TJTransform.OPT_NOOUTPUT) != 0 &&
                jpegBuf[tile] != null)
              jpegBuf[tile] = null;
          }
        }

        iter = -1;
        elapsed = 0.;
        while (true) {
          start = getTime();
          tjt.transform(jpegBuf, t, flags);
          jpegSize = tjt.getTransformedSizes();
          elapsed += getTime() - start;
          if (iter >= 0) {
            iter++;
            if (elapsed >= benchTime)
              break;
          } else if (elapsed >= warmup) {
            iter = 0;
            elapsed = 0.0;
          }
        }
        t = null;

        for (tile = 0, totalJpegSize = 0; tile < _ntilesw * _ntilesh; tile++)
          totalJpegSize += jpegSize[tile];

        if (quiet != 0) {
          System.out.format("%-6s%s%-6s%s",
            sigFig((double)(w * h) / 1000000. / elapsed, 4),
            quiet == 2 ? "\n" : "  ",
            sigFig((double)(w * h * ps) / (double)totalJpegSize, 4),
            quiet == 2 ? "\n" : "  ");
        } else if (quiet == 0) {
          System.out.format("Transform     --> Frame rate:         %f fps\n",
                            1.0 / elapsed);
          System.out.format("                  Output image size:  %d bytes\n",
                            totalJpegSize);
          System.out.format("                  Compression ratio:  %f:1\n",
                            (double)(w * h * ps) / (double)totalJpegSize);
          System.out.format("                  Throughput:         %f Megapixels/sec\n",
                            (double)(w * h) / 1000000. / elapsed);
          System.out.format("                  Output bit stream:  %f Megabits/sec\n",
                            (double)totalJpegSize * 8. / 1000000. / elapsed);
        }
      } else {
        if (quiet == 1)
          System.out.print("N/A     N/A     ");
        jpegBuf = new byte[1][TJ.bufSize(_tilew, _tileh, subsamp)];
        jpegSize = new int[1];
        jpegBuf[0] = srcBuf;
        jpegSize[0] = srcSize;
      }

      if (w == tilew)
        _tilew = _w;
      if (h == tileh)
        _tileh = _h;
      if ((xformOpt & TJTransform.OPT_NOOUTPUT) == 0)
        decomp(null, jpegBuf, jpegSize, null, _w, _h, _subsamp, 0,
               fileName, _tilew, _tileh);
      else if (quiet == 1)
        System.out.println("N/A");

      jpegBuf = null;
      jpegSize = null;

      if (tilew == w && tileh == h) break;
    }
  }


  static void usage() throws Exception {
    int i;
    TJScalingFactor[] scalingFactors = TJ.getScalingFactors();
    int nsf = scalingFactors.length;
    String className = new TJBench().getClass().getName();

    System.out.println("\nUSAGE: java " + className);
    System.out.println("       <Inputfile (BMP)> <Quality> [options]\n");
    System.out.println("       java " + className);
    System.out.println("       <Inputfile (JPG)> [options]\n");
    System.out.println("Options:\n");
    System.out.println("-alloc = Dynamically allocate JPEG image buffers");
    System.out.println("-bottomup = Test bottom-up compression/decompression");
    System.out.println("-tile = Test performance of the codec when the image is encoded as separate");
    System.out.println("     tiles of varying sizes.");
    System.out.println("-rgb, -bgr, -rgbx, -bgrx, -xbgr, -xrgb =");
    System.out.println("     Test the specified color conversion path in the codec (default = BGR)");
    System.out.println("-fastupsample = Use the fastest chrominance upsampling algorithm available in");
    System.out.println("     the underlying codec");
    System.out.println("-fastdct = Use the fastest DCT/IDCT algorithms available in the underlying");
    System.out.println("     codec");
    System.out.println("-accuratedct = Use the most accurate DCT/IDCT algorithms available in the");
    System.out.println("     underlying codec");
    System.out.println("-progressive = Use progressive entropy coding in JPEG images generated by");
    System.out.println("     compression and transform operations.");
    System.out.println("-subsamp <s> = When testing JPEG compression, this option specifies the level");
    System.out.println("     of chrominance subsampling to use (<s> = 444, 422, 440, 420, 411, or");
    System.out.println("     GRAY).  The default is to test Grayscale, 4:2:0, 4:2:2, and 4:4:4 in");
    System.out.println("     sequence.");
    System.out.println("-quiet = Output results in tabular rather than verbose format");
    System.out.println("-yuv = Test YUV encoding/decoding functions");
    System.out.println("-yuvpad <p> = If testing YUV encoding/decoding, this specifies the number of");
    System.out.println("     bytes to which each row of each plane in the intermediate YUV image is");
    System.out.println("     padded (default = 1)");
    System.out.println("-scale M/N = Scale down the width/height of the decompressed JPEG image by a");
    System.out.print  ("     factor of M/N (M/N = ");
    for (i = 0; i < nsf; i++) {
      System.out.format("%d/%d", scalingFactors[i].getNum(),
                        scalingFactors[i].getDenom());
      if (nsf == 2 && i != nsf - 1)
        System.out.print(" or ");
      else if (nsf > 2) {
        if (i != nsf - 1)
          System.out.print(", ");
        if (i == nsf - 2)
          System.out.print("or ");
      }
      if (i % 8 == 0 && i != 0)
        System.out.print("\n     ");
    }
    System.out.println(")");
    System.out.println("-hflip, -vflip, -transpose, -transverse, -rot90, -rot180, -rot270 =");
    System.out.println("     Perform the corresponding lossless transform prior to");
    System.out.println("     decompression (these options are mutually exclusive)");
    System.out.println("-grayscale = Perform lossless grayscale conversion prior to decompression");
    System.out.println("     test (can be combined with the other transforms above)");
    System.out.println("-copynone = Do not copy any extra markers (including EXIF and ICC profile data)");
    System.out.println("     when transforming the image.");
    System.out.println("-benchtime <t> = Run each benchmark for at least <t> seconds (default = 5.0)");
    System.out.println("-warmup <t> = Run each benchmark for <t> seconds (default = 1.0) prior to");
    System.out.println("     starting the timer, in order to prime the caches and thus improve the");
    System.out.println("     consistency of the results.");
    System.out.println("-componly = Stop after running compression tests.  Do not test decompression.");
    System.out.println("-nowrite = Do not write reference or output images (improves consistency");
    System.out.println("     of performance measurements.)");
    System.out.println("-stoponwarning = Immediately discontinue the current");
    System.out.println("     compression/decompression/transform operation if the underlying codec");
    System.out.println("     throws a warning (non-fatal error)\n");
    System.out.println("NOTE:  If the quality is specified as a range (e.g. 90-100), a separate");
    System.out.println("test will be performed for all quality values in the range.\n");
    System.exit(1);
  }


  public static void main(String[] argv) {
    byte[] srcBuf = null;  int w = 0, h = 0;
    int minQual = -1, maxQual = -1;
    int minArg = 1;  int retval = 0;
    int subsamp = -1;

    try {

      if (argv.length < minArg)
        usage();

      String tempStr = argv[0].toLowerCase();
      if (tempStr.endsWith(".jpg") || tempStr.endsWith(".jpeg"))
        decompOnly = true;

      System.out.println("");

      if (!decompOnly) {
        minArg = 2;
        if (argv.length < minArg)
          usage();
        try {
          minQual = Integer.parseInt(argv[1]);
        } catch (NumberFormatException e) {}
        if (minQual < 1 || minQual > 100)
          throw new Exception("Quality must be between 1 and 100.");
        int dashIndex = argv[1].indexOf('-');
        if (dashIndex > 0 && argv[1].length() > dashIndex + 1) {
          try {
            maxQual = Integer.parseInt(argv[1].substring(dashIndex + 1));
          } catch (NumberFormatException e) {}
        }
        if (maxQual < 1 || maxQual > 100)
          maxQual = minQual;
      }

      if (argv.length > minArg) {
        for (int i = minArg; i < argv.length; i++) {
          if (argv[i].equalsIgnoreCase("-tile")) {
            doTile = true;  xformOpt |= TJTransform.OPT_CROP;
          }
          else if (argv[i].equalsIgnoreCase("-fastupsample")) {
            System.out.println("Using fast upsampling code\n");
            flags |= TJ.FLAG_FASTUPSAMPLE;
          }
          else if (argv[i].equalsIgnoreCase("-fastdct")) {
            System.out.println("Using fastest DCT/IDCT algorithm\n");
            flags |= TJ.FLAG_FASTDCT;
          }
          else if (argv[i].equalsIgnoreCase("-accuratedct")) {
            System.out.println("Using most accurate DCT/IDCT algorithm\n");
            flags |= TJ.FLAG_ACCURATEDCT;
          }
<<<<<<< HEAD
          if (argv[i].equalsIgnoreCase("-progressive")) {
            System.out.println("Using progressive entropy coding\n");
            flags |= TJ.FLAG_PROGRESSIVE;
          }
          if (argv[i].equalsIgnoreCase("-rgb"))
=======
          else if (argv[i].equalsIgnoreCase("-rgb"))
>>>>>>> 19b393b6
            pf = TJ.PF_RGB;
          else if (argv[i].equalsIgnoreCase("-rgbx"))
            pf = TJ.PF_RGBX;
          else if (argv[i].equalsIgnoreCase("-bgr"))
            pf = TJ.PF_BGR;
          else if (argv[i].equalsIgnoreCase("-bgrx"))
            pf = TJ.PF_BGRX;
          else if (argv[i].equalsIgnoreCase("-xbgr"))
            pf = TJ.PF_XBGR;
          else if (argv[i].equalsIgnoreCase("-xrgb"))
            pf = TJ.PF_XRGB;
          else if (argv[i].equalsIgnoreCase("-bottomup"))
            flags |= TJ.FLAG_BOTTOMUP;
          else if (argv[i].equalsIgnoreCase("-quiet"))
            quiet = 1;
          else if (argv[i].equalsIgnoreCase("-qq"))
            quiet = 2;
          else if (argv[i].equalsIgnoreCase("-scale") && i < argv.length - 1) {
            int temp1 = 0, temp2 = 0;
            boolean match = false, scanned = true;
            Scanner scanner = new Scanner(argv[++i]).useDelimiter("/");
            try {
              temp1 = scanner.nextInt();
              temp2 = scanner.nextInt();
            } catch(Exception e) {}
            if (temp2 <= 0) temp2 = 1;
            if (temp1 > 0) {
              TJScalingFactor[] scalingFactors = TJ.getScalingFactors();
              for (int j = 0; j < scalingFactors.length; j++) {
                if ((double)temp1 / (double)temp2 ==
                    (double)scalingFactors[j].getNum() /
                    (double)scalingFactors[j].getDenom()) {
                  sf = scalingFactors[j];
                  match = true;   break;
                }
              }
              if (!match) usage();
            } else
              usage();
          }
          else if (argv[i].equalsIgnoreCase("-hflip"))
            xformOp = TJTransform.OP_HFLIP;
          else if (argv[i].equalsIgnoreCase("-vflip"))
            xformOp = TJTransform.OP_VFLIP;
          else if (argv[i].equalsIgnoreCase("-transpose"))
            xformOp = TJTransform.OP_TRANSPOSE;
          else if (argv[i].equalsIgnoreCase("-transverse"))
            xformOp = TJTransform.OP_TRANSVERSE;
          else if (argv[i].equalsIgnoreCase("-rot90"))
            xformOp = TJTransform.OP_ROT90;
          else if (argv[i].equalsIgnoreCase("-rot180"))
            xformOp = TJTransform.OP_ROT180;
          else if (argv[i].equalsIgnoreCase("-rot270"))
            xformOp = TJTransform.OP_ROT270;
          else if (argv[i].equalsIgnoreCase("-grayscale"))
            xformOpt |= TJTransform.OPT_GRAY;
          else if (argv[i].equalsIgnoreCase("-nooutput"))
            xformOpt |= TJTransform.OPT_NOOUTPUT;
<<<<<<< HEAD
          if (argv[i].equalsIgnoreCase("-copynone"))
            xformOpt |= TJTransform.OPT_COPYNONE;
          if (argv[i].equalsIgnoreCase("-benchtime") && i < argv.length - 1) {
=======
          else if (argv[i].equalsIgnoreCase("-benchtime") && i < argv.length - 1) {
>>>>>>> 19b393b6
            double temp = -1;
            try {
              temp = Double.parseDouble(argv[++i]);
            } catch (NumberFormatException e) {}
            if (temp > 0.0)
              benchTime = temp;
            else
              usage();
          }
          else if (argv[i].equalsIgnoreCase("-yuv")) {
            System.out.println("Testing YUV planar encoding/decoding\n");
            doYUV = true;
          }
          else if (argv[i].equalsIgnoreCase("-yuvpad") && i < argv.length - 1) {
            int temp = 0;
            try {
             temp = Integer.parseInt(argv[++i]);
            } catch (NumberFormatException e) {}
            if (temp >= 1)
              yuvpad = temp;
          }
          else if (argv[i].equalsIgnoreCase("-subsamp") && i < argv.length - 1) {
            i++;
            if (argv[i].toUpperCase().startsWith("G"))
              subsamp = TJ.SAMP_GRAY;
            else if (argv[i].equals("444"))
              subsamp = TJ.SAMP_444;
            else if (argv[i].equals("422"))
              subsamp = TJ.SAMP_422;
            else if (argv[i].equals("440"))
              subsamp = TJ.SAMP_440;
            else if (argv[i].equals("420"))
              subsamp = TJ.SAMP_420;
            else if (argv[i].equals("411"))
              subsamp = TJ.SAMP_411;
          }
          else if (argv[i].equalsIgnoreCase("-componly"))
            compOnly = true;
          else if (argv[i].equalsIgnoreCase("-nowrite"))
            write = false;
          else if (argv[i].equalsIgnoreCase("-warmup") && i < argv.length - 1) {
            double temp = -1;
            try {
             temp = Double.parseDouble(argv[++i]);
            } catch (NumberFormatException e) {}
            if (temp >= 0.0) {
              warmup = temp;
              System.out.format("Warmup time = %.1f seconds\n\n", warmup);
            } else
              usage();
          }
<<<<<<< HEAD
          if (argv[i].equalsIgnoreCase("-stoponwarning"))
            flags |= TJ.FLAG_STOPONWARNING;
          if (argv[i].equalsIgnoreCase("-?"))
            usage();
=======
          else usage();
>>>>>>> 19b393b6
        }
      }

      if (sf == null)
        sf = new TJScalingFactor(1, 1);

      if ((sf.getNum() != 1 || sf.getDenom() != 1) && doTile) {
        System.out.println("Disabling tiled compression/decompression tests, because those tests do not");
        System.out.println("work when scaled decompression is enabled.");
        doTile = false;
      }

      if (!decompOnly) {
        int[] width = new int[1], height = new int[1];
        srcBuf = loadImage(argv[0], width, height, pf);
        w = width[0];  h = height[0];
        int index = -1;
        if ((index = argv[0].lastIndexOf('.')) >= 0)
          argv[0] = argv[0].substring(0, index);
      }

      if (quiet == 1 && !decompOnly) {
        System.out.println("All performance values in Mpixels/sec\n");
        System.out.format("Bitmap     JPEG     JPEG  %s  %s   ",
          (doTile ? "Tile " : "Image"), (doTile ? "Tile " : "Image"));
        if (doYUV)
          System.out.print("Encode  ");
        System.out.print("Comp    Comp    Decomp  ");
        if (doYUV)
          System.out.print("Decode");
        System.out.print("\n");
        System.out.print("Format     Subsamp  Qual  Width  Height  ");
        if (doYUV)
          System.out.print("Perf    ");
        System.out.print("Perf    Ratio   Perf    ");
        if (doYUV)
          System.out.print("Perf");
        System.out.println("\n");
      }

      if (decompOnly) {
        decompTest(argv[0]);
        System.out.println("");
        System.exit(retval);
      }

      System.gc();
      if (subsamp >= 0 && subsamp < TJ.NUMSAMP) {
        for (int i = maxQual; i >= minQual; i--)
          fullTest(srcBuf, w, h, subsamp, i, argv[0]);
        System.out.println("");
      } else {
        for (int i = maxQual; i >= minQual; i--)
          fullTest(srcBuf, w, h, TJ.SAMP_GRAY, i, argv[0]);
        System.out.println("");
        System.gc();
        for (int i = maxQual; i >= minQual; i--)
          fullTest(srcBuf, w, h, TJ.SAMP_420, i, argv[0]);
        System.out.println("");
        System.gc();
        for (int i = maxQual; i >= minQual; i--)
          fullTest(srcBuf, w, h, TJ.SAMP_422, i, argv[0]);
        System.out.println("");
        System.gc();
        for (int i = maxQual; i >= minQual; i--)
          fullTest(srcBuf, w, h, TJ.SAMP_444, i, argv[0]);
        System.out.println("");
      }

    } catch (Exception e) {
      if (e instanceof TJException) {
        TJException tje = (TJException)e;
        System.out.println((tje.getErrorCode() == TJ.ERR_WARNING ?
                            "WARNING: " : "ERROR: ") + tje.getMessage());
      } else
        System.out.println("ERROR: " + e.getMessage());
      e.printStackTrace();
      retval = -1;
    }

    System.exit(retval);
  }

}<|MERGE_RESOLUTION|>--- conflicted
+++ resolved
@@ -767,15 +767,11 @@
             System.out.println("Using most accurate DCT/IDCT algorithm\n");
             flags |= TJ.FLAG_ACCURATEDCT;
           }
-<<<<<<< HEAD
-          if (argv[i].equalsIgnoreCase("-progressive")) {
+          else if (argv[i].equalsIgnoreCase("-progressive")) {
             System.out.println("Using progressive entropy coding\n");
             flags |= TJ.FLAG_PROGRESSIVE;
           }
-          if (argv[i].equalsIgnoreCase("-rgb"))
-=======
           else if (argv[i].equalsIgnoreCase("-rgb"))
->>>>>>> 19b393b6
             pf = TJ.PF_RGB;
           else if (argv[i].equalsIgnoreCase("-rgbx"))
             pf = TJ.PF_RGBX;
@@ -834,13 +830,9 @@
             xformOpt |= TJTransform.OPT_GRAY;
           else if (argv[i].equalsIgnoreCase("-nooutput"))
             xformOpt |= TJTransform.OPT_NOOUTPUT;
-<<<<<<< HEAD
-          if (argv[i].equalsIgnoreCase("-copynone"))
+          else if (argv[i].equalsIgnoreCase("-copynone"))
             xformOpt |= TJTransform.OPT_COPYNONE;
-          if (argv[i].equalsIgnoreCase("-benchtime") && i < argv.length - 1) {
-=======
           else if (argv[i].equalsIgnoreCase("-benchtime") && i < argv.length - 1) {
->>>>>>> 19b393b6
             double temp = -1;
             try {
               temp = Double.parseDouble(argv[++i]);
@@ -892,14 +884,9 @@
             } else
               usage();
           }
-<<<<<<< HEAD
-          if (argv[i].equalsIgnoreCase("-stoponwarning"))
+          else if (argv[i].equalsIgnoreCase("-stoponwarning"))
             flags |= TJ.FLAG_STOPONWARNING;
-          if (argv[i].equalsIgnoreCase("-?"))
-            usage();
-=======
           else usage();
->>>>>>> 19b393b6
         }
       }
 
