--- conflicted
+++ resolved
@@ -1,18 +1,12 @@
 /*
  * jpegtran.c
  *
-<<<<<<< HEAD
  * This file was part of the Independent JPEG Group's software:
- * Copyright (C) 1995-2010, Thomas G. Lane, Guido Vollbeding.
+ * Copyright (C) 1995-2019, Thomas G. Lane, Guido Vollbeding.
  * libjpeg-turbo Modifications:
  * Copyright (C) 2010, 2014, 2017, 2019, D. R. Commander.
  * For conditions of distribution and use, see the accompanying README.ijg
  * file.
-=======
- * Copyright (C) 1995-2019, Thomas G. Lane, Guido Vollbeding.
- * This file is part of the Independent JPEG Group's software.
- * For conditions of distribution and use, see the accompanying README file.
->>>>>>> 9fc018fd
  *
  * This file contains a command-line user interface for JPEG transcoding.
  * It is very similar to cjpeg.c, and partly to djpeg.c, but provides
@@ -45,21 +39,14 @@
  */
 
 
-<<<<<<< HEAD
 static const char *progname;    /* program name for error messages */
 static char *icc_filename;      /* for -icc switch */
 JDIMENSION max_scans;           /* for -maxscans switch */
 static char *outfilename;       /* for -outfile switch */
+static char *dropfilename;      /* for -drop switch */
 boolean report;                 /* for -report switch */
 boolean strict;                 /* for -strict switch */
 static JCOPY_OPTION copyoption; /* -copy switch */
-=======
-static const char * progname;	/* program name for error messages */
-static char * outfilename;	/* for -outfile switch */
-static char * dropfilename;	/* for -drop switch */
-static char * scaleoption;	/* -scale switch */
-static JCOPY_OPTION copyoption;	/* -copy switch */
->>>>>>> 9fc018fd
 static jpeg_transform_info transformoption; /* image transformation options */
 
 
@@ -86,14 +73,10 @@
 #endif
   fprintf(stderr, "Switches for modifying the image:\n");
 #if TRANSFORMS_SUPPORTED
-  fprintf(stderr, "  -crop WxH+X+Y  Crop to a rectangular subarea\n");
-<<<<<<< HEAD
-=======
-  fprintf(stderr, "  -drop +X+Y filename          Drop another image\n");
+  fprintf(stderr, "  -crop WxH+X+Y  Crop to a rectangular region\n");
+  fprintf(stderr, "  -drop +X+Y filename          Drop (insert) another image\n");
   fprintf(stderr, "  -flip [horizontal|vertical]  Mirror image (left-right or top-bottom)\n");
->>>>>>> 9fc018fd
   fprintf(stderr, "  -grayscale     Reduce to grayscale (omit color data)\n");
-  fprintf(stderr, "  -flip [horizontal|vertical]  Mirror image (left-right or top-bottom)\n");
   fprintf(stderr, "  -perfect       Fail if there is non-transformable edge blocks\n");
   fprintf(stderr, "  -rotate [90|180|270]         Rotate image (degrees clockwise)\n");
 #endif
@@ -101,11 +84,8 @@
   fprintf(stderr, "  -transpose     Transpose image\n");
   fprintf(stderr, "  -transverse    Transverse transpose image\n");
   fprintf(stderr, "  -trim          Drop non-transformable edge blocks\n");
-<<<<<<< HEAD
-=======
-  fprintf(stderr, "                 with -drop: Requantize drop file to source file\n");
-  fprintf(stderr, "  -wipe WxH+X+Y  Wipe (gray out) a rectangular subarea\n");
->>>>>>> 9fc018fd
+  fprintf(stderr, "                 with -drop: Requantize drop file to match source file\n");
+  fprintf(stderr, "  -wipe WxH+X+Y  Wipe (gray out) a rectangular region\n");
 #endif
   fprintf(stderr, "Switches for advanced users:\n");
 #ifdef C_ARITH_CODING_SUPPORTED
@@ -224,45 +204,36 @@
     } else if (keymatch(arg, "crop", 2)) {
       /* Perform lossless cropping. */
 #if TRANSFORMS_SUPPORTED
-<<<<<<< HEAD
-      if (++argn >= argc)       /* advance to next argument */
-        usage();
-      if (!jtransform_parse_crop_spec(&transformoption, argv[argn])) {
+      if (++argn >= argc)       /* advance to next argument */
+        usage();
+      if (transformoption.crop /* reject multiple crop/drop/wipe requests */ ||
+          !jtransform_parse_crop_spec(&transformoption, argv[argn])) {
         fprintf(stderr, "%s: bogus -crop argument '%s'\n",
                 progname, argv[argn]);
         exit(EXIT_FAILURE);
-=======
-      if (++argn >= argc)	/* advance to next argument */
-	usage();
+      }
+#else
+      select_transform(JXFORM_NONE);    /* force an error */
+#endif
+
+    } else if (keymatch(arg, "drop", 2)) {
+#if TRANSFORMS_SUPPORTED
+      if (++argn >= argc)       /* advance to next argument */
+        usage();
       if (transformoption.crop /* reject multiple crop/drop/wipe requests */ ||
-	  ! jtransform_parse_crop_spec(&transformoption, argv[argn])) {
-	fprintf(stderr, "%s: bogus -crop argument '%s'\n",
-		progname, argv[argn]);
-	exit(EXIT_FAILURE);
->>>>>>> 9fc018fd
+          !jtransform_parse_crop_spec(&transformoption, argv[argn]) ||
+          transformoption.crop_width_set != JCROP_UNSET ||
+          transformoption.crop_height_set != JCROP_UNSET) {
+        fprintf(stderr, "%s: bogus -drop argument '%s'\n",
+                progname, argv[argn]);
+        exit(EXIT_FAILURE);
       }
-#else
-      select_transform(JXFORM_NONE);    /* force an error */
-#endif
-
-    } else if (keymatch(arg, "drop", 2)) {
-#if TRANSFORMS_SUPPORTED
-      if (++argn >= argc)	/* advance to next argument */
-	usage();
-      if (transformoption.crop /* reject multiple crop/drop/wipe requests */ ||
-	  ! jtransform_parse_crop_spec(&transformoption, argv[argn]) ||
-	  transformoption.crop_width_set != JCROP_UNSET ||
-	  transformoption.crop_height_set != JCROP_UNSET) {
-	fprintf(stderr, "%s: bogus -drop argument '%s'\n",
-		progname, argv[argn]);
-	exit(EXIT_FAILURE);
-      }
-      if (++argn >= argc)	/* advance to next argument */
-	usage();
+      if (++argn >= argc)       /* advance to next argument */
+        usage();
       dropfilename = argv[argn];
       select_transform(JXFORM_DROP);
 #else
-      select_transform(JXFORM_NONE);	/* force an error */
+      select_transform(JXFORM_NONE);    /* force an error */
 #endif
 
     } else if (keymatch(arg, "debug", 1) || keymatch(arg, "verbose", 1)) {
@@ -425,24 +396,21 @@
       /* Trim off any partial edge MCUs that the transform can't handle. */
       transformoption.trim = TRUE;
 
-<<<<<<< HEAD
-=======
     } else if (keymatch(arg, "wipe", 1)) {
 #if TRANSFORMS_SUPPORTED
-      if (++argn >= argc)	/* advance to next argument */
-	usage();
+      if (++argn >= argc)       /* advance to next argument */
+        usage();
       if (transformoption.crop /* reject multiple crop/drop/wipe requests */ ||
-	  ! jtransform_parse_crop_spec(&transformoption, argv[argn])) {
-	fprintf(stderr, "%s: bogus -wipe argument '%s'\n",
-		progname, argv[argn]);
-	exit(EXIT_FAILURE);
+          !jtransform_parse_crop_spec(&transformoption, argv[argn])) {
+        fprintf(stderr, "%s: bogus -wipe argument '%s'\n",
+                progname, argv[argn]);
+        exit(EXIT_FAILURE);
       }
       select_transform(JXFORM_WIPE);
 #else
-      select_transform(JXFORM_NONE);	/* force an error */
-#endif
-
->>>>>>> 9fc018fd
+      select_transform(JXFORM_NONE);    /* force an error */
+#endif
+
     } else {
       usage();                  /* bogus switch */
     }
@@ -489,26 +457,16 @@
 main(int argc, char **argv)
 {
   struct jpeg_decompress_struct srcinfo;
-  struct jpeg_error_mgr jsrcerr;
 #if TRANSFORMS_SUPPORTED
   struct jpeg_decompress_struct dropinfo;
   struct jpeg_error_mgr jdroperr;
-  FILE * drop_file;
+  FILE *drop_file;
 #endif
   struct jpeg_compress_struct dstinfo;
-<<<<<<< HEAD
   struct jpeg_error_mgr jsrcerr, jdsterr;
   struct cdjpeg_progress_mgr src_progress, dst_progress;
   jvirt_barray_ptr *src_coef_arrays;
   jvirt_barray_ptr *dst_coef_arrays;
-=======
-  struct jpeg_error_mgr jdsterr;
-#ifdef PROGRESS_REPORT
-  struct cdjpeg_progress_mgr progress;
-#endif
-  jvirt_barray_ptr * src_coef_arrays;
-  jvirt_barray_ptr * dst_coef_arrays;
->>>>>>> 9fc018fd
   int file_index;
   /* We assume all-in-memory processing and can therefore use only a
    * single file pointer for sequential input and output operation.
@@ -585,7 +543,6 @@
     fp = read_stdin();
   }
 
-<<<<<<< HEAD
   if (icc_filename != NULL) {
     if ((icc_file = fopen(icc_filename, READ_BINARY)) == NULL) {
       fprintf(stderr, "%s: can't open %s\n", progname, icc_filename);
@@ -624,12 +581,12 @@
     src_progress.report = report;
     src_progress.max_scans = max_scans;
   }
-=======
 #if TRANSFORMS_SUPPORTED
   /* Open the drop file. */
   if (dropfilename != NULL) {
     if ((drop_file = fopen(dropfilename, READ_BINARY)) == NULL) {
-      fprintf(stderr, "%s: can't open %s for reading\n", progname, dropfilename);
+      fprintf(stderr, "%s: can't open %s for reading\n", progname,
+              dropfilename);
       exit(EXIT_FAILURE);
     }
     dropinfo.err = jpeg_std_error(&jdroperr);
@@ -640,11 +597,6 @@
   }
 #endif
 
-#ifdef PROGRESS_REPORT
-  start_progress_monitor((j_common_ptr) &dstinfo, &progress);
-#endif
->>>>>>> 9fc018fd
-
   /* Specify data source for decompression */
   jpeg_stdio_src(&srcinfo, fp);
 
@@ -656,7 +608,7 @@
 
 #if TRANSFORMS_SUPPORTED
   if (dropfilename != NULL) {
-    (void) jpeg_read_header(&dropinfo, TRUE);
+    (void)jpeg_read_header(&dropinfo, TRUE);
     transformoption.crop_width = dropinfo.image_width;
     transformoption.crop_width_set = JCROP_POS;
     transformoption.crop_height = dropinfo.image_height;
@@ -746,17 +698,13 @@
   /* Finish compression and release memory */
   jpeg_finish_compress(&dstinfo);
   jpeg_destroy_compress(&dstinfo);
-<<<<<<< HEAD
+#if TRANSFORMS_SUPPORTED
+  if (dropfilename != NULL) {
+    (void)jpeg_finish_decompress(&dropinfo);
+    jpeg_destroy_decompress(&dropinfo);
+  }
+#endif
   (void)jpeg_finish_decompress(&srcinfo);
-=======
-#if TRANSFORMS_SUPPORTED
-  if (dropfilename != NULL) {
-    (void) jpeg_finish_decompress(&dropinfo);
-    jpeg_destroy_decompress(&dropinfo);
-  }
-#endif
-  (void) jpeg_finish_decompress(&srcinfo);
->>>>>>> 9fc018fd
   jpeg_destroy_decompress(&srcinfo);
 
   /* Close output file, if we opened it */
@@ -775,18 +723,12 @@
   free(icc_profile);
 
   /* All done. */
-<<<<<<< HEAD
+#if TRANSFORMS_SUPPORTED
+  if (dropfilename != NULL)
+    exit(jsrcerr.num_warnings + jdroperr.num_warnings +
+         jdsterr.num_warnings ? EXIT_WARNING : EXIT_SUCCESS);
+#endif
   exit(jsrcerr.num_warnings + jdsterr.num_warnings ?
        EXIT_WARNING : EXIT_SUCCESS);
   return 0;                     /* suppress no-return-value warnings */
-=======
-#if TRANSFORMS_SUPPORTED
-  if (dropfilename != NULL)
-    exit(jsrcerr.num_warnings + jdroperr.num_warnings +
-	 jdsterr.num_warnings ? EXIT_WARNING : EXIT_SUCCESS);
-#endif
-  exit(jsrcerr.num_warnings + jdsterr.num_warnings ?
-       EXIT_WARNING : EXIT_SUCCESS);
-  return 0;	/* suppress no-return-value warnings */
->>>>>>> 9fc018fd
 }