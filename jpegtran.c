--- conflicted
+++ resolved
@@ -4,11 +4,7 @@
  * This file was part of the Independent JPEG Group's software:
  * Copyright (C) 1995-2019, Thomas G. Lane, Guido Vollbeding.
  * libjpeg-turbo Modifications:
-<<<<<<< HEAD
- * Copyright (C) 2010, 2014, 2017, 2019, D. R. Commander.
-=======
- * Copyright (C) 2010, 2014, 2017, 2020, D. R. Commander.
->>>>>>> c3bfbde2
+ * Copyright (C) 2010, 2014, 2017, 2019-2020, D. R. Commander.
  * For conditions of distribution and use, see the accompanying README.ijg
  * file.
  *
@@ -78,11 +74,7 @@
   fprintf(stderr, "Switches for modifying the image:\n");
 #if TRANSFORMS_SUPPORTED
   fprintf(stderr, "  -crop WxH+X+Y  Crop to a rectangular region\n");
-<<<<<<< HEAD
   fprintf(stderr, "  -drop +X+Y filename          Drop (insert) another image\n");
-=======
-  fprintf(stderr, "  -grayscale     Reduce to grayscale (omit color data)\n");
->>>>>>> c3bfbde2
   fprintf(stderr, "  -flip [horizontal|vertical]  Mirror image (left-right or top-bottom)\n");
   fprintf(stderr, "  -grayscale     Reduce to grayscale (omit color data)\n");
   fprintf(stderr, "  -perfect       Fail if there is non-transformable edge blocks\n");
